--- conflicted
+++ resolved
@@ -19,14 +19,6 @@
   sumInvestedAmountByPeriod: string
   sumRedeemedAmountByPeriod: string
   blockNumber: number
-<<<<<<< HEAD
-  periodStart: string
-  pool: {
-    currency: {
-      decimals: number
-    }
-  }
-=======
   sumPoolFeesPendingAmount: string
   sumDebtWrittenOffByPeriod: string
   sumInterestAccruedByPeriod: string
@@ -34,7 +26,12 @@
   sumUnrealizedProfitAtMarketPrice: string
   sumUnrealizedProfitAtNotional: string
   sumUnrealizedProfitByPeriod: string
->>>>>>> 1804726a
+  periodStart: string
+  pool: {
+    currency: {
+      decimals: number
+    }
+  }
 }
 
 export type SubqueryTrancheSnapshot = {
