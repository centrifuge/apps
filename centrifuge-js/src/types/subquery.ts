import { CurrencyBalance, Price } from '../utils/BN'

export type SubqueryPoolSnapshot = {
  id: string
  timestamp: string
<<<<<<< HEAD
  portfolioValuation: number
  totalReserve: number
  sumChargedAmountByPeriod: string
  sumBorrowedAmountByPeriod: string
  sumInterestRepaidAmountByPeriod: string
  sumRepaidAmountByPeriod: string
  sumInvestedAmountByPeriod: string
  sumRedeemedAmountByPeriod: string
=======
  value: string
  portfolioValuation: string
  totalReserve: string
  availableReserve: string
  maxReserve: string
  totalDebt?: string | null
  totalBorrowed?: string | null
  totalRepaid?: string | null
  totalInvested?: string | null
  totalRedeemed?: string | null
  sumBorrowedAmount?: string | null
  sumBorrowedAmountByPeriod?: string | null
  sumInterestRepaidAmountByPeriod?: string | null
  sumRepaidAmountByPeriod?: string | null
  sumInvestedAmountByPeriod?: string | null
  sumRedeemedAmountByPeriod?: string | null
>>>>>>> bf69a0bb
  blockNumber: number
}

export type SubqueryTrancheSnapshot = {
  __typename?: 'TrancheSnapshot'
  id: string
  tokenPrice: string
  blockNumber: number
  timestamp: string
  trancheId: string // poolId-trancheId
  tranche: {
    poolId: string
    trancheId: string
  }
  tokenSupply: string
  sumOutstandingInvestOrdersByPeriod: string
  sumOutstandingRedeemOrdersByPeriod: string
  sumFulfilledInvestOrdersByPeriod: string
  sumFulfilledRedeemOrdersByPeriod: string
}

export type InvestorTransactionType =
  | 'INVEST_ORDER_UPDATE'
  | 'REDEEM_ORDER_UPDATE'
  | 'INVEST_ORDER_CANCEL'
  | 'REDEEM_ORDER_CANCEL'
  | 'INVEST_EXECUTION'
  | 'REDEEM_EXECUTION'
  | 'TRANSFER_IN'
  | 'TRANSFER_OUT'
  | 'INVEST_COLLECT'
  | 'REDEEM_COLLECT'
  | 'INVEST_LP_COLLECT'
  | 'REDEEM_LP_COLLECT'

export type SubqueryInvestorTransaction = {
  __typename?: 'InvestorTransaction'
  id: string
  timestamp: string
  accountId: string
  account: {
    chainId: string
    evmAddress?: string
  }
  poolId: string
  trancheId: string
  epochNumber: number
  type: InvestorTransactionType
  hash: string
  currencyAmount?: CurrencyBalance | null
  tokenAmount?: CurrencyBalance | null
  tokenPrice?: Price | null
  transactionFee?: string | null
}

export type AssetTransactionType = 'CREATED' | 'PRICED' | 'BORROWED' | 'REPAID' | 'CLOSED'

export enum AssetType {
  OnchainCash = 'OnchainCash',
  OffchainCash = 'OffchainCash',
  Other = 'Other',
}

export type SubqueryAssetTransaction = {
  __typename?: 'AssetTransaction'
  id: string
  timestamp: string
  poolId: string
  accountId: string
  hash: string
  epochId: string
  type: AssetTransactionType
  amount: CurrencyBalance | undefined
  principalAmount: CurrencyBalance | undefined
  interestAmount: CurrencyBalance | undefined
  settlementPrice: string | null
  quantity: string | null
  asset: {
    id: string
    metadata: string
    type: AssetType
  }
}

export type PoolFeeTransactionType = 'PROPOSED' | 'ADDED' | 'REMOVED' | 'CHARGED' | 'UNCHARGED' | 'PAID' | 'ACCRUED'

export type SubqueryPoolFeeTransaction = {
  __typename?: 'PoolFeeTransaction'
  id: string
  type: PoolFeeTransactionType
  timestamp: string
  blockNumber: string
  epochNumber: string
  amount: CurrencyBalance | undefined
  poolFee: {
    feeId: Number
  }
}

export type SubqueryTrancheBalances = {
  __typename?: 'TrancheBalances'
  id: string
  accountId: string
  account: {
    chainId: string
    evmAddress?: string
  }
  poolId: string
  trancheId: string
  pendingInvestCurrency: string
  claimableTrancheTokens: string
  sumClaimedTrancheTokens: string
  pendingRedeemTrancheTokens: string
  claimableCurrency: string
  sumClaimedCurrency: string
}

export type SubqueryCurrencyBalances = {
  __typename?: 'CurrencyBalances'
  id: string
  accountId: string
  currency: {
    trancheId: string | null
  }
  account: {
    chainId: string
    evmAddress?: string
  }
  amount: string
}

export type SubqueryOutstandingOrder = {
  timestamp: string
  poolId: string
  trancheId: string // poolId-trancheId
  hash: string
  redeemAmount: string
  investAmount: string
  tranche: {
    tokenPrice: string
  }
}

export type SubqueryEpoch = {
  id: string
  poolId: string
  index: number
  openedAt: string
  closedAt: string
  executedAt: string
  sumBorrowedAmount: number | null
  sumRepaidAmount: number | null
  sumInvestedAmount: number | null
  sumRedeemedAmount: number | null
}<|MERGE_RESOLUTION|>--- conflicted
+++ resolved
@@ -3,7 +3,7 @@
 export type SubqueryPoolSnapshot = {
   id: string
   timestamp: string
-<<<<<<< HEAD
+  value: string
   portfolioValuation: number
   totalReserve: number
   sumChargedAmountByPeriod: string
@@ -12,24 +12,6 @@
   sumRepaidAmountByPeriod: string
   sumInvestedAmountByPeriod: string
   sumRedeemedAmountByPeriod: string
-=======
-  value: string
-  portfolioValuation: string
-  totalReserve: string
-  availableReserve: string
-  maxReserve: string
-  totalDebt?: string | null
-  totalBorrowed?: string | null
-  totalRepaid?: string | null
-  totalInvested?: string | null
-  totalRedeemed?: string | null
-  sumBorrowedAmount?: string | null
-  sumBorrowedAmountByPeriod?: string | null
-  sumInterestRepaidAmountByPeriod?: string | null
-  sumRepaidAmountByPeriod?: string | null
-  sumInvestedAmountByPeriod?: string | null
-  sumRedeemedAmountByPeriod?: string | null
->>>>>>> bf69a0bb
   blockNumber: number
 }
 
