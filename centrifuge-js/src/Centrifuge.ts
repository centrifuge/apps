--- conflicted
+++ resolved
@@ -24,11 +24,8 @@
   pod = getPodModule()
   auth = getAuthModule(this)
   tinlake = getTinlakeModule(this)
-<<<<<<< HEAD
   multisig = getMultisigModule(this)
-=======
   remark = getRemarkModule(this)
->>>>>>> e59e8fe2
 
   constructor(config: UserProvidedConfig = {}) {
     super(config)
