import { AddressOrPair } from '@polkadot/api/types'
import { Signer } from '@polkadot/types/types'
import { CentrifugeBase, UserProvidedConfig } from './CentrifugeBase'
import { getMetadataModule } from './modules/metadata'
import { getNftsModule } from './modules/nfts'
import { getPodModule } from './modules/pod'
import { getPoolsModule } from './modules/pools'
import { getProxiesModule } from './modules/proxies'
import { getTokensModule } from './modules/tokens'
import { getUtilsModule } from './modules/utils'

export class Centrifuge extends CentrifugeBase {
  nfts = getNftsModule(this)
  pools = getPoolsModule(this)
  utils = getUtilsModule(this)
  proxies = getProxiesModule(this)
  metadata = getMetadataModule(this)
<<<<<<< HEAD
  tokens = getTokensModule(this)
=======
  pod = getPodModule()
>>>>>>> 575b9282

  constructor(config: UserProvidedConfig = {}) {
    super(config)
  }

  connect(address: AddressOrPair, signer?: Signer) {
    return new Centrifuge({ ...this.config, signer, signingAddress: address })
  }
}<|MERGE_RESOLUTION|>--- conflicted
+++ resolved
@@ -15,11 +15,8 @@
   utils = getUtilsModule(this)
   proxies = getProxiesModule(this)
   metadata = getMetadataModule(this)
-<<<<<<< HEAD
   tokens = getTokensModule(this)
-=======
   pod = getPodModule()
->>>>>>> 575b9282
 
   constructor(config: UserProvidedConfig = {}) {
     super(config)
