--- conflicted
+++ resolved
@@ -35,12 +35,7 @@
     return new Centrifuge({ ...this.config, signer, signingAddress: address })
   }
 
-<<<<<<< HEAD
-  connectEvm(address: string, signer?: JsonRpcSigner) {
-    return new Centrifuge({ ...this.config, evmSigner: signer, evmSigningAddress: address })
-=======
   connectEvm(address: string, signer?: JsonRpcSigner, substrateEvmChainId?: number) {
     return new Centrifuge({ ...this.config, evmSigner: signer, evmSigningAddress: address, substrateEvmChainId })
->>>>>>> 27cd3897
   }
 }