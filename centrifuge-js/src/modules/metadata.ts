--- conflicted
+++ resolved
@@ -72,9 +72,5 @@
     return { uri, ipfsHash: '' }
   }
 
-<<<<<<< HEAD
-  return { getMetadata, parseMetadataUrl, pinFile, pinJson, unpinFile }
-=======
   return { getMetadata, parseMetadataUrl, pinFile, pinJson }
->>>>>>> 11db2a2b
 }