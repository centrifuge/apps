import { StorageKey, u32 } from '@polkadot/types'
import { Codec } from '@polkadot/types-codec/types'
import BN from 'bn.js'
import { combineLatest, EMPTY, expand, firstValueFrom, from, Observable, of, startWith } from 'rxjs'
import { combineLatestWith, filter, map, repeatWhen, switchMap, take } from 'rxjs/operators'
import { calculateOptimalSolution, SolverResult } from '..'
import { Centrifuge } from '../Centrifuge'
import { Account, TransactionOptions } from '../types'
import {
  BorrowerTransactionType,
  InvestorTransactionType,
  SubqueryBorrowerTransaction,
  SubqueryInvestorTransaction,
  SubqueryPoolSnapshot,
  SubqueryTrancheSnapshot,
} from '../types/subquery'
import {
  addressToHex,
  computeTrancheId,
  getDateMonthsFromNow,
  getDateYearsFromNow,
  getRandomUint,
  isSameAddress,
} from '../utils'
import { CurrencyBalance, Perquintill, Price, Rate, TokenBalance } from '../utils/BN'
import { Dec } from '../utils/Decimal'

const PerquintillBN = new BN(10).pow(new BN(18))
const PriceBN = new BN(10).pow(new BN(18))
const MaxU128 = '340282366920938463463374607431768211455'
const SEC_PER_DAY = 24 * 60 * 60

type AdminRole =
  | 'PoolAdmin'
  | 'Borrower'
  | 'PricingAdmin'
  | 'LiquidityAdmin'
  | 'InvestorAdmin'
  | 'LoanAdmin'
  | 'PODReadAccess'

type CurrencyRole = 'PermissionedAssetManager' | 'PermissionedAssetIssuer'

export type PoolRoleInput = AdminRole | { TrancheInvestor: [trancheId: string, permissionedTill: number] }

export type CurrencyKey = string | { ForeignAsset: string } | { Tranche: [string, string] }

export type CurrencyMetadata = {
  key: CurrencyKey
  decimals: number
  name: string
  symbol: string
  isPoolCurrency: boolean
  isPermissioned: boolean
  additional?: any
  location?: any
}

const AdminRoleBits = {
  PoolAdmin: 0b00000001,
  Borrower: 0b00000010,
  PricingAdmin: 0b00000100,
  LiquidityAdmin: 0b00001000,
  InvestorAdmin: 0b00010000,
  LoanAdmin: 0b00100000,
  PODReadAccess: 0b01000000,
}

// const CurrencyRoleBits = {
//   PermissionedAssetManager: 0b00000001,
//   PermissionedAssetIssuer: 0b00000010,
// }

export type PoolRoles = {
  roles: AdminRole[]
  tranches: { [key: string]: string } // trancheId -> permissionedTill
}
type LoanInfoInput =
  | {
      valuationMethod: 'outstandingDebt'
      maxBorrowAmount: 'upToTotalBorrowed' | 'upToOutstandingDebt'
      value: BN
      maturityDate: Date
      maturityExtensionDays: number
      advanceRate: BN
      interestRate: BN
    }
  | {
      valuationMethod: 'oracle'
      maxBorrowAmount: BN | null
      Isin: string
      maturityDate: Date
      maturityExtensionDays: number
      interestRate: BN
      notional: BN
    }
  | {
      valuationMethod: 'discountedCashFlow'
      probabilityOfDefault: BN
      lossGivenDefault: BN
      discountRate: BN
      maxBorrowAmount: 'upToTotalBorrowed' | 'upToOutstandingDebt'
      value: BN
      maturityDate: Date
      maturityExtensionDays: number
      advanceRate: BN
      interestRate: BN
    }

export type LoanInfoData = {
  /// Specify the repayments schedule of the loan
  schedule: {
    maturity: { fixed: { date: number; extension: number } }
    interestPayments: 'None'
    payDownSchedule: 'None'
  }

  /// Collateral used for this loan
  collateral: [string, string]

  /// Interest rate per second with any penalty applied
  interestRate: { fixed: { ratePerYear: string; compounding: 'Secondly' } }

  pricing:
    | {
        external: {
          priceId: {
            isin: string
          }
          maxBorrowAmount: { noLimit: null } | { quantity: string }
          notional: string
        }
      }
    | {
        internal: {
          /// Valuation method of this loan
          valuationMethod:
            | { outstandingDebt: null }
            | {
                discountedCashFlow: {
                  probabilityOfDefault: string
                  lossGivenDefault: string
                  discountRate: { fixed: { ratePerYear: string; compounding: 'Secondly' } }
                }
              }
          /// Value of the collateral used for this loan
          collateralValue: string
          maxBorrowAmount:
            | { upToTotalBorrowed: { advanceRate: string } }
            | { upToOutstandingDebt: { advanceRate: string } }
        }
      }

  /// Restrictions of this loan
  restrictions: {
    borrows: 'NotWrittenOff' | 'FullOnce'
    repayments: 'None' | 'Full'
  }
}

export type ActiveLoanInfoData = {
  /// Specify the repayments schedule of the loan
  schedule: {
    maturity: { fixed: { date: number; extension: number } }
    interestPayments: 'None'
    payDownSchedule: 'None'
  }

  /// Collateral used for this loan
  collateral: [string, string]

  pricing:
    | {
        external: {
          info: {
            priceId: {
              isin: string
            }
            maxBorrowAmount: { noLimit: null } | { quantity: string }
            notional: string
          }
          outstandingQuantity: string
          interest: {
            interestRate: { fixed: { ratePerYear: string; compounding: 'Secondly' } }
            normalizedAcc: string
            penalty: string
          }
        }
      }
    | {
        internal: {
          info: {
            /// Valuation method of this loan
            valuationMethod:
              | { outstandingDebt: null }
              | {
                  discountedCashFlow: {
                    probabilityOfDefault: string
                    lossGivenDefault: string
                    discountRate: { fixed: { ratePerYear: string; compounding: 'Secondly' } }
                  }
                }
            /// Value of the collateral used for this loan
            collateralValue: string
            maxBorrowAmount:
              | { upToTotalBorrowed: { advanceRate: string } }
              | { upToOutstandingDebt: { advanceRate: string } }
          }
          interest: {
            interestRate: { fixed: { ratePerYear: string; compounding: 'Secondly' } }
            normalizedAcc: string
            penalty: string
          }
        }
      }

  /// Restrictions of this loan
  restrictions: {
    borrows: 'NotWrittenOff' | 'FullOnce'
    repayments: 'None' | 'Full'
  }
}

type TrancheDetailsData = {
  trancheType:
    | { residual: null }
    | {
        nonResidual: {
          interestRatePerSec: string
          minRiskBuffer: string
        }
      }
  seniority: number
  debt: string
  reserve: string
  ratio: string
  loss: string
  lastUpdatedInterest: number
}

type PoolDetailsData = {
  currency: CurrencyKey
  tranches: { tranches: TrancheDetailsData[]; ids: string[] }
  metadata?: string
  parameters: {
    minEpochTime: number
    maxNavAge: number
  }
  epoch: {
    current: number
    lastClosed: number
    lastExecuted: number
  }
  reserve: {
    max: string
    total: string
    available: string
  }
}

type NAVDetailsData = {
  value: string
  lastUpdated: number
}

type EpochExecutionData = {
  epoch: number
  nav: string
  reserve: string
  maxReserve: string
  challengePeriodEnd: number
  // incomplete
}

export type Tranche = {
  index: number
  id: string
  seniority: number
  balance: TokenBalance
  minRiskBuffer: Perquintill | null
  currentRiskBuffer: Perquintill
  interestRatePerSec: Rate | null
  lastUpdatedInterest: string
  ratio: Perquintill
}

export type TrancheWithTokenPrice = Tranche & {
  totalIssuance: TokenBalance
  tokenPrice: null | Price
  capacity: CurrencyBalance
}

export type Token = TrancheWithTokenPrice & {
  poolId: string
  poolMetadata: string | undefined
  poolCurrency: CurrencyMetadata
  currency: CurrencyMetadata
}

export type Pool = {
  id: string
  currency: CurrencyMetadata
  metadata?: string
  value: CurrencyBalance
  createdAt: string | null
  tranches: Token[]
  reserve: {
    max: CurrencyBalance
    available: CurrencyBalance
    total: CurrencyBalance
  }
  epoch: {
    current: number
    lastClosed: string
    lastExecuted: number
    challengePeriodEnd: number
    status: 'submissionPeriod' | 'challengePeriod' | 'executionPeriod' | 'ongoing'
  }
  nav: {
    latest: CurrencyBalance
    lastUpdated: string
  }
  parameters: {
    minEpochTime: number
    challengeTime: number
    maxNavAge: number
  }
}

export enum LoanStatus {
  // this when asset is locked and loan nft is issued.
  Created = 'Created',
  // this is when loan is in active state. Either underwriters or oracles can move loan to this state
  // by providing information like discount rates etc.. to loan
  Active = 'Active',
  // loan is closed and asset nft is transferred back to borrower and loan nft is transferred back to loan module
  Closed = 'Closed',
}

// type LoanStatus = 'Created' | 'Active' | 'Closed'

type InterestAccrual = {
  interestRatePerSec: string
  accumulatedRate: string
  referenceCount: number
}

// type from chain
type CreatedLoanData = {
  borrower: string
  info: LoanInfoData
}

// type from chain
type ActiveLoanData = ActiveLoanInfoData & {
  borrower: string
  writeOffPercentage: string
  originationDate: number
  totalBorrowed: string
  totalRepaid: {
    interest: string
    principal: string
    unscheduled: string
  }
  normalizedDebt: string
}

// type from chain
type ClosedLoanData = {
  info: LoanInfoData
  closedAt: number
  totalBorrowed: string
  totalRepaid: string
}

export type PricingInfo = InternalPricingInfo | ExternalPricingInfo

export type InternalPricingInfo = {
  valuationMethod: 'discountedCashFlow' | 'outstandingDebt'
  maxBorrowAmount: 'upToTotalBorrowed' | 'upToOutstandingDebt'
  value: CurrencyBalance
  maturityDate: string
  maturityExtensionDays: number
  advanceRate: Rate
  interestRate: Rate
  probabilityOfDefault?: Rate
  lossGivenDefault?: Rate
  discountRate?: Rate
}

export type ExternalPricingInfo = {
  valuationMethod: 'oracle'
  maxBorrowAmount: CurrencyBalance | null
  outstandingQuantity: CurrencyBalance
  Isin: string
  maturityDate: string
  maturityExtensionDays: number
  oracle: {
    value: CurrencyBalance
    timestamp: number
  }
}

type TinlakePricingInfo = {
  maturityDate: string
  interestRate: Rate
  ceiling: CurrencyBalance
}

export type TinlakeLoan = {
  asset: {
    collectionId: string
    nftId: string
  }
  dateClosed: number
  id: string
  outstandingDebt: CurrencyBalance
  owner: string
  poolId: string
  pricing: TinlakePricingInfo
  riskGroup: string
  status: 'Created' | 'Active' | 'Closed'
  totalBorrowed: CurrencyBalance
  totalRepaid: CurrencyBalance
  originationDate: string
  writeOffPercentage: string
}

// transformed type for UI
export type CreatedLoan = {
  status: 'Created'
  id: string
  poolId: string
  pricing: PricingInfo
  borrower: string
  asset: {
    collectionId: string
    nftId: string
  }
  totalBorrowed: CurrencyBalance
  totalRepaid: CurrencyBalance
  normalizedDebt: CurrencyBalance
  outstandingDebt: CurrencyBalance
}

// transformed type for UI
export type ActiveLoan = {
  status: 'Active'
  id: string
  poolId: string
  pricing: PricingInfo
  borrower: string
  asset: {
    collectionId: string
    nftId: string
  }
  writeOffStatus?: {
    percentage: Rate
    penaltyInterestRate: Rate
  }
  totalBorrowed: CurrencyBalance
  totalRepaid: CurrencyBalance
  repaid: {
    interest: CurrencyBalance
    principal: CurrencyBalance
    unscheduled: CurrencyBalance
  }
  originationDate: string
  normalizedDebt: CurrencyBalance
  outstandingDebt: CurrencyBalance
  outstandingPrincipal: CurrencyBalance
  outstandingInterest: CurrencyBalance
}

// transformed type for UI
export type ClosedLoan = {
  status: 'Closed'
  id: string
  poolId: string
  pricing: PricingInfo
  asset: {
    collectionId: string
    nftId: string
  }
  totalBorrowed: CurrencyBalance
  totalRepaid: CurrencyBalance
}

export type Loan = CreatedLoan | ClosedLoan | ActiveLoan

export type AccountCurrencyBalance = {
  balance: CurrencyBalance
  currency: CurrencyMetadata
}

export type AccountTokenBalance = {
  balance: TokenBalance
  currency: CurrencyMetadata
  poolId: string
  trancheId: string
}

export type TrancheInput = {
  interestRatePerSec?: BN
  minRiskBuffer?: BN
  tokenName?: string
  tokenSymbol?: string
}

export type DailyTrancheState = {
  id: string
  price: null | Price
  fulfilledInvestOrders: CurrencyBalance
  fulfilledRedeemOrders: CurrencyBalance
  outstandingInvestOrders: CurrencyBalance
  outstandingRedeemOrders: CurrencyBalance
}

export type DailyPoolState = {
  poolState: {
    portfolioValuation: CurrencyBalance
    totalReserve: CurrencyBalance
  }
  poolValue: CurrencyBalance
  currency: string
  timestamp: string
  tranches: { [trancheId: string]: DailyTrancheState }

  sumBorrowedAmountByPeriod: number | null
  sumRepaidAmountByPeriod: number | null
  sumInvestedAmountByPeriod: number | null
  sumRedeemedAmountByPeriod: number | null
  blockNumber: number
}

interface TrancheFormValues {
  tokenName: string
  symbolName: string
  interestRate: number | ''
  minRiskBuffer: number | ''
  minInvestment: number | ''
}

export type IssuerDetail = {
  title: string
  body: string
}

type FileType = { uri: string; mime: string }

export interface PoolMetadataInput {
  // details
  poolIcon: FileType | null
  poolName: string
  assetClass: string
  currency: string
  maxReserve: number | ''
  epochHours: number | ''
  epochMinutes: number | ''
  podEndpoint: string
  listed?: boolean

  // issuer
  issuerName: string
  issuerRepName: string
  issuerLogo?: FileType | null
  issuerDescription: string

  executiveSummary: FileType | null
  website: string
  forum: string
  email: string
  details?: IssuerDetail[]

  // tranche
  tranches: TrancheFormValues[]

  adminMultisig?: {
    signers: string[]
    threshold: number
  }
}

export type PoolStatus = 'open' | 'upcoming' | 'hidden'
export type PoolCountry = 'us' | 'non-us'
export type NonSolicitationNotice = 'all' | 'non-us' | 'none'
export type PoolMetadata = {
  version?: number
  pool: {
    name: string
    icon: FileType | null
    asset: {
      class: string
    }
    newInvestmentsStatus?: Record<string, 'closed' | 'request' | 'open'>
    issuer: {
      repName: string
      name: string
      description: string
      email: string
      logo?: FileType | null
    }
    links: {
      executiveSummary: FileType | null
      forum?: string
      website?: string
    }
    details?: IssuerDetail[]
    status: PoolStatus
    listed: boolean
  }
  pod?: {
    node: string | null
    indexer?: string | null
  }
  tranches: Record<
    string,
    {
      icon?: FileType | null
      minInitialInvestment?: string
    }
  >
  loanTemplates?: {
    id: string
    createdAt: string
  }[]
  adminMultisig?: {
    signers: string[]
    threshold: number
  }
  onboarding?: {
    kybRestrictedCountries?: string[]
    kycRestrictedCountries?: string[]
    externalOnboardingUrl?: string
    tranches: { [trancheId: string]: { agreement: FileType | undefined; openForOnboarding: boolean } }
    podReadAccess?: boolean
  }
}

type AssetCurrencyData = {
  decimals: number
  name: string
  symbol: string
  existentialDeposit: string
  location: any
  additional: {
    xcm: {
      feePerSecond: null | string
    }
    mintable: boolean
    permissioned: boolean
    poolCurrency: boolean
  }
}

export type WriteOffGroup = {
  overdueDays: number
  penaltyInterestRate: Rate
  percentage: Rate
}

type InvestorTransaction = {
  id: string
  timestamp: string
  accountId: string
  trancheId: string
  epochNumber: number
  type: InvestorTransactionType
  currencyAmount: CurrencyBalance | undefined
  tokenAmount: CurrencyBalance | undefined
  tokenPrice: Price | undefined
  transactionFee: CurrencyBalance | null
}

type BorrowerTransaction = {
  id: string
  timestamp: string
  poolId: string
  accountId: string
  epochId: string
  loanId: string
  type: BorrowerTransactionType
  amount: CurrencyBalance | undefined
}

export type Permissions = {
  pools: {
    [poolId: string]: PoolRoles
  }
  currencies: {
    [currency: string]: {
      roles: CurrencyRole[]
      holder: boolean
    }
  }
}

const formatPoolKey = (keys: StorageKey<[u32]>) => (keys.toHuman() as string[])[0].replace(/\D/g, '')
const formatLoanKey = (keys: StorageKey<[u32, u32]>) => (keys.toHuman() as string[])[1].replace(/\D/g, '')

const MAX_ATTEMPTS = 10

export function getPoolsModule(inst: Centrifuge) {
  function createPool(
    args: [
      admin: string,
      poolId: string,
      collectionId: string,
      tranches: TrancheInput[],
      currency: CurrencyKey,
      maxReserve: BN,
      metadata: PoolMetadataInput
    ],
    options?: TransactionOptions
  ) {
    const [admin, poolId, , tranches, currency, maxReserve, metadata] = args
    const trancheInput = tranches.map((t, i) => ({
      trancheType: t.interestRatePerSec
        ? {
            NonResidual: {
              interestRatePerSec: t.interestRatePerSec.toString(),
              minRiskBuffer: t.minRiskBuffer?.toString(),
            },
          }
        : 'Residual',
      metadata: {
        tokenName: `${metadata.poolName} ${metadata.tranches[i].tokenName}`,
        tokenSymbol: metadata.tranches[i].symbolName,
      },
    }))

    return inst.getApi().pipe(
      switchMap((api) =>
        api.query.ormlAssetRegistry.metadata(currency).pipe(
          take(1),
          switchMap((rawCurrencyMeta) => {
            const currencyMeta = rawCurrencyMeta.toHuman() as AssetCurrencyData
            return pinPoolMetadata(metadata, poolId, currencyMeta.decimals, options)
          }),
          switchMap((pinnedMetadata) => {
            const tx = api.tx.poolRegistry.register(
              admin,
              poolId,
              trancheInput,
              currency,
              maxReserve.toString(),
              pinnedMetadata.ipfsHash,
              []
            )
            if (options?.createType === 'propose') {
              const proposalTx = api.tx.utility.batchAll([
                api.tx.preimage.notePreimage(tx.method.toHex()),
                api.tx.democracy.propose({ Inline: tx.method.hash }, api.consts.democracy.minimumDeposit),
              ])
              return inst.wrapSignAndSend(api, proposalTx, options)
            }
            if (options?.createType === 'notePreimage') {
              const preimageTx = api.tx.preimage.notePreimage(tx.method.toHex())
              return inst.wrapSignAndSend(api, preimageTx, options)
            }
            return inst.wrapSignAndSend(api, tx, options)
          })
        )
      )
    )
  }

  function pinPoolMetadata(
    metadata: PoolMetadataInput,
    poolId: string,
    currencyDecimals: number,
    options?: TransactionOptions
  ) {
    if (options?.paymentInfo) {
      const hash = '0'.repeat(46)
      return of({ uri: `ipfs://${hash}`, ipfsHash: hash })
    }

    const tranchesById: PoolMetadata['tranches'] = {}
    metadata.tranches.forEach((tranche, index) => {
      tranchesById[computeTrancheId(index, poolId)] = {
        minInitialInvestment: CurrencyBalance.fromFloat(tranche.minInvestment, currencyDecimals).toString(),
      }
    })

    const formattedMetadata: PoolMetadata = {
      version: 1,
      pool: {
        name: metadata.poolName,
        icon: metadata.poolIcon,
        asset: { class: metadata.assetClass },
        issuer: {
          name: metadata.issuerName,
          repName: metadata.issuerRepName,
          description: metadata.issuerDescription,
          email: metadata.email,
          logo: metadata.issuerLogo,
        },
        links: {
          executiveSummary: metadata.executiveSummary,
          forum: metadata.forum,
          website: metadata.website,
        },
        details: metadata.details,
        status: 'open',
        listed: metadata.listed ?? true,
      },
      pod: {
        node: metadata.podEndpoint ?? null,
      },
      tranches: tranchesById,
      adminMultisig: metadata.adminMultisig,
    }

    return inst.metadata.pinJson(formattedMetadata)
  }

  type UpdatePoolInput = [
    poolId: string,
    updates: {
      minEpochTime?: number
      tranches?: TrancheInput[]
      maxNavAge?: number
    }
  ]

  function updatePool(args: UpdatePoolInput, options?: TransactionOptions) {
    const [poolId, updates] = args
    const { minEpochTime: minEpochTimeInput, tranches: tranchesInput, maxNavAge: maxNavAgeInput } = updates
    const $api = inst.getApi()

    const minEpochTime = minEpochTimeInput ? { newValue: minEpochTimeInput } : undefined
    const tranches = tranchesInput
      ? {
          newValue: tranchesInput.map((t) =>
            t.interestRatePerSec
              ? { trancheType: { NonResidual: [t.interestRatePerSec.toString(), t.minRiskBuffer?.toString()] } }
              : { trancheType: 'Residual', seniority: null }
          ),
        }
      : undefined
    const trancheMetadata = tranchesInput
      ? {
          newValue: tranchesInput,
        }
      : undefined
    const maxNavAge = maxNavAgeInput ? { newValue: maxNavAgeInput } : undefined

    return $api.pipe(
      switchMap((api) => {
        const submittable = api.tx.poolRegistry.update(poolId, {
          minEpochTime,
          tranches,
          maxNavAge,
          trancheMetadata,
        })
        return inst.wrapSignAndSend(api, submittable, options)
      })
    )
  }

  function updatePoolRoles(
    args: [poolId: string, add: [Account, PoolRoleInput][], remove: [Account, PoolRoleInput][]],
    options?: TransactionOptions
  ) {
    const [poolId, add, remove] = args
    const self = inst.getActingAddress()
    // Make sure a removal of the PoolAdmin role of the acting address is the last tx in the batch, otherwise the later txs will fail
    const sortedRemove = [...remove].sort(([addr, role]) =>
      role === 'PoolAdmin' && isSameAddress(addr, self) ? 1 : -1
    )
    const $api = inst.getApi()

    return $api.pipe(
      switchMap((api) => {
        const submittable = api.tx.utility.batchAll([
          ...add.map(([addr, role]) =>
            api.tx.permissions.add(
              { PoolRole: typeof role === 'string' ? 'PoolAdmin' : 'InvestorAdmin' },
              addr,
              { Pool: poolId },
              { PoolRole: role }
            )
          ),
          ...sortedRemove.map(([addr, role]) =>
            api.tx.permissions.remove(
              { PoolRole: typeof role === 'string' ? 'PoolAdmin' : 'InvestorAdmin' },
              addr,
              { Pool: poolId },
              { PoolRole: role }
            )
          ),
        ])
        return inst.wrapSignAndSend(api, submittable, options)
      })
    )
  }

  function setMaxReserve(args: [poolId: string, maxReserve: BN], options?: TransactionOptions) {
    const [poolId, maxReserve] = args
    const $api = inst.getApi()

    return $api.pipe(
      switchMap((api) => {
        const submittable = api.tx.poolSystem.setMaxReserve(poolId, maxReserve.toString())
        return inst.wrapSignAndSend(api, submittable, options)
      })
    )
  }

  function setMetadata(args: [poolId: string, metadata: PoolMetadata], options?: TransactionOptions) {
    const [poolId, metadata] = args
    const $api = inst.getApi()

    const $pinnedMetadata = inst.metadata.pinJson(metadata)
    return combineLatest([$api, $pinnedMetadata]).pipe(
      switchMap(([api, pinnedMetadata]) => {
        const submittable = api.tx.poolRegistry.setMetadata(poolId, pinnedMetadata.ipfsHash)
        return inst.wrapSignAndSend(api, submittable, options)
      })
    )
  }

  function updateInvestOrder(args: [poolId: string, trancheId: string, newOrder: BN], options?: TransactionOptions) {
    const [poolId, trancheId, newOrder] = args

    const address = inst.getActingAddress()

    return inst.getApi().pipe(
      switchMap(
        (api) => api.query.investments.investOrderId([poolId, trancheId]),
        (api, rawOrderId) => ({ api, rawOrderId })
      ),
      combineLatestWith(getOrder([address, poolId, trancheId])),
      take(1),
      switchMap(([{ api, rawOrderId }, order]) => {
        const orderId = Number(rawOrderId.toHex() as string)
        let submittable
        if ((!order.invest.isZero() || !order.redeem.isZero()) && order.submittedAt !== orderId) {
          submittable = api.tx.utility.batchAll([
            !order.invest.isZero()
              ? api.tx.investments.collectInvestments([poolId, trancheId])
              : api.tx.investments.collectRedemptions([poolId, trancheId]),
            api.tx.investments.updateInvestOrder([poolId, trancheId], newOrder.toString()),
          ])
        } else {
          submittable = api.tx.investments.updateInvestOrder([poolId, trancheId], newOrder.toString())
        }
        return inst.wrapSignAndSend(api, submittable, options)
      })
    )
  }

  function updateRedeemOrder(args: [poolId: string, trancheId: string, newOrder: BN], options?: TransactionOptions) {
    const [poolId, trancheId, newOrder] = args
    const address = inst.getActingAddress()
    const { getAccountStakes } = inst.rewards

    return inst.getApi().pipe(
      switchMap((api) =>
        combineLatest([
          api.query.investments.redeemOrderId([poolId, trancheId]),
          getOrder([address, poolId, trancheId]),
          getAccountStakes([address, poolId, trancheId]),
        ]).pipe(
          map(([rawOrderId, order, accountStakes]) => ({
            api,
            rawOrderId,
            order,
            accountStakes,
          }))
        )
      ),
      take(1),
      switchMap(({ api, rawOrderId, order, accountStakes }) => {
        const orderId = Number(rawOrderId.toHex())
        const { stake } = accountStakes

        let submittable
        const redeemTx = api.tx.investments.updateRedeemOrder([poolId, trancheId], newOrder.toString())

        let unstakeTx
        if (!stake.isZero()) {
          const unstakeAmount = newOrder.gte(stake) ? stake : newOrder
          unstakeTx = api.tx.liquidityRewards.unstake({ Tranche: [poolId, trancheId] }, unstakeAmount)
        }

        if ((!order.invest.isZero() || !order.redeem.isZero()) && order.submittedAt !== orderId) {
          const collectTx = !order.invest.isZero()
            ? api.tx.investments.collectInvestments([poolId, trancheId])
            : api.tx.investments.collectRedemptions([poolId, trancheId])

          submittable = api.tx.utility.batchAll([unstakeTx, collectTx, redeemTx].filter(Boolean))
        } else {
          submittable = unstakeTx ? api.tx.utility.batchAll([unstakeTx, redeemTx]) : redeemTx
        }

        return inst.wrapSignAndSend(api, submittable, options)
      })
    )
  }

  function closeEpoch(args: [poolId: string, batchSolution: boolean], options?: TransactionOptions) {
    const [poolId, batchSolution] = args
    const $api = inst.getApi()

    const $solution = batchSolution ? submitSolution([poolId], { dryRun: true }) : of(null)

    return combineLatest([$api, $solution]).pipe(
      switchMap(([api, optimalSolution]) => {
        if (optimalSolution) {
          const trancheSolution = (optimalSolution as SolverResult).tranches.map((tranche) => [
            tranche.invest.perquintill,
            tranche.redeem.perquintill,
          ])
          const submittable = api.tx.utility.batchAll([
            api.tx.loans.updatePortfolioValuation(poolId),
            api.tx.poolSystem.closeEpoch(poolId),
            api.tx.poolSystem.submitSolution(poolId, trancheSolution),
          ])
          return inst.wrapSignAndSend(api, submittable, options)
        }
        const submittable = api.tx.utility.batchAll([
          api.tx.loans.updatePortfolioValuation(poolId),
          api.tx.poolSystem.closeEpoch(poolId),
        ])
        return inst.wrapSignAndSend(api, submittable, options)
      })
    )
  }

  function executeEpoch(args: [poolId: string], options?: TransactionOptions) {
    const [poolId] = args
    const $api = inst.getApi()

    return $api.pipe(
      switchMap((api) => {
        const submittable = api.tx.poolSystem.executeEpoch(poolId)
        return inst.wrapSignAndSend(api, submittable, options)
      })
    )
  }

  function submitSolution(args: [poolId: string], options?: TransactionOptions) {
    const [poolId] = args
    const $pool = getPool([poolId]).pipe(take(1))
    const $poolOrders = getPoolOrders([poolId]).pipe(take(1))
    const $api = inst.getApi()
    return combineLatest([$pool, $poolOrders]).pipe(
      switchMap(([pool, poolOrders]) => {
        const solutionTranches = pool.tranches.map((tranche) => ({
          ratio: tranche.ratio,
          minRiskBuffer: tranche.minRiskBuffer,
        }))
        const poolState = {
          netAssetValue: pool.nav.latest,
          reserve: pool.reserve.total,
          tranches: solutionTranches,
          maxReserve: pool.reserve.max,
          currencyDecimals: pool.currency.decimals,
        }
        const orders = poolOrders.map((order) => ({
          invest: order.outstandingInvest,
          redeem: order.outstandingRedeem,
        }))

        const redeemStartWeight = new BN(10).pow(new BN(solutionTranches.length))
        const weights = solutionTranches.map((_t: any, index: number) => ({
          invest: new BN(10).pow(new BN(solutionTranches.length - index)),
          redeem: redeemStartWeight.mul(new BN(10).pow(new BN(index).addn(1))),
        }))

        const $solution = from(calculateOptimalSolution(poolState, orders, weights))
        return combineLatest([$api, $solution])
      }),
      switchMap(([api, optimalSolution]) => {
        if (!optimalSolution.isFeasible) {
          console.warn('Calculated solution is not feasible')
          return of(null)
        }
        if (options?.dryRun) {
          return of(optimalSolution)
        }
        const solution = optimalSolution.tranches.map((tranche) => [
          tranche.invest.perquintill,
          tranche.redeem.perquintill,
        ])
        const submittable = api.tx.poolSystem.submitSolution(poolId, solution)
        return inst.wrapSignAndSend(api, submittable, options)
      })
    )
  }

  function collect(args: [poolId: string, trancheId?: string], options?: TransactionOptions) {
    const [poolId, trancheId] = args
    const $api = inst.getApi()
    const address = inst.getActingAddress()

    if (trancheId !== undefined) {
      return $api.pipe(
        switchMap((api) => {
          const submittable = api.tx.utility.batchAll([
            api.tx.investments.collectInvestments([poolId, trancheId]),
            api.tx.investments.collectRedemptions([poolId, trancheId]),
          ])
          return inst.wrapSignAndSend(api, submittable, options)
        })
      )
    }

    return $api.pipe(
      combineLatestWith(
        getPool([poolId]).pipe(
          switchMap(
            (pool) => combineLatest(pool.tranches.map((t) => getOrder([address, poolId, t.id]))),
            (pool, orders) => ({
              pool,
              orders,
            })
          )
        )
      ),
      take(1),
      switchMap(([api, { pool }]) => {
        const submittable = api.tx.utility.batchAll(
          pool.tranches
            .flatMap((tranche) => {
              // TODO: Only collect orders that are cleared
              return [
                api.tx.investments.collectInvestments([poolId, tranche.id]),
                api.tx.investments.collectRedemptions([poolId, tranche.id]),
              ]
            })
            .filter(Boolean)
        )

        return inst.wrapSignAndSend(api, submittable, options)
      })
    )
  }

  function getUserPermissions<T extends Account | Account[]>(
    args: [address: T]
  ): T extends Array<Account> ? Observable<Permissions[]> : Observable<Permissions> {
    const [maybeArray] = args
    const addresses = (Array.isArray(maybeArray) ? (maybeArray as Account[]) : [maybeArray as Account]).map(
      (addr) => addressToHex(addr) as string
    )
    const addressSet = new Set(addresses)
    const $api = inst.getApi()

    const $events = inst.getEvents().pipe(
      filter(({ api, events }) => {
        const event = events.find(
          ({ event }) => api.events.permissions.Added.is(event) || api.events.permissions.Removed.is(event)
        )
        if (!event) return false

        const [accountId] = (event.toHuman() as any).event.data
        return addressSet.has(addressToHex(accountId))
      })
    )

    return $api.pipe(
      switchMap((api) =>
        api.query.permissions.permission.keys().pipe(
          switchMap((keys) => {
            const userKeys = keys
              .map((key) => {
                const [account, scope] = key.toHuman() as any as [string, { Pool: string } | { Currency: any }]
                return [
                  addressToHex(account),
                  'Pool' in scope ? { Pool: scope.Pool.replace(/\D/g, '') } : scope,
                ] as const
              })
              .filter(([account, scope]) => {
                return 'Pool' in scope && addressSet.has(account)
              })
            return api.query.permissions.permission.multi(userKeys).pipe(
              map((permissionsData) => {
                const permissionsByAddressIndex: Permissions[] = []

                function setPoolRoles(user: string, poolId: string, roles: PoolRoles) {
                  const i = addresses.indexOf(user)
                  const obj = permissionsByAddressIndex[i] ?? {
                    pools: {},
                    currencies: {},
                  }
                  obj.pools[poolId] = roles
                  permissionsByAddressIndex[i] = obj
                }
                permissionsData.forEach((value, i) => {
                  const [account, scope] = userKeys[i]
                  if ('Pool' in scope) {
                    const poolId = scope.Pool.replace(/\D/g, '')
                    const permissions = value.toJSON() as any
                    const roles: PoolRoles = {
                      roles: (
                        [
                          'PoolAdmin',
                          'Borrower',
                          'PricingAdmin',
                          'LiquidityAdmin',
                          'InvestorAdmin',
                          'LoanAdmin',
                          'PODReadAccess',
                        ] as const
                      ).filter((role) => AdminRoleBits[role] & permissions.poolAdmin.bits),
                      tranches: {},
                    }
                    permissions.trancheInvestor.info
                      .filter((info: any) => info.permissionedTill * 1000 > Date.now())
                      .forEach((info: any) => {
                        roles.tranches[info.trancheId] = new Date(info.permissionedTill * 1000).toISOString()
                      })

                    setPoolRoles(account, poolId, roles)
                  }
                })
                return Array.isArray(maybeArray)
                  ? permissionsByAddressIndex
<<<<<<< HEAD
=======
                  : permissionsByAddressIndex[0] ?? {
                      pools: {},
                      currencies: {},
                    }
>>>>>>> ced2ca2f
              })
            )
          })
        )
      ),

      repeatWhen(() => $events)
    ) as any
  }

  function getPoolPermissions(args: [poolId: string]) {
    const [poolId] = args

    const $api = inst.getApi()

    const $events = inst.getEvents().pipe(
      filter(({ api, events }) => {
        const event = events.find(
          ({ event }) => api.events.permissions.Added.is(event) || api.events.permissions.Removed.is(event)
        )
        if (!event) return false
        const [, scope] = (event.toHuman() as any).event.data
        return poolId === scope.Pool?.replace(/\D/g, '')
      })
    )

    return $api.pipe(
      switchMap(
        (api) => api.query.permissions.permission.keys(),
        (api, keys) => ({ api, keys })
      ),
      switchMap(({ keys, api }) => {
        const poolKeys = keys
          .map((key) => {
            const [account, scope] = key.toHuman() as any[]
            return [account, scope.Pool ? { Pool: scope.Pool.replace(/\D/g, '') } : null]
          })
          .filter(([, scope]) => {
            return scope?.Pool === poolId
          })
        return api.query.permissions.permission.multi(poolKeys).pipe(
          map((permissionsData) => {
            const roles: { [account: string]: PoolRoles } = {}
            permissionsData.forEach((value, i) => {
              const account = addressToHex(poolKeys[i][0])
              const permissions = value.toJSON() as any
              roles[account] = {
                roles: (
                  [
                    'PoolAdmin',
                    'Borrower',
                    'PricingAdmin',
                    'LiquidityAdmin',
                    'InvestorAdmin',
                    'LoanAdmin',
                    'PODReadAccess',
                  ] as const
                ).filter((role) => AdminRoleBits[role] & permissions.poolAdmin.bits),
                tranches: {},
              }
              permissions.trancheInvestor.info
                .filter((info: any) => info.permissionedTill * 1000 > Date.now())
                .forEach((info: any) => {
                  roles[account].tranches[info.trancheId] = new Date(info.permissionedTill * 1000).toISOString()
                })
            })
            return roles
          })
        )
      }),
      take(1),
      repeatWhen(() => $events)
    )
  }

  async function getNextLoanId(args: [poolId: string]) {
    const [poolId] = args
    const $api = inst.getApi()

    const id = await firstValueFrom($api.pipe(switchMap((api) => api.query.loans.nextLoanId(poolId))))
    return id
  }

  function createLoan(
    args: [poolId: string, collectionId: string, nftId: string, info: LoanInfoInput],
    options?: TransactionOptions
  ) {
    const [poolId, collectionId, nftId, infoInput] = args
    const $api = inst.getApi()

    const info: LoanInfoData = {
      /// Specify the repayments schedule of the loan
      schedule: {
        maturity: {
          fixed: {
            date: Math.round(infoInput.maturityDate.getTime() / 1000),
            extension: infoInput.maturityExtensionDays * SEC_PER_DAY,
          },
        },
        interestPayments: 'None',
        payDownSchedule: 'None',
      },

      /// Collateral used for this loan
      collateral: [collectionId, nftId],

      /// Interest rate per second with any penalty applied
      interestRate: { fixed: { ratePerYear: infoInput.interestRate.toString(), compounding: 'Secondly' } },

      pricing:
        infoInput.valuationMethod === 'oracle'
          ? {
              external: {
                priceId: {
                  isin: infoInput.Isin,
                },
                maxBorrowAmount:
                  infoInput.maxBorrowAmount === null
                    ? { noLimit: null }
                    : { quantity: infoInput.maxBorrowAmount.toString() },
                notional: infoInput.notional.toString(),
              },
            }
          : {
              internal: {
                valuationMethod:
                  infoInput.valuationMethod === 'outstandingDebt'
                    ? { outstandingDebt: null }
                    : {
                        discountedCashFlow: {
                          probabilityOfDefault: infoInput.probabilityOfDefault.toString(),
                          lossGivenDefault: infoInput.lossGivenDefault.toString(),
                          discountRate: {
                            fixed: { ratePerYear: infoInput.discountRate.toString(), compounding: 'Secondly' },
                          },
                        },
                      },
                /// Value of the collateral used for this loan
                collateralValue: infoInput.value.toString(),
                maxBorrowAmount: {
                  [infoInput.maxBorrowAmount]: { advanceRate: infoInput.advanceRate.toString() },
                } as any,
              },
            },
      restrictions: {
        borrows: 'NotWrittenOff',
        repayments: 'None',
      },
    }

    return $api.pipe(
      switchMap((api) => {
        const submittable = api.tx.loans.create(poolId, info)
        return inst.wrapSignAndSend(api, submittable, options)
      })
    )
  }

  function financeExternalLoan(
    args: [poolId: string, loanId: string, quantity: BN, price: BN, isin: string, aoProxy: string],
    options?: TransactionOptions
  ) {
    const [poolId, loanId, quantity, price, isin, aoProxy] = args
    const $api = inst.getApi()
    return $api.pipe(
      switchMap((api) => {
        const borrowSubmittable = api.tx.proxy.proxy(
          aoProxy,
          undefined,
          api.tx.loans.borrow(poolId, loanId, {
            external: { quantity: quantity.toString(), settlementPrice: price.toString() },
          })
        )
        const oracleFeedSubmittable = api.tx.priceOracle.feedValues([[{ Isin: isin }, price]])
        const batchSubmittable = api.tx.utility.batchAll([oracleFeedSubmittable, borrowSubmittable])
        return inst.wrapSignAndSend(api, batchSubmittable, options)
      })
    )
  }

  function financeLoan(args: [poolId: string, loanId: string, amount: BN], options?: TransactionOptions) {
    const [poolId, loanId, amount] = args
    const $api = inst.getApi()
    return $api.pipe(
      switchMap((api) => {
        const submittable = api.tx.loans.borrow(poolId, loanId, { internal: amount.toString() })
        return inst.wrapSignAndSend(api, submittable, options)
      })
    )
  }

  function repayLoanPartially(
    args: [poolId: string, loanId: string, principal: BN, interest: BN, unscheduled: BN],
    options?: TransactionOptions
  ) {
    const [poolId, loanId, principal, interest, unscheduled] = args
    const $api = inst.getApi()

    return $api.pipe(
      switchMap((api) => {
        const submittable = api.tx.loans.repay(poolId, loanId, {
          principal: { internal: principal.toString() },
          interest: interest.toString(),
          unscheduled: unscheduled.toString(),
        })
        return inst.wrapSignAndSend(api, submittable, options)
      })
    )
  }

  function repayExternalLoanPartially(
    args: [
      poolId: string,
      loanId: string,
      quantity: BN,
      interest: BN,
      unscheduled: BN,
      price: BN,
      isin: string,
      aoProxy: string
    ],
    options?: TransactionOptions
  ) {
    const [poolId, loanId, quantity, interest, unscheduled, price, isin, aoProxy] = args
    const $api = inst.getApi()

    return $api.pipe(
      switchMap((api) => {
        const repaySubmittable = api.tx.proxy.proxy(
          aoProxy,
          undefined,
          api.tx.loans.repay(poolId, loanId, {
            principal: { external: { quantity: quantity.toString(), settlementPrice: price.toString() } },
            interest: interest.toString(),
            unscheduled: unscheduled.toString(),
          })
        )
        const oracleFeedSubmittable = api.tx.priceOracle.feedValues([[{ Isin: isin }, price]])
        const batchSubmittable = api.tx.utility.batchAll([oracleFeedSubmittable, repaySubmittable])
        return inst.wrapSignAndSend(api, batchSubmittable, options)
      })
    )
  }

  function repayAndCloseLoan(args: [poolId: string, loanId: string, principal: BN], options?: TransactionOptions) {
    const [poolId, loanId, principal] = args
    const $api = inst.getApi()

    return $api.pipe(
      switchMap((api) => {
        const submittable = api.tx.utility.batchAll([
          api.tx.loans.repay(poolId, loanId, {
            principal: { internal: principal.toString() },
            interest: MaxU128,
            unchecked: '0',
          }),
          api.tx.loans.close(poolId, loanId),
        ])
        return inst.wrapSignAndSend(api, submittable, options)
      })
    )
  }

  function closeLoan(args: [poolId: string, loanId: string], options?: TransactionOptions) {
    const [poolId, loanId] = args
    const $api = inst.getApi()

    return $api.pipe(
      switchMap((api) => {
        const submittable = api.tx.loans.close(poolId, loanId)
        return inst.wrapSignAndSend(api, submittable, options)
      })
    )
  }

  function getPools() {
    const $api = inst.getApi()
    const $events = inst.getEvents().pipe(
      filter(({ api, events }) => {
        const event = events.find(
          ({ event }) =>
            api.events.poolRegistry.Registered.is(event) ||
            api.events.poolRegistry.MetadataSet.is(event) ||
            api.events.poolSystem.Updated.is(event) ||
            api.events.poolSystem.MaxReserveSet.is(event) ||
            api.events.poolSystem.EpochClosed.is(event) ||
            api.events.poolSystem.EpochExecuted.is(event) ||
            api.events.poolSystem.SolutionSubmitted.is(event) ||
            api.events.investments.InvestOrderUpdated.is(event) ||
            api.events.investments.RedeemOrderUpdated.is(event)
        )
        return !!event
      })
    )

    const $query = inst.getSubqueryObservable<{ pools: { nodes: { id: string; createdAt: string }[] } }>(
      `query {
          pools {
            nodes {
              id
              createdAt
            }
          }
        }`,
      {},
      true
    )

    return $api.pipe(
      switchMap(
        (api) =>
          combineLatest([
            api.query.poolSystem.pool.entries(),
            api.query.poolRegistry.poolMetadata.entries(),
            api.query.loans.portfolioValuation.entries(),
            api.query.poolSystem.epochExecution.entries(),
            getCurrencies(),
          ]),
        (api, [rawPools, rawMetadatas, rawNavs, rawEpochExecutions, currencies]) => ({
          api,
          rawPools,
          rawMetadatas,
          rawNavs,
          rawEpochExecutions,
          currencies,
        })
      ),
      switchMap(({ api, rawPools, rawMetadatas, rawNavs, rawEpochExecutions, currencies }) => {
        if (!rawPools.length) return of([])

        const navMap = rawNavs.reduce((acc, [key, navValue]) => {
          const poolId = formatPoolKey(key as StorageKey<[u32]>)
          const nav = navValue.toJSON() as unknown as NAVDetailsData
          acc[poolId] = {
            latest: nav ? nav.value : '0',
            lastUpdated: nav ? nav.lastUpdated : 0,
          }
          return acc
        }, {} as Record<string, { latest: string; lastUpdated: number }>)

        const epochExecutionMap = rawEpochExecutions.reduce((acc, [key, navValue]) => {
          const poolId = formatPoolKey(key as StorageKey<[u32]>)
          const epoch = navValue.toJSON() as EpochExecutionData
          acc[poolId] = {
            epoch: epoch.epoch,
            challengePeriodEnd: epoch.challengePeriodEnd,
          }
          return acc
        }, {} as Record<string, Pick<EpochExecutionData, 'challengePeriodEnd' | 'epoch'>>)

        const metadataMap = rawMetadatas.reduce((acc, [key, metadataValue]) => {
          const poolId = formatPoolKey(key as StorageKey<[u32]>)
          const metadata = (metadataValue.toHuman() as { metadata: string }).metadata
          acc[poolId] = metadata
          return acc
        }, {} as Record<string, string>)

        // read pools, poolIds and currencies from observable
        const pools = rawPools.map(([poolKeys, poolValue]) => {
          const data = poolValue.toJSON() as PoolDetailsData
          const { currency } = poolValue.toHuman() as any
          data.currency = parseCurrencyKey(currency)
          return {
            id: formatPoolKey(poolKeys as any), // poolId
            data, // pool data
          }
        })

        const keys = pools
          .map(({ id, data }) => {
            return data.tranches.ids.map((tid) => [id, tid, data.epoch.lastExecuted] as const)
          })
          .flat()

        const trancheIdToIndex: Record<string, number> = {}
        keys.forEach(([, tid], i) => {
          trancheIdToIndex[tid] = i
        })

        // modify keys for $issuance query [Tranche: [poolId, trancheId]]
        const issuanceKeys = keys.map(([poolId, trancheId]) => ({ Tranche: [poolId, trancheId] }))
        const $issuance = api.query.ormlTokens.totalIssuance.multi(issuanceKeys).pipe(take(1))

        const $prices = combineLatest(
          // @ts-expect-error
          pools.map((p) => api.rpc.pools.trancheTokenPrices(p.id).pipe(startWith(null))) as Observable<Codec[] | null>[]
        )

        const $block = inst.getBlocks().pipe(take(1))

        return combineLatest([$issuance, $block, $prices]).pipe(
          map(([rawIssuances, { block }, rawPrices]) => {
            const blockNumber = block.header.number.toNumber()

            const mappedPools = pools.map((poolObj, poolIndex) => {
              const { data: pool, id: poolId } = poolObj
              const metadata = metadataMap[poolId]
              const navData = navMap[poolId]
              const epochExecution = epochExecutionMap[poolId]
              const currency = findCurrency(currencies, pool.currency)!

              const poolValue = new CurrencyBalance(
                pool.tranches.tranches.reduce((prev: BN, tranche: TrancheDetailsData) => {
                  return new BN(prev.add(new BN(hexToBN(tranche.debt))).add(new BN(hexToBN(tranche.reserve))))
                }, new BN(0)),
                currency.decimals
              )

              const maxReserve = new CurrencyBalance(hexToBN(pool.reserve.max), currency.decimals)
              const availableReserve = new CurrencyBalance(hexToBN(pool.reserve.available), currency.decimals)
              const totalReserve = new CurrencyBalance(hexToBN(pool.reserve.total), currency.decimals)

              const mappedPool: Pool = {
                id: poolId,
                createdAt: null,
                metadata,
                currency,
                tranches: pool.tranches.tranches.map((tranche, index) => {
                  const trancheId = pool.tranches.ids[index]
                  const trancheKeyIndex = trancheIdToIndex[trancheId]
                  // const lastClosedEpoch = epochs[trancheKeyIndex]

                  let minRiskBuffer: Perquintill | null = null
                  let interestRatePerSec: Rate | null = null
                  if ('nonResidual' in tranche.trancheType) {
                    minRiskBuffer = new Perquintill(hexToBN(tranche.trancheType.nonResidual.minRiskBuffer))
                    interestRatePerSec = new Rate(hexToBN(tranche.trancheType.nonResidual.interestRatePerSec))
                  }

                  const subordinateTranchesValue = new CurrencyBalance(
                    pool.tranches.tranches.slice(0, index).reduce((prev: BN, tranche: TrancheDetailsData) => {
                      return new BN(prev.add(new BN(hexToBN(tranche.debt))).add(new BN(hexToBN(tranche.reserve))))
                    }, new BN(0)),
                    currency.decimals
                  )
                  const rawPrice = rawPrices[poolIndex]?.[index]
                  const tokenPrice = rawPrice ? new Price(hexToBN(rawPrice.toHex())) : Price.fromFloat(1)

                  const currentRiskBuffer = subordinateTranchesValue.gtn(0)
                    ? Perquintill.fromFloat(subordinateTranchesValue.toDecimal().div(poolValue.toDecimal()))
                    : new Perquintill(0)

                  const protection = minRiskBuffer?.toDecimal() ?? Dec(0)
                  const tvl = poolValue.toDecimal()
                  let capacityGivenMaxReserve = maxReserve.toDecimal().minus(totalReserve.toDecimal())
                  capacityGivenMaxReserve = capacityGivenMaxReserve.lt(0) ? Dec(0) : capacityGivenMaxReserve
                  const capacityGivenProtection = protection.isZero()
                    ? capacityGivenMaxReserve
                    : currentRiskBuffer.toDecimal().div(protection).mul(tvl).minus(tvl)
                  const capacity = capacityGivenMaxReserve.gt(capacityGivenProtection)
                    ? capacityGivenProtection
                    : capacityGivenMaxReserve

                  return {
                    id: trancheId,
                    index,
                    seniority: tranche.seniority,
                    tokenPrice,
                    poolCurrency: currency,
                    currency: findCurrency(currencies, { Tranche: [poolId, trancheId] })!,
                    totalIssuance: new TokenBalance(rawIssuances[trancheKeyIndex].toString(), currency.decimals),
                    poolId,
                    poolMetadata: (metadata ?? undefined) as string | undefined,
                    interestRatePerSec,
                    minRiskBuffer,
                    currentRiskBuffer,
                    capacity: CurrencyBalance.fromFloat(capacity, currency.decimals),
                    ratio: new Perquintill(hexToBN(tranche.ratio)),
                    lastUpdatedInterest: new Date(tranche.lastUpdatedInterest * 1000).toISOString(),
                    balance: new TokenBalance(hexToBN(tranche.debt).add(hexToBN(tranche.reserve)), currency.decimals),
                  }
                }),
                reserve: {
                  max: maxReserve,
                  available: availableReserve,
                  total: totalReserve,
                },
                epoch: {
                  ...pool.epoch,
                  lastClosed: new Date(pool.epoch.lastClosed * 1000).toISOString(),
                  status: getEpochStatus(epochExecution, blockNumber),
                  challengePeriodEnd: epochExecution?.challengePeriodEnd,
                },
                parameters: {
                  ...pool.parameters,
                  challengeTime: api.consts.poolSystem.challengeTime.toJSON() as number, // in blocks
                },
                nav: {
                  latest: navData?.latest
                    ? new CurrencyBalance(hexToBN(navData.latest), currency.decimals)
                    : new CurrencyBalance(0, currency.decimals),
                  lastUpdated: new Date((navData?.lastUpdated ?? 0) * 1000).toISOString(),
                },
                value: new CurrencyBalance(
                  hexToBN(pool.reserve.total).add(new BN(navData?.latest ? hexToBN(navData.latest) : 0)),
                  currency.decimals
                ),
              }

              return mappedPool
            })

            return mappedPools
          })
        )
      }),
      combineLatestWith($query),
      map(([pools, gqlResult]) => {
        return pools.map((pool) => {
          const gqlPool = gqlResult?.pools.nodes.find((r) => r.id === pool.id)
          const poolWithGqlData: Pool = {
            ...pool,
            createdAt: gqlPool?.createdAt ?? null,
          }
          return poolWithGqlData
        })
      }),
      repeatWhen(() => $events)
    )
  }

  function getPool(args: [poolId: string]) {
    const [poolId] = args
    return getPools().pipe(
      map((pools) => {
        const pool = pools.find(({ id }) => id === poolId)
        if (!pool) throw new Error(`Pool not found with poolId: ${poolId}`)
        return pool
      })
    )
  }

  function getPoolCurrency(args: [poolId: string]) {
    const [poolId] = args
    return inst.getApi().pipe(
      switchMap((api) =>
        api.query.poolSystem.pool(poolId).pipe(
          switchMap((rawPool) => {
            const pool = rawPool.toHuman() as any
            return api.query.ormlAssetRegistry.metadata(pool.currency).pipe(
              map((rawCurrencyMeta) => {
                const value = rawCurrencyMeta.toHuman() as AssetCurrencyData
                const currency: CurrencyMetadata = {
                  key: pool.currency,
                  decimals: value.decimals,
                  name: value.name,
                  symbol: value.symbol,
                  isPoolCurrency: value.additional.poolCurrency,
                  isPermissioned: value.additional.permissioned,
                  additional: value.additional,
                  location: value.location,
                }
                return currency
              })
            )
          }),
          take(1)
        )
      )
    )
  }

  function getDailyPoolStates(args: [poolId: string, from?: Date, to?: Date]) {
    const [poolId, from, to] = args

    const $query = inst.getSubqueryObservable<{
      poolSnapshots: { nodes: SubqueryPoolSnapshot[] }
      trancheSnapshots: { nodes: SubqueryTrancheSnapshot[] }
    }>(
      `query($poolId: String!, $from: Datetime!, $to: Datetime!) {
        poolSnapshots(
          orderBy: BLOCK_NUMBER_ASC,
          filter: {
            id: { startsWith: $poolId },
            timestamp: { greaterThan: $from, lessThan: $to }
          }) {
          nodes {
            id
            timestamp
            totalReserve
            portfolioValuation

            blockNumber
            sumBorrowedAmountByPeriod
            sumRepaidAmountByPeriod
            sumInvestedAmountByPeriod
            sumRedeemedAmountByPeriod
          }
        }
        trancheSnapshots(
          orderBy: BLOCK_NUMBER_ASC,
          filter: {
            id: { startsWith: $poolId },
            timestamp: { greaterThan: $from, lessThan: $to }
          }) {
          nodes {
            id
            trancheId
            timestamp
            tokenSupply
            tokenPrice
            sumOutstandingInvestOrdersByPeriod
            sumOutstandingRedeemOrdersByPeriod
            sumFulfilledInvestOrdersByPeriod
            sumFulfilledRedeemOrdersByPeriod
          }
        }
      }
      `,
      {
        poolId,
        from: from ? from.toISOString() : getDateYearsFromNow(-10).toISOString(),
        to: to ? to.toISOString() : getDateYearsFromNow(10).toISOString(),
      }
    )

    return combineLatest([$query, getPoolCurrency([poolId])]).pipe(
      switchMap(([queryData, currency]) => {
        return [
          queryData?.poolSnapshots.nodes.map((state) => {
            const poolState = {
              id: state.id,
              portfolioValuation: new CurrencyBalance(state.portfolioValuation, currency.decimals),
              totalReserve: new CurrencyBalance(state.totalReserve, currency.decimals),
            }
            const poolValue = new CurrencyBalance(
              new BN(state?.portfolioValuation || '0').add(new BN(state?.totalReserve || '0')),
              currency.decimals
            )

            // TODO: This is inefficient, would be better to construct a map indexed by the timestamp
            const trancheSnapshotsToday = queryData?.trancheSnapshots.nodes.filter(
              (t) => t.timestamp === state.timestamp
            )

            const tranches: { [trancheId: string]: DailyTrancheState } = {}
            trancheSnapshotsToday.forEach((tranche) => {
              const tid = tranche.trancheId.split('-')[1]
              tranches[tid] = {
                id: tranche.trancheId,
                price: tranche.tokenPrice ? new Price(tranche.tokenPrice) : null,
                fulfilledInvestOrders: new CurrencyBalance(tranche.sumFulfilledInvestOrdersByPeriod, currency.decimals),
                fulfilledRedeemOrders: new CurrencyBalance(tranche.sumFulfilledRedeemOrdersByPeriod, currency.decimals),
                outstandingInvestOrders: new CurrencyBalance(
                  tranche.sumOutstandingInvestOrdersByPeriod,
                  currency.decimals
                ),
                outstandingRedeemOrders: new CurrencyBalance(
                  tranche.sumOutstandingRedeemOrdersByPeriod,
                  currency.decimals
                ),
              }
            })

            return { ...state, poolState, poolValue, tranches }
          }) as unknown as DailyPoolState[],
        ]
      })
    )
  }

  function getDailyTVL() {
    const $query = inst.getSubqueryObservable<{
      poolSnapshots: {
        nodes: {
          portfolioValuation: string
          totalReserve: string
          periodStart: string
          pool: {
            currency: {
              decimals: number
            }
          }
        }[]
      }
    }>(
      `query {
        poolSnapshots(first: 1000, orderBy: PERIOD_START_ASC) {
          nodes {
            portfolioValuation
            totalReserve
            periodStart
            pool {
              currency {
                decimals
              }
            }
          }
        }
      }`
    )

    return $query.pipe(
      map((data) => {
        if (!data) {
          return []
        }

        const mergedMap = new Map()
        const formatted = data.poolSnapshots.nodes.map(({ portfolioValuation, totalReserve, periodStart, pool }) => ({
          dateInMilliseconds: new Date(periodStart).getTime(),
          tvl: new CurrencyBalance(
            new BN(portfolioValuation || '0').add(new BN(totalReserve || '0')),
            pool.currency.decimals
          ).toDecimal(),
        }))

        formatted.forEach((entry) => {
          const { dateInMilliseconds, tvl } = entry

          if (mergedMap.has(dateInMilliseconds)) {
            mergedMap.set(dateInMilliseconds, mergedMap.get(dateInMilliseconds).add(tvl))
          } else {
            mergedMap.set(dateInMilliseconds, tvl)
          }
        })

        return Array.from(mergedMap, ([dateInMilliseconds, tvl]) => ({ dateInMilliseconds, tvl }))
      })
    )
  }

  function getDailyTrancheStates(args: [trancheId: string]) {
    const [trancheId] = args
    const $query = inst.getSubqueryObservable<{ trancheSnapshots: { nodes: SubqueryTrancheSnapshot[] } }>(
      `query($trancheId: String!) {
        trancheSnapshots(
          orderBy: BLOCK_NUMBER_ASC,
          filter: {
            trancheId: { includes: $trancheId },
          }) {
          nodes {
            tokenPrice
            blockNumber
            timestamp
            trancheId
            tranche {
              poolId
              trancheId
            }
          }
        }
      }
      `,
      {
        trancheId,
      }
    )
    return $query.pipe(
      map((data) => {
        if (!data) {
          return []
        }
        return data.trancheSnapshots.nodes.map((state) => {
          return {
            ...state,
            tokenPrice: new Price(state.tokenPrice),
          }
        })
      })
    )
  }

  function getMonthlyPoolStates(args: [poolId: string, from?: Date, to?: Date]) {
    return getDailyPoolStates(args).pipe(
      map((poolStates) => {
        if (!poolStates) return []
        // group by month
        // todo: find last of each month
        const poolStatesByMonth: { [monthYear: string]: DailyPoolState[] } = {}
        poolStates.forEach((poolState) => {
          const monthYear = `${new Date(poolState.timestamp).getMonth()}-${new Date(poolState.timestamp).getFullYear()}`
          if (monthYear in poolStatesByMonth) {
            poolStatesByMonth[monthYear] = [...poolStatesByMonth[monthYear], poolState]
          } else {
            poolStatesByMonth[monthYear] = [poolState]
          }
        })

        return Object.values(poolStatesByMonth).map((statesOneMonth) => {
          const base = statesOneMonth[statesOneMonth.length - 1]
          // todo: sum aggregated values (e.g. tranches.fulfilledInvestOrders)

          return base
        })
      })
    )
  }

  function getInvestorTransactions(args: [poolId: string, trancheId?: string, from?: Date, to?: Date]) {
    const [poolId, trancheId, from, to] = args
    const $api = inst.getApi()

    const $query = inst.getSubqueryObservable<{
      investorTransactions: { nodes: SubqueryInvestorTransaction[] }
    }>(
      `query($poolId: String!, $trancheId: String, $from: Datetime!, $to: Datetime!) {
        investorTransactions(
          orderBy: TIMESTAMP_ASC,
          filter: {
            poolId: { equalTo: $poolId },
            timestamp: { greaterThan: $from, lessThan: $to },
            trancheId: { isNull: false, endsWith: $trancheId }
          }) {
          nodes {
            id
            timestamp
            accountId
            poolId
            trancheId
            epochNumber
            type
            tokenAmount
            currencyAmount
            tokenPrice
            transactionFee
          }
        }
      }
      `,
      {
        poolId,
        trancheId,
        from: from ? from.toISOString() : getDateMonthsFromNow(-1).toISOString(),
        to: to ? to.toISOString() : new Date().toISOString(),
      }
    )

    return $api.pipe(
      switchMap((api) =>
        combineLatest([$query, api.query.poolSystem.pool(poolId).pipe(take(1)), getCurrencies()]).pipe(
          switchMap(([queryData, poolValue, currencies]) => {
            const pool = poolValue.toHuman() as unknown as PoolDetailsData
            const currency = findCurrency(currencies, pool.currency)!
            const currencyDecimals = currency.decimals

            return [
              queryData?.investorTransactions.nodes.map((tx) => {
                return {
                  id: tx.id,
                  timestamp: new Date(tx.timestamp),
                  accountId: tx.accountId,
                  trancheId: tx.trancheId,
                  epochNumber: tx.epochNumber,
                  type: tx.type as InvestorTransactionType,
                  currencyAmount: tx.currencyAmount
                    ? new CurrencyBalance(tx.currencyAmount, currencyDecimals)
                    : undefined,
                  tokenAmount: tx.tokenAmount ? new CurrencyBalance(tx.tokenAmount, currencyDecimals) : undefined,
                  tokenPrice: tx.tokenPrice ? new Price(tx.tokenPrice) : undefined,
                  transactionFee: tx.transactionFee ? new CurrencyBalance(tx.transactionFee, 18) : undefined, // native tokenks are always denominated in 18
                }
              }) as unknown as InvestorTransaction[],
            ]
          })
        )
      )
    )
  }

  function getBorrowerTransactions(args: [poolId: string, from?: Date, to?: Date]) {
    const [poolId, from, to] = args

    const $query = inst.getSubqueryObservable<{
      borrowerTransactions: { nodes: SubqueryBorrowerTransaction[] }
    }>(
      `query($poolId: String!, $from: Datetime!, $to: Datetime!) {
        borrowerTransactions(
          orderBy: TIMESTAMP_ASC,
          filter: { 
            poolId: { equalTo: $poolId },
            timestamp: { greaterThan: $from, lessThan: $to },
          }) {
          nodes {
            loanId
            epochId
            type
            timestamp
            amount
          }
        }
      }
      `,
      {
        poolId,
        from: from ? from.toISOString() : getDateMonthsFromNow(-1).toISOString(),
        to: to ? to.toISOString() : new Date().toISOString(),
      },
      false
    )

    return $query.pipe(
      switchMap(() => combineLatest([$query, getPoolCurrency([poolId])])),
      map(([data, currency]) => {
        return data!.borrowerTransactions.nodes.map((tx) => ({
          ...tx,
          amount: tx.amount ? new CurrencyBalance(tx.amount, currency.decimals) : undefined,
          timestamp: new Date(tx.timestamp),
        })) as unknown as BorrowerTransaction[]
      })
    )
  }

  function getNativeCurrency() {
    return inst.getApi().pipe(
      map((api) => ({
        decimals: api.registry.chainDecimals[0],
        symbol: api.registry.chainTokens[0],
      }))
    )
  }

  function getCurrencies() {
    return inst.getApi().pipe(
      switchMap((api) => api.query.ormlAssetRegistry.metadata.entries()),
      map((rawMetas) => {
        const metas = rawMetas.map(([rawKey, rawValue]) => {
          const key = parseCurrencyKey((rawKey.toHuman() as any)[0] as CurrencyKey)
          const value = rawValue.toHuman() as AssetCurrencyData
          const currency: CurrencyMetadata = {
            key,
            decimals: value.decimals,
            name: value.name,
            symbol: value.symbol,
            isPoolCurrency: value.additional.poolCurrency,
            isPermissioned: value.additional.permissioned,
            additional: value.additional,
            location: value.location,
          }
          return currency
        })
        return metas
      })
    )
  }

  function getBalances(args: [address: Account]) {
    const [address] = args
    const $api = inst.getApi()

    const $events = inst.getEvents()

    return $api.pipe(
      switchMap((api) =>
        combineLatest([
          api.query.ormlTokens.accounts.entries(address),
          api.query.system.account(address),
          getCurrencies(),
        ]).pipe(
          take(1),
          map(([rawBalances, nativeBalance, currencies]) => {
            const balances = {
              tranches: [] as AccountTokenBalance[],
              currencies: [] as AccountCurrencyBalance[],
              native: {
                balance: new CurrencyBalance(
                  (nativeBalance as any).data.free.toString(),
                  api.registry.chainDecimals[0]
                ),
                currency: {
                  decimals: api.registry.chainDecimals[0],
                  symbol: api.registry.chainTokens[0],
                },
              },
            }

            rawBalances.forEach(([rawKey, rawValue]) => {
              const key = parseCurrencyKey((rawKey.toHuman() as any)[1] as CurrencyKey)
              const value = rawValue.toJSON() as {
                free: string | number
                reserved: string | number
                frozen: string | number
              }

              const currency = findCurrency(currencies, key)

              if (!currency) return

              if (typeof key !== 'string' && 'Tranche' in key) {
                const [pid, trancheId] = key.Tranche
                const poolId = pid.replace(/\D/g, '')
                if (value.free !== 0 || value.reserved !== 0) {
                  const balance = hexToBN(value.free).add(hexToBN(value.reserved))

                  balances.tranches.push({
                    currency,
                    poolId,
                    trancheId,
                    balance: new TokenBalance(balance, currency.decimals),
                  })
                }
              } else {
                if (value.free !== 0 || value.reserved !== 0) {
                  const balance = hexToBN(value.free).add(hexToBN(value.reserved))

                  balances.currencies.push({
                    currency,
                    balance: new CurrencyBalance(balance, currency.decimals),
                  })
                }
              }
            })

            return balances
          })
        )
      ),

      repeatWhen(() => $events)
    )
  }

  function getOrder(args: [address: Account, poolId: string, trancheId: string]) {
    const [address, poolId, trancheId] = args

    return inst.getApi().pipe(
      switchMap((api) =>
        combineLatest([
          api.queryMulti([
            [api.query.investments.investOrders, [address, { poolId, trancheId }]],
            [api.query.investments.redeemOrders, [address, { poolId, trancheId }]],
          ]),
          getPoolCurrency([poolId]),
        ])
      ),
      map(([[rawInvest, rawRedeem], currency]) => {
        const invest = rawInvest.toJSON() as any
        const redeem = rawRedeem.toJSON() as any

        return {
          currency,
          invest: new CurrencyBalance(invest ? hexToBN(invest.amount) : 0, currency.decimals),
          redeem: new TokenBalance(redeem ? hexToBN(redeem.amount) : 0, currency.decimals),
          submittedAt: (invest?.submittedAt
            ? Number(invest.submittedAt)
            : redeem?.submittedAt
            ? Number(redeem.submittedAt)
            : 0) as number,
        }
      })
    )
  }

  function getPoolOrders(args: [poolId: string]) {
    const [poolId] = args

    return inst.getApi().pipe(
      switchMap(
        (api) => api.query.poolSystem.pool(poolId),
        (api, pool) => ({ api, pool })
      ),
      switchMap(({ api, pool: rawPool }) => {
        const pool = rawPool.toHuman() as PoolDetailsData
        const trancheIds = pool.tranches.ids
        return combineLatest([
          api.queryMulti(
            trancheIds.flatMap((trancheId) => [
              [api.query.investments.activeInvestOrders, { poolId, trancheId }],
              [api.query.investments.activeRedeemOrders, { poolId, trancheId }],
              [api.query.investments.inProcessingInvestOrders, { poolId, trancheId }],
              [api.query.investments.inProcessingRedeemOrders, { poolId, trancheId }],
            ])
          ),
          getPoolCurrency([poolId]),
        ])
      }),
      map(([allOrders, currency]) => {
        const n = 4
        const tranches = Array.from({ length: allOrders.length / n }, (_, i) => {
          const [rawActiveInvest, rawActiveRedeem, rawInProcessingInvest, rawInProcessingRedeem] = allOrders.slice(
            i * n,
            i * n + n
          )

          const activeInvest = new CurrencyBalance(
            hexToBN((rawActiveInvest.toJSON() as any)?.amount ?? '0x0'),
            currency.decimals
          )
          const activeRedeem = new CurrencyBalance(
            hexToBN((rawActiveRedeem.toJSON() as any)?.amount ?? '0x0'),
            currency.decimals
          )
          const inProcessingInvest = new CurrencyBalance(
            hexToBN((rawInProcessingInvest.toJSON() as any)?.amount ?? '0x0'),
            currency.decimals
          )
          const inProcessingRedeem = new CurrencyBalance(
            hexToBN((rawInProcessingRedeem.toJSON() as any)?.amount ?? '0x0'),
            currency.decimals
          )
          return {
            activeInvest,
            activeRedeem,
            inProcessingInvest,
            inProcessingRedeem,
            outstandingInvest: new CurrencyBalance(activeInvest.add(inProcessingInvest), currency.decimals),
            outstandingRedeem: new CurrencyBalance(activeRedeem.add(inProcessingRedeem), currency.decimals),
          }
        })

        return tranches
      })
    )
  }

  function getLoans(args: [poolId: string]) {
    const [poolId] = args
    const $api = inst.getApi()

    const $events = inst.getEvents().pipe(
      filter(({ api, events }) => {
        const event = events.find(
          ({ event }) =>
            api.events.priceOracle.NewFeedData.is(event) ||
            api.events.loans.Created.is(event) ||
            api.events.loans.Borrowed.is(event) ||
            api.events.loans.Repaid.is(event) ||
            api.events.loans.WrittenOff.is(event) ||
            api.events.loans.Closed.is(event) ||
            api.events.loans.PortfolioValuationUpdated.is(event)
        )

        if (!event) return false

        const { poolId: eventPoolId } = (event.toHuman() as any).event.data
        return eventPoolId.replace(/\D/g, '') === poolId
      })
    )

    return $api.pipe(
      switchMap(
        (api) => api.query.poolSystem.pool(poolId).pipe(take(1)),
        (api, poolValue) => ({ api, poolValue })
      ),
      switchMap(({ api, poolValue }) => {
        return combineLatest([
          api.query.loans.createdLoan.entries(poolId),
          api.query.loans.activeLoans(poolId),
          api.query.loans.closedLoan.entries(poolId),
          api.query.priceOracle.values.entries(),
          api.query.interestAccrual.rates(),
          api.query.interestAccrual.lastUpdated(),
          api.query.ormlAssetRegistry.metadata((poolValue.toHuman() as any).currency),
        ]).pipe(take(1))
      }),
      map(
        ([
          createdLoanValues,
          activeLoanValues,
          closedLoanValues,
          oracles,
          rateValues,
          interestLastUpdated,
          rawCurrency,
        ]) => {
          const currency = rawCurrency.toHuman() as AssetCurrencyData
          const rates = rateValues.toPrimitive() as InterestAccrual[]

          const oraclePrices: Record<
            string,
            {
              timestamp: number
              value: CurrencyBalance
            }
          > = {}
          oracles.forEach((oracle) => {
            const { timestamp, value } = oracle[1].toPrimitive() as any
            oraclePrices[(oracle[0].toHuman() as any)[0].Isin] = {
              timestamp,
              value: new CurrencyBalance(value, currency.decimals),
            }
          })

          function getSharedLoanInfo(loan: CreatedLoanData | ActiveLoanData | ClosedLoanData) {
            const info = 'info' in loan ? loan.info : loan
            const [collectionId, nftId] = info.collateral

            // Active loans have additinal info layer
            const pricingInfo =
              'info' in loan
                ? 'external' in loan.info.pricing
                  ? loan.info.pricing.external
                  : loan.info.pricing.internal
                : 'external' in loan.pricing
                ? loan.pricing.external.info
                : loan.pricing.internal.info

            const interestRate =
              'info' in loan
                ? loan.info.interestRate.fixed.ratePerYear
                : 'external' in loan.pricing
                ? loan.pricing.external.interest.interestRate.fixed.ratePerYear
                : loan.pricing.internal.interest.interestRate.fixed.ratePerYear

            const discount =
              'valuationMethod' in pricingInfo && 'discountedCashFlow' in pricingInfo.valuationMethod
                ? pricingInfo.valuationMethod.discountedCashFlow
                : undefined
            return {
              asset: {
                collectionId: collectionId.toString(),
                nftId: nftId.toString(),
              },
              pricing:
                'priceId' in pricingInfo
                  ? {
                      valuationMethod: 'oracle' as any,
                      // If the max borrow quantity is larger than 10k, this is assumed to be "limitless"
                      // TODO: replace by Option once data structure on chain changes
                      maxBorrowAmount:
                        'noLimit' in pricingInfo.maxBorrowAmount
                          ? null
                          : new CurrencyBalance(pricingInfo.maxBorrowAmount.quantity, 27),
                      Isin: pricingInfo.priceId.isin,
                      maturityDate: new Date(info.schedule.maturity.fixed.date * 1000).toISOString(),
                      maturityExtensionDays: info.schedule.maturity.fixed.extension / SEC_PER_DAY,
                      oracle: oraclePrices[pricingInfo.priceId.isin] || {
                        value: new CurrencyBalance(0, currency.decimals),
                        timestamp: 0,
                      },
                      outstandingQuantity:
                        'external' in info.pricing && 'outstandingQuantity' in info.pricing.external
                          ? new CurrencyBalance(info.pricing.external.outstandingQuantity, 27) // TODO: Will be 18 after next chain update
                          : new CurrencyBalance(0, 27),
                      interestRate: new Rate(interestRate),
                      notional: new CurrencyBalance(pricingInfo.notional, currency.decimals),
                    }
                  : {
                      valuationMethod: ('outstandingDebt' in pricingInfo.valuationMethod
                        ? 'outstandingDebt'
                        : 'discountedCashFlow') as any,
                      maxBorrowAmount: Object.keys(pricingInfo.maxBorrowAmount)[0] as any,
                      value: new CurrencyBalance(pricingInfo.collateralValue, currency.decimals),
                      advanceRate: new Rate(Object.values(pricingInfo.maxBorrowAmount)[0].advanceRate),
                      probabilityOfDefault: discount?.probabilityOfDefault
                        ? new Rate(discount.probabilityOfDefault)
                        : undefined,
                      lossGivenDefault: discount?.lossGivenDefault ? new Rate(discount.lossGivenDefault) : undefined,
                      discountRate: discount?.discountRate
                        ? new Rate(discount.discountRate.fixed.ratePerYear)
                        : undefined,
                      interestRate: new Rate(interestRate),
                      maturityDate: new Date(info.schedule.maturity.fixed.date * 1000).toISOString(),
                      maturityExtensionDays: info.schedule.maturity.fixed.extension / SEC_PER_DAY,
                    },
            }
          }

          const createdLoans: CreatedLoan[] = (createdLoanValues as any[]).map(([key, value]) => {
            const loan = value.toPrimitive() as unknown as CreatedLoanData
            const nil = new CurrencyBalance(0, currency.decimals)
            return {
              ...getSharedLoanInfo(loan),
              id: formatLoanKey(key as StorageKey<[u32, u32]>),
              poolId,
              status: 'Created',
              borrower: addressToHex(loan.borrower),
              totalBorrowed: nil,
              totalRepaid: nil,
              outstandingDebt: nil,
              normalizedDebt: nil,
            }
          })

          const activeLoans: ActiveLoan[] = (activeLoanValues.toPrimitive() as any[]).map(
            ([loanId, loan]: [number, ActiveLoanData]) => {
              const sharedInfo = getSharedLoanInfo(loan)
              const interestData = rates.find(
                (rate) =>
                  new Rate(rate.interestRatePerSec).toApr().toDecimalPlaces(4).toString() ===
                  sharedInfo.pricing.interestRate.toDecimal().toString()
              )
              const penaltyRate =
                'external' in loan.pricing
                  ? loan.pricing.external.interest.penalty
                  : loan.pricing.internal.interest.penalty
              const normalizedDebt =
                'external' in loan.pricing
                  ? loan.pricing.external.interest.normalizedAcc
                  : loan.pricing.internal.interest.normalizedAcc

              const writeOffStatus = {
                penaltyInterestRate: new Rate(penaltyRate),
                percentage: new Rate(loan.writeOffPercentage),
              }

              const repaidPrincipal = new CurrencyBalance(loan.totalRepaid.principal, currency.decimals)
              const repaidInterest = new CurrencyBalance(loan.totalRepaid.interest, currency.decimals)
              const repaidUnscheduled = new CurrencyBalance(loan.totalRepaid.unscheduled, currency.decimals)
              const outstandingDebt = getOutstandingDebt(
                loan,
                currency.decimals,
                interestLastUpdated.toPrimitive() as number,
                interestData
              )
              let outstandingPrincipal: CurrencyBalance
              let outstandingInterest: CurrencyBalance
              if ('internal' in loan.pricing) {
                outstandingPrincipal = new CurrencyBalance(
                  new BN(loan.totalBorrowed).sub(repaidPrincipal),
                  currency.decimals
                )
                outstandingInterest = new CurrencyBalance(outstandingDebt.sub(outstandingPrincipal), currency.decimals)
              } else {
                const quantity = new CurrencyBalance(loan.pricing.external.outstandingQuantity, 27).toDecimal()
                outstandingPrincipal = CurrencyBalance.fromFloat(
                  quantity.mul(
                    new CurrencyBalance(sharedInfo.pricing.oracle?.value ?? new BN(0), currency.decimals).toDecimal()
                  ),
                  currency.decimals
                )
                outstandingInterest = CurrencyBalance.fromFloat(
                  outstandingDebt
                    .toDecimal()
                    .sub(
                      quantity.mul(
                        new CurrencyBalance(loan.pricing.external.info.notional, currency.decimals).toDecimal()
                      )
                    ),
                  currency.decimals
                )
              }
              return {
                ...sharedInfo,
                id: loanId.toString(),
                poolId,
                status: 'Active',
                borrower: addressToHex(loan.borrower),
                writeOffStatus: writeOffStatus.percentage.isZero() ? undefined : writeOffStatus,
                totalBorrowed: new CurrencyBalance(loan.totalBorrowed, currency.decimals),
                totalRepaid: new CurrencyBalance(
                  repaidPrincipal.add(repaidInterest).add(repaidUnscheduled),
                  currency.decimals
                ),
                repaid: {
                  principal: repaidPrincipal,
                  interest: repaidInterest,
                  unscheduled: repaidUnscheduled,
                },
                originationDate: new Date(loan.originationDate * 1000).toISOString(),
                outstandingDebt,
                normalizedDebt: new CurrencyBalance(normalizedDebt, currency.decimals),
                outstandingPrincipal,
                outstandingInterest,
              }
            }
          )

          const closedLoans: ClosedLoan[] = (closedLoanValues as any[]).map(([key, value]) => {
            const loan = value.toPrimitive() as unknown as ClosedLoanData
            return {
              ...getSharedLoanInfo(loan),
              id: formatLoanKey(key as StorageKey<[u32, u32]>),
              poolId,
              status: 'Closed',
              totalBorrowed: new CurrencyBalance(loan.totalBorrowed, currency.decimals),
              totalRepaid: new CurrencyBalance(loan.totalRepaid, currency.decimals),
            }
          })

          return [...createdLoans, ...activeLoans, ...closedLoans] as Loan[]
        }
      ),
      repeatWhen(() => $events)
    )
  }

  function getWriteOffPolicy(args: [poolId: string]) {
    const [poolId] = args
    const $api = inst.getApi()

    return $api.pipe(
      switchMap((api) => api.query.loans.writeOffPolicy(poolId)),
      map((writeOffGroupsValues) => {
        const writeOffGroups = writeOffGroupsValues.toJSON() as {
          triggers: ({ principalOverdue: number } | { priceOutdated: number })[]
          status: {
            percentage: string
            penalty: string
          }
        }[]
        return writeOffGroups
          .map((g) => {
            return {
              overdueDays: (g.triggers.find((t) => 'principalOverdue' in t) as { principalOverdue: number })
                ?.principalOverdue,
              penaltyInterestRate: new Rate(hexToBN(g.status.penalty)),
              percentage: new Rate(hexToBN(g.status.percentage)),
            }
          })
          .filter((g) => g.overdueDays != null)
      })
    )
  }

  function getPendingCollect(args: [address: Account, poolId: string, trancheId: string, executedEpoch: number]) {
    const [address, poolId, trancheId, executedEpoch] = args
    const $api = inst.getApi()

    return $api.pipe(
      combineLatestWith(getOrder([address, poolId, trancheId])),
      switchMap(([api, order]) => {
        const { currency } = order

        if (
          order.submittedAt < executedEpoch &&
          order.submittedAt >= 0 &&
          (!order.invest.isZero() || !order.redeem.isZero())
        ) {
          const epochKeys = Array.from({ length: executedEpoch - order.submittedAt }, (_, i) => [
            [poolId, trancheId],
            order.submittedAt + i,
          ])
          const $epochs = combineLatest([
            api.query.investments.clearedInvestOrders.multi(epochKeys),
            api.query.investments.clearedRedeemOrders.multi(epochKeys),
          ])

          return $epochs.pipe(
            map(([clearedInvest, clearedRedeem]) => {
              let payoutCurrencyAmount = new BN(0)
              let payoutTokenAmount = new BN(0)
              let remainingInvestCurrency = new BN(order.invest)
              let remainingRedeemToken = new BN(order.redeem)

              for (let i = 0; i < clearedInvest.length; i++) {
                const investEpoch = clearedInvest[i]
                const redeemEpoch = clearedRedeem[i]
                if (remainingInvestCurrency.isZero() && remainingRedeemToken.isZero()) break

                let { ofAmount: investFulfillment } = investEpoch.toJSON() as any
                let { ofAmount: redeemFulfillment, price: tokenPrice } = redeemEpoch.toJSON() as any

                investFulfillment = hexToBN(investFulfillment)
                redeemFulfillment = hexToBN(redeemFulfillment)
                tokenPrice = hexToBN(tokenPrice)

                if (!remainingInvestCurrency.isZero()) {
                  // Multiply invest fulfillment in this epoch with outstanding order amount to get executed amount
                  const amount = remainingInvestCurrency.mul(investFulfillment).div(PerquintillBN)
                  // Divide by the token price to get the payout in tokens
                  if (!amount.isZero()) {
                    payoutTokenAmount = payoutTokenAmount.add(amount.mul(PriceBN).div(tokenPrice))
                    remainingInvestCurrency = remainingInvestCurrency.sub(amount)
                  }
                }

                if (!remainingRedeemToken.isZero()) {
                  // Multiply redeem fulfilment in this epoch with outstanding order amount to get executed amount
                  const amount = remainingRedeemToken.mul(redeemFulfillment).div(PerquintillBN)
                  // Multiply by the token price to get the payout in currency
                  if (!amount.isZero()) {
                    payoutCurrencyAmount = payoutCurrencyAmount.add(amount.mul(tokenPrice).div(PriceBN))
                    remainingRedeemToken = remainingRedeemToken.sub(amount)
                  }
                }
              }

              return {
                investCurrency: new CurrencyBalance(order.invest, currency.decimals),
                redeemToken: new TokenBalance(order.redeem, currency.decimals),
                submittedAt: order.submittedAt,
                payoutCurrencyAmount: new CurrencyBalance(payoutCurrencyAmount, currency.decimals),
                payoutTokenAmount: new TokenBalance(payoutTokenAmount, currency.decimals),
                remainingInvestCurrency: new CurrencyBalance(remainingInvestCurrency, currency.decimals),
                remainingRedeemToken: new TokenBalance(remainingRedeemToken, currency.decimals),
              }
            })
          )
        }
        return of({
          investCurrency: new CurrencyBalance(order.invest, currency.decimals),
          redeemToken: new TokenBalance(order.redeem, currency.decimals),
          submittedAt: order.submittedAt,
          payoutCurrencyAmount: new CurrencyBalance(0, currency.decimals),
          payoutTokenAmount: new TokenBalance(0, currency.decimals),
          remainingInvestCurrency: new CurrencyBalance(order.invest, currency.decimals),
          remainingRedeemToken: new TokenBalance(order.redeem, currency.decimals),
        })
      })
    )
  }

  function getProposedLoanChanges(args: [poolId: string]) {
    const [poolId] = args
    const $api = inst.getApi()

    const $events = inst.getEvents().pipe(
      filter(({ api, events }) => {
        const event = events.find(({ event }) => api.events.poolSystem.ProposedChange.is(event))

        if (!event) return false

        const { poolId: eventPoolId } = (event.toHuman() as any).event.data
        return eventPoolId.replace(/\D/g, '') === poolId
      })
    )

    return $api.pipe(
      switchMap((api) => api.query.poolSystem.notedChange.entries(poolId)),
      map((changes) => {
        return changes.map(([key, value]) => {
          const hash = (key.toHuman() as any)[1] as string
          const data = value.toPrimitive() as { change: any; submittedTime: number }
          return {
            hash,
            submittedAt: new Date(data.submittedTime * 1000).toISOString(),
            change: data.change,
          }
        })
      }),
      repeatWhen(() => $events)
    )
  }

  function updateWriteOffPolicy(
    args: [poolId: string, writeOffGroups: { percentage: BN; overdueDays: number; penaltyInterestRate: BN }[]],
    options?: TransactionOptions
  ) {
    const [poolId, writeOffGroups] = args
    const $api = inst.getApi()

    return $api.pipe(
      switchMap((api) => {
        const submittable = api.tx.loans.proposeWriteOffPolicy(
          poolId,
          writeOffGroups.map((g) => ({
            triggers: [{ PrincipalOverdue: g.overdueDays }],
            status: {
              percentage: g.percentage.toString(),
              penalty: g.penaltyInterestRate.toString(),
            },
          }))
        )
        return inst.wrapSignAndSend(api, submittable, options)
      })
    )
  }

  function applyWriteOffPolicyUpdate(args: [poolId: string, hash: string], options?: TransactionOptions) {
    const [poolId, hash] = args
    const $api = inst.getApi()

    return $api.pipe(
      switchMap((api) => {
        const submittable = api.tx.loans.applyWriteOffPolicy(poolId, hash)
        return inst.wrapSignAndSend(api, submittable, options)
      })
    )
  }

  function getProposedPoolChanges(args: [poolId: string]) {
    const [poolId] = args
    const $api = inst.getApi()

    return $api.pipe(
      switchMap((api) => api.query.poolSystem.scheduledUpdate(poolId)),
      map((updateData) => {
        const update = updateData.toPrimitive() as any
        if (!update) return null
        return {
          changes: {
            tranches: update.tranches.noChange === null ? null : update.tranches.newValue,
            trancheMetadata: update.trancheMetadata.noChange === null ? null : update.trancheMetadata.newValue,
            minEpochTime: update.minEpochTime.noChange === null ? null : update.minEpochTime.newValue,
            maxNavAge: update.maxNavAge.noChange === null ? null : update.maxNavAge.newValue,
          },
          submittedAt: new Date(update.submittedAt * 1000).toISOString(),
        }
      })
    )
  }

  function applyPoolUpdate(args: [poolId: string], options?: TransactionOptions) {
    const [poolId] = args
    const $api = inst.getApi()

    return $api.pipe(
      switchMap((api) => {
        const submittable = api.tx.poolRegistry.executeUpdate(poolId)
        return inst.wrapSignAndSend(api, submittable, options)
      })
    )
  }

  function adminWriteOff(
    args: [poolId: string, loanId: string, writeOffGroupId: number],
    options?: TransactionOptions
  ) {
    const [poolId, loanId, writeOffGroupId] = args
    const $api = inst.getApi()

    return $api.pipe(
      switchMap((api) => {
        const submittable = api.tx.loans.adminWriteOff(poolId, loanId, writeOffGroupId)
        return inst.wrapSignAndSend(api, submittable, options)
      })
    )
  }

  async function getAvailablePoolId() {
    const $api = inst.getApi()

    try {
      const res = await firstValueFrom(
        $api.pipe(
          map((api) => ({
            api,
            id: null,
            triesLeft: MAX_ATTEMPTS,
          })),
          expand(({ api, triesLeft }) => {
            const id = String(getRandomUint())
            if (triesLeft <= 0) return EMPTY

            return api.query.poolSystem.pool(id).pipe(
              map((res) => ({ api, id: res.toJSON() === null ? id : null, triesLeft: triesLeft - 1 })),
              take(1)
            )
          }),
          filter(({ id }) => !!id)
        )
      )

      return res.id as string
    } catch (e) {
      throw new Error(`Could not find an available pool ID in ${MAX_ATTEMPTS} attempts`)
    }
  }

  return {
    getPoolCurrency,
    createPool,
    updatePool,
    setMaxReserve,
    setMetadata,
    updateInvestOrder,
    updateRedeemOrder,
    collect,
    closeEpoch,
    executeEpoch,
    submitSolution,
    getUserPermissions,
    getPoolPermissions,
    updatePoolRoles,
    getNextLoanId,
    createLoan,
    financeLoan,
    financeExternalLoan,
    repayLoanPartially,
    repayExternalLoanPartially,
    repayAndCloseLoan,
    closeLoan,
    getPool,
    getPools,
    getBalances,
    getOrder,
    getPoolOrders,
    getLoans,
    getPendingCollect,
    getWriteOffPolicy,
    getProposedLoanChanges,
    getProposedPoolChanges,
    updateWriteOffPolicy,
    applyWriteOffPolicyUpdate,
    applyPoolUpdate,
    adminWriteOff,
    getAvailablePoolId,
    getDailyPoolStates,
    getMonthlyPoolStates,
    getInvestorTransactions,
    getBorrowerTransactions,
    getNativeCurrency,
    getCurrencies,
    getDailyTrancheStates,
    getDailyTVL,
  }
}

function hexToBN(value: string | number) {
  if (typeof value === 'number') return new BN(value)
  return new BN(value.toString().substring(2), 'hex')
}

function getOutstandingDebt(
  loan: ActiveLoanData,
  currencyDecimals: number,
  lastUpdated: number,
  accrual?: InterestAccrual
) {
  if (!accrual) return new CurrencyBalance(0, currencyDecimals)
  const accRate = new Rate(accrual.accumulatedRate).toDecimal()
  const rate = new Rate(accrual.interestRatePerSec).toDecimal()
  const balance =
    'internal' in loan.pricing
      ? loan.pricing.internal.interest.normalizedAcc
      : loan.pricing.external.interest.normalizedAcc

  const normalizedDebt = new CurrencyBalance(balance, currencyDecimals).toDecimal()
  const secondsSinceUpdated = Date.now() / 1000 - lastUpdated

  const debtFromAccRate = normalizedDebt.mul(accRate)
  const debtSinceUpdated = normalizedDebt.mul(rate.minus(1).mul(secondsSinceUpdated))
  const debt = debtFromAccRate.add(debtSinceUpdated)

  return CurrencyBalance.fromFloat(debt, currencyDecimals)
}

function getEpochStatus(epochExecution: Pick<EpochExecutionData, 'challengePeriodEnd' | 'epoch'>, blockNumber: number) {
  if (!!epochExecution && !epochExecution?.challengePeriodEnd) {
    return 'submissionPeriod'
  } else if (epochExecution?.challengePeriodEnd >= blockNumber) {
    return 'challengePeriod'
  } else if (epochExecution?.challengePeriodEnd < blockNumber) {
    return 'executionPeriod'
  }
  return 'ongoing'
}

export function findCurrency<T extends Pick<CurrencyMetadata, 'key'>>(
  currencies: T[],
  key: CurrencyKey
): T | undefined {
  return currencies.find((currency) => looksLike(currency.key, key))
}

export function findBalance<T extends Pick<AccountCurrencyBalance, 'currency'>>(
  balances: T[],
  key: CurrencyKey
): T | undefined {
  return balances.find((balance) => looksLike(balance.currency.key, key))
}

export function parseCurrencyKey(key: CurrencyKey | { foreignAsset: number | string }): CurrencyKey {
  if (typeof key === 'object') {
    if ('Tranche' in key) {
      return {
        Tranche: [key.Tranche[0].replace(/\D/g, ''), key.Tranche[1]],
      }
    } else if ('ForeignAsset' in key) {
      return {
        ForeignAsset: String(key.ForeignAsset).replace(/\D/g, ''),
      }
    } else if ('foreignAsset' in key) {
      return {
        ForeignAsset: String(key.foreignAsset).replace(/\D/g, ''),
      }
    }
  }
  return key
}

function looksLike(a: any, b: any): boolean {
  return isPrimitive(b)
    ? b === a
    : Object.keys(b).every((bKey) => {
        const bVal = b[bKey]
        const aVal = a?.[bKey]
        if (typeof bVal === 'function') {
          return bVal(aVal)
        }
        return looksLike(aVal, bVal)
      })
}

function isPrimitive(val: any): val is boolean | string | number | null | undefined {
  return val == null || /^[sbn]/.test(typeof val)
}<|MERGE_RESOLUTION|>--- conflicted
+++ resolved
@@ -1219,13 +1219,10 @@
                 })
                 return Array.isArray(maybeArray)
                   ? permissionsByAddressIndex
-<<<<<<< HEAD
-=======
                   : permissionsByAddressIndex[0] ?? {
                       pools: {},
                       currencies: {},
                     }
->>>>>>> ced2ca2f
               })
             )
           })
