--- conflicted
+++ resolved
@@ -534,38 +534,54 @@
         ? { NonResidual: [t.interestRatePerSec.toString(), t.minRiskBuffer?.toString()] }
         : 'Residual',
     ])
-
-<<<<<<< HEAD
-    const $api = inst.getApi()
-    return combineLatest([$api, $uris]).pipe(
-      switchMap(([api, fileURIs]) => {
+    const $api = inst.getApi()
+    return $uris.pipe(
+      switchMap((fileURIs) => {
         const formattedMetadata = !options?.paymentInfo ? formatPoolMetadata(metadata, poolId, fileURIs) : {}
         const $metadataURI = !options?.paymentInfo ? inst.metadata.pinJson(formattedMetadata) : of('')
-        return combineLatest([$metadataURI]).pipe(
-          switchMap(([metadataURI]) => {
-            const submittable = api.tx.utility.batchAll(
-              [
-                api.tx.uniques.create(collectionId, LoanPalletAccountId),
-                api.tx.pools.create(admin, poolId, trancheInput, currency, maxReserve.toString()),
-                api.tx.pools.setMetadata(poolId, metadataURI),
-                api.tx.permissions.add(
-                  { PoolRole: 'PoolAdmin' },
-                  inst.getSignerAddress(),
-                  { Pool: poolId },
-                  {
-                    PoolRole: 'LoanAdmin',
-                  }
-                ),
-                api.tx.loans.initialisePool(poolId, collectionId),
-              ].concat(
-                writeOffGroups.map((g) =>
-                  api.tx.loans.addWriteOffGroup(poolId, {
-                    percentage: g.percentage.toString(),
-                    overdueDays: g.overdueDays,
-                    penaltyInterestRatePerSec: null,
-                  })
+        return combineLatest([$api, $metadataURI]).pipe(
+          switchMap(([api]) => {
+            let submittable
+            if (['propose', 'notePreimage'].includes(options?.createType ?? '')) {
+              submittable = api.tx.pools.create(admin, poolId, trancheInput, currency, maxReserve.toString(), metadata)
+            } else {
+              submittable = api.tx.utility.batchAll(
+                [
+                  api.tx.uniques.create(collectionId, LoanPalletAccountId),
+                  api.tx.pools.create(
+                    inst.getSignerAddress(),
+                    poolId,
+                    trancheInput,
+                    currency,
+                    maxReserve.toString(),
+                    metadata
+                  ),
+                  api.tx.permissions.add(
+                    { PoolRole: 'PoolAdmin' },
+                    admin,
+                    { Pool: poolId },
+                    {
+                      PoolRole: 'LoanAdmin',
+                    }
+                  ),
+                  api.tx.loans.initialisePool(poolId, collectionId),
+                ].concat(
+                  writeOffGroups.map((g) =>
+                    api.tx.loans.addWriteOffGroup(poolId, {
+                      percentage: g.percentage.toString(),
+                      overdueDays: g.overdueDays,
+                      penaltyInterestRatePerSec: null,
+                    })
+                  )
                 )
               )
+            }
+            console.log(
+              'writeOffGroups',
+              writeOffGroups.map((g) => ({
+                percentage: g.percentage.toString(),
+                overdueDays: g.overdueDays,
+              }))
             )
             if (options?.createType === 'propose') {
               const proposalSubmittable = api.tx.utility.batchAll([
@@ -580,51 +596,6 @@
             }
             return inst.wrapSignAndSend(api, submittable, options)
           })
-=======
-    return $api.pipe(
-      switchMap((api) => {
-        let submittable
-        if (['propose', 'notePreimage'].includes(options?.createType ?? '')) {
-          submittable = api.tx.pools.create(admin, poolId, trancheInput, currency, maxReserve.toString(), metadata)
-        } else {
-          submittable = api.tx.utility.batchAll(
-            [
-              api.tx.uniques.create(collectionId, LoanPalletAccountId),
-              api.tx.pools.create(
-                inst.getSignerAddress(),
-                poolId,
-                trancheInput,
-                currency,
-                maxReserve.toString(),
-                metadata
-              ),
-              api.tx.permissions.add(
-                { PoolRole: 'PoolAdmin' },
-                admin,
-                { Pool: poolId },
-                {
-                  PoolRole: 'LoanAdmin',
-                }
-              ),
-              api.tx.loans.initialisePool(poolId, collectionId),
-            ].concat(
-              writeOffGroups.map((g) =>
-                api.tx.loans.addWriteOffGroup(poolId, {
-                  percentage: g.percentage.toString(),
-                  overdueDays: g.overdueDays,
-                  penaltyInterestRatePerSec: null,
-                })
-              )
-            )
-          )
-        }
-        console.log(
-          'writeOffGroups',
-          writeOffGroups.map((g) => ({
-            percentage: g.percentage.toString(),
-            overdueDays: g.overdueDays,
-          }))
->>>>>>> 6404ecfb
         )
       })
     )
@@ -1874,7 +1845,7 @@
     tranchesById[computeTrancheId(index, poolId)] = {
       name: tranche.tokenName,
       symbol: tranche.symbolName,
-      minInitialInvestment: Balance.fromFloat(tranche.minInvestment).toString(),
+      minInitialInvestment: CurrencyBalance.fromFloat(tranche.minInvestment, pool.c).toString(),
     }
   })
 
