--- conflicted
+++ resolved
@@ -485,41 +485,10 @@
     id: string
     createdAt: string
   }[]
-<<<<<<< HEAD
   adminMultisig?: {
     signers: string[]
     threshold: number
   }
-  // Not yet implemented
-  // onboarding: {
-  //   live: boolean
-  //   agreements: {
-  //     name: string
-  //     provider: 'docusign'
-  //     providerTemplateId: string
-  //     tranche: string
-  //     country: 'us | non-us'
-  //   }[]
-  //   issuer: {
-  //     name: string
-  //     email: string
-  //     restrictedCountryCodes: string[]
-  //     minInvestmentCurrency: number
-  //     nonSolicitationNotice: 'all' | 'non-us' | 'none'
-  //   }
-  // }
-  // bot: {
-  //   channelId: string
-  // }
-=======
-  riskGroups: {
-    name: string | undefined
-    advanceRate: string
-    interestRatePerSec: string
-    probabilityOfDefault: string
-    lossGivenDefault: string
-    discountRate: string
-  }[]
   onboarding?: {
     agreements: {
       [trancheId: string]: {
@@ -527,7 +496,6 @@
       }
     }
   }
->>>>>>> ee91cf52
 }
 
 type AssetCurrencyData = {
