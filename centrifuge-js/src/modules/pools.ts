--- conflicted
+++ resolved
@@ -4,9 +4,9 @@
 import { Codec } from '@polkadot/types-codec/types'
 import { blake2AsHex } from '@polkadot/util-crypto/blake2'
 import BN from 'bn.js'
-import { combineLatest, EMPTY, expand, firstValueFrom, forkJoin, from, Observable, of, startWith } from 'rxjs'
+import { EMPTY, Observable, combineLatest, expand, firstValueFrom, forkJoin, from, of, startWith } from 'rxjs'
 import { combineLatestWith, filter, map, repeatWhen, switchMap, take } from 'rxjs/operators'
-import { calculateOptimalSolution, SolverResult } from '..'
+import { SolverResult, calculateOptimalSolution } from '..'
 import { Centrifuge } from '../Centrifuge'
 import { Account, TransactionOptions } from '../types'
 import {
@@ -3001,17 +3001,12 @@
           api.query.loans.createdLoan.entries(poolId),
           api.query.loans.activeLoans(poolId),
           api.query.loans.closedLoan.entries(poolId),
-<<<<<<< HEAD
           api.query.oraclePriceFeed.fedValues.entries(),
-=======
-          // api.query.priceOracle.values.entries(),
-          // api.query.oraclePriceFeed.fedValues.entries(),
->>>>>>> f28c5028
           api.query.ormlAssetRegistry.metadata((poolValue.toPrimitive() as any).currency),
           api.call.loansApi.portfolio(poolId), // TODO: remove loans.activeLoans and use values from this runtime call
         ]).pipe(take(1))
       }),
-      map(([createdLoanValues, activeLoanValues, closedLoanValues, rawCurrency, rawPortfolio]) => {
+      map(([createdLoanValues, activeLoanValues, closedLoanValues,oracles, rawCurrency, rawPortfolio]) => {
         const currency = rawCurrency.toPrimitive() as AssetCurrencyData
 
         const oraclePrices: Record<
@@ -3022,7 +3017,6 @@
             account: string
           }[]
         > = {}
-<<<<<<< HEAD
         oracles.forEach((oracle) => {
           const [value, timestamp] = oracle[1].toPrimitive() as any
           const keys = oracle[0].toHuman() as any
@@ -3042,15 +3036,6 @@
             oraclePrices[isin] = [entry]
           }
         })
-=======
-        // oracles.forEach(() => {
-          //   const { timestamp, value } = oracle[1].toPrimitive() as any
-          //   oraclePrices[(oracle[0].toHuman() as any)[0].Isin] = {
-          //     timestamp,
-          //     value: new CurrencyBalance(value, currency.decimals),
-          //   }
-        // })
->>>>>>> f28c5028
 
         const activeLoansPortfolio: Record<
           string,
