--- conflicted
+++ resolved
@@ -120,11 +120,7 @@
       maxBorrowAmount: BN | null
       maxPriceVariation: BN
       priceId: { isin: string } | { poolLoanId: [string, string] }
-<<<<<<< HEAD
       maturityDate: Date | null
-=======
-      maturityDate: Date
->>>>>>> 8c78f846
       interestRate: BN
       notional: BN
       withLinearPricing: boolean
@@ -145,11 +141,7 @@
 export type LoanInfoData = {
   /// Specify the repayments schedule of the loan
   schedule: {
-<<<<<<< HEAD
     maturity: { fixed: { date: number; extension: number } } | { none: null }
-=======
-    maturity: { fixed: { date: number; extension: number } }
->>>>>>> 8c78f846
     interestPayments: 'OnceAtMaturity'
     payDownSchedule: 'None'
   }
@@ -201,11 +193,7 @@
 export type ActiveLoanInfoData = {
   /// Specify the repayments schedule of the loan
   schedule: {
-<<<<<<< HEAD
     maturity: { fixed: { date: number; extension: number } } | { none: null }
-=======
-    maturity: { fixed: { date: number; extension: number } }
->>>>>>> 8c78f846
     interestPayments: 'OnceAtMaturity'
     payDownSchedule: 'None'
   }
@@ -439,13 +427,8 @@
   maxPriceVariation: Rate
   outstandingQuantity: CurrencyBalance
   priceId: { isin: string } | { poolLoanId: [string, string] }
-<<<<<<< HEAD
   maturityDate: string | null
   maturityExtensionDays: number | null
-=======
-  maturityDate: string
-  maturityExtensionDays: number
->>>>>>> 8c78f846
   oracle: {
     value: CurrencyBalance
     timestamp: number
@@ -1632,7 +1615,6 @@
     const info: LoanInfoData = {
       /// Specify the repayments schedule of the loan
       schedule: {
-<<<<<<< HEAD
         maturity: infoInput.maturityDate
           ? {
               fixed: {
@@ -1642,14 +1624,6 @@
               },
             }
           : ('none' as any),
-=======
-        maturity: {
-          fixed: {
-            date: Math.round(infoInput.maturityDate.getTime() / 1000),
-            extension: 'maturityExtensionDays' in infoInput ? infoInput.maturityExtensionDays * SEC_PER_DAY : 0,
-          },
-        },
->>>>>>> 8c78f846
         interestPayments: 'OnceAtMaturity',
         payDownSchedule: 'None',
       },
@@ -3711,7 +3685,6 @@
                       'noLimit' in pricingInfo.maxBorrowAmount
                         ? null
                         : new CurrencyBalance(pricingInfo.maxBorrowAmount.quantity, 18),
-<<<<<<< HEAD
                     maturityDate: !('none' in info.schedule.maturity)
                       ? new Date(info.schedule.maturity.fixed.date * 1000).toISOString()
                       : null,
@@ -3719,11 +3692,6 @@
                       ? info.schedule.maturity.fixed.extension / SEC_PER_DAY
                       : null,
                     priceId: pricingInfo.priceId,
-=======
-                    priceId: pricingInfo.priceId,
-                    maturityDate: new Date(info.schedule.maturity.fixed.date * 1000).toISOString(),
-                    maturityExtensionDays: info.schedule.maturity.fixed.extension / SEC_PER_DAY,
->>>>>>> 8c78f846
                     oracle: oraclePrices[
                       'isin' in pricingInfo.priceId
                         ? pricingInfo.priceId?.isin
