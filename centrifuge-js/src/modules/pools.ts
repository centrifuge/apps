import { StorageKey, u32 } from '@polkadot/types'
import BN from 'bn.js'
import { combineLatest, EMPTY, expand, firstValueFrom, of } from 'rxjs'
import { combineLatestWith, filter, map, repeatWhen, switchMap, take } from 'rxjs/operators'
import { isSameAddress } from '..'
import { CentrifugeBase } from '../CentrifugeBase'
import { Account, TransactionOptions } from '../types'
import { getRandomUint } from '../utils'

const Balance = new BN(10).pow(new BN(18))
const Perquintill = new BN(10).pow(new BN(18))
const Price = new BN(10).pow(new BN(27))

const LoanPalletAccountId = '0x6d6f646c70616c2f6c6f616e0000000000000000000000000000000000000000'

type AdminRole = 'PoolAdmin' | 'Borrower' | 'PricingAdmin' | 'LiquidityAdmin' | 'MemberListAdmin' | 'RiskAdmin'

export type PoolRoleInput = AdminRole | { TrancheInvestor: [trancheId: number, delta: number] }

const AdminRoleBits = {
  PoolAdmin: 0b00000001,
  Borrower: 0b00000010,
  PricingAdmin: 0b00000100,
  LiquidityAdmin: 0b00001000,
  MemberListAdmin: 0b00010000,
  RiskAdmin: 0b00100000,
}

export type PoolRoles = {
  roles: AdminRole[]
  tranches: number[]
}

export type LoanInfoInput = {
  BulletLoan: [string, string, string, string, string, string]
  CreditLine: [string, string]
  CreditLineWithMaturity: [string, string, string, string, string, string]
}

type LoanInfoData = {
  bulletLoan?: {
    advanceRate: string
    value: string
    probabilityOfDefault: string
    lossGivenDefault: string
    discountRate: string
    maturityDate: number
  }
  creditLine?: {
    advanceRate: string
    value: string
  }
  creditLineWithMaturity?: {
    advanceRate: string
    value: string
    probabilityOfDefault: string
    lossGivenDefault: string
    discountRate: string
    maturityDate: number
  }
}

type BulletLoan = {
  type: 'BulletLoan'
  advanceRate: string
  probabilityOfDefault: string
  lossGivenDefault: string
  value: string
  discountRate: string
  maturityDate: number
}

type CreditLine = {
  type: 'CreditLine'
  advanceRate: string
  value: string
}

type CreditLineWithMaturity = {
  type: 'CreditLineWithMaturity'
  advanceRate: string
  probabilityOfDefault: string
  value: string
  discountRate: string
  maturityDate: number
  lossGivenDefault: string
}

type LoanInfo = BulletLoan | CreditLine | CreditLineWithMaturity

type TrancheDetailsData = {
  debt: BN
  reserve: BN
  minRiskBuffer: BN
  outstandingInvestOrders: BN
  outstandingRedeemOrders: BN
  ratio: BN
  interestPerSec: BN
  lastUpdatedInterest: number
}

type PoolDetailsData = {
  owner: string
  currency: { [key: string]: null }
  tranches: TrancheDetailsData[]
  currentEpoch: number
  lastEpochClosed: number
  lastEpochExecuted: number
  submissionPeriodEpoch: number | null
  maxReserve: BN
  availableReserve: BN
  totalReserve: BN
  metadata: string
}

type NAVDetailsData = {
  latestNav: BN
  lastUpdated: number
}

export type Tranche = {
  index: number
  name: string
  debt: string
  reserve: string
  minRiskBuffer: string
  ratio: string
  outstandingInvestOrders: string
  outstandingRedeemOrders: string
  interestPerSec: string
  lastUpdatedInterest: number
}

export type TrancheWithTokenPrice = Tranche & {
  totalIssuance: string
  tokenPrice: string
}

export type Pool = {
  id: string
  owner: string
  currency: string
  metadata: string
  tranches: Tranche[]
  reserve: {
    max: string
    available: string
    total: string
  }
  epoch: {
    current: number
    lastClosed: number
    lastExecuted: number
    inSubmissionPeriod: number | null
  }
  nav: {
    latest: string
    lastUpdated: number
  }
  value: string
}

export type DetailedPool = Omit<Pool, 'tranches'> & {
  tranches: TrancheWithTokenPrice[]
}

export enum LoanStatus {
  // this when asset is locked and loan nft is issued.
  Created = 'Created',
  // this is when loan is in active state. Either underwriters or oracles can move loan to this state
  // by providing information like discount rates etc.. to loan
  Active = 'Active',
  // loan is closed and asset nft is transferred back to borrower and loan nft is transferred back to loan module
  Closed = 'Closed',
}

type LoanDetailsData = {
  borrowedAmount: BN
  ratePerSec: BN
  accumulatedRate: BN
  principalDebt: BN
  lastUpdated: number
  originationDate: number
  status: LoanStatus
  loanType: { [key: string]: LoanInfoData }
  adminWrittenOff: boolean
  writeOffIndex: number | null
  asset: [BN, BN]
}

export type Loan = {
  id: string
  poolId: string
  financedAmount: string
  financingFee: string
  outstandingDebt: string
  lastUpdated: number
  originationDate: number
  status: LoanStatus
  loanInfo: LoanInfo
  adminWrittenOff: boolean
  writeOffIndex: number | null
  asset: {
    collectionId: string
    nftId: string
  }
}

export type TokenBalance = {
  currency: string
  balance: string
}

export type TrancheBalance = {
  poolId: string
  trancheId: number
  balance: string
}

export type TrancheInput = {
  interestPerSec?: string
  minRiskBuffer?: string
  seniority?: number
}

const formatPoolKey = (keys: StorageKey<[u32]>) => (keys.toHuman() as string[])[0].replace(/\D/g, '')
const formatLoanKey = (keys: StorageKey<[u32, u32]>) => (keys.toHuman() as string[])[1].replace(/\D/g, '')

const MAX_ATTEMPTS = 10

export function getPoolsModule(inst: CentrifugeBase) {
  function createPool(
    args: [
      admin: string,
      poolId: string,
      collectionId: string,
      tranches: TrancheInput[],
      currency: string,
      maxReserve: BN,
      metadata: string,
      minEpochTime: number,
      writeOffGroups: { overdueDays: number; percentage: string }[]
    ],
    options?: TransactionOptions
  ) {
    const [admin, poolId, collectionId, tranches, currency, maxReserve, metadata, minEpochTime, writeOffGroups] = args

    const $api = inst.getApi()

    return $api.pipe(
      switchMap((api) => {
        const submittable = api.tx.utility.batchAll(
          [
            api.tx.uniques.create(collectionId, LoanPalletAccountId),
            api.tx.pools.create(admin, poolId, tranches, currency, maxReserve.toString()),
            api.tx.pools.update(poolId, minEpochTime.toString(), '5', '60'),
            api.tx.pools.setMetadata(poolId, metadata),
            api.tx.permissions.addPermission('PoolAdmin', inst.getSignerAddress(), poolId, 'RiskAdmin'),
            api.tx.loans.initialisePool(poolId, collectionId),
          ].concat(writeOffGroups.map((g) => api.tx.loans.addWriteOffGroup(poolId, [g.percentage, g.overdueDays])))
        )
        return inst.wrapSignAndSendRx(api, submittable, options)
      })
    )
  }

  function updatePool(
    args: [poolId: string, minEpochTime: BN, challengeTime: BN, maxNavAge: BN],
    options?: TransactionOptions
  ) {
    const [poolId, minEpochTime, challengeTime, maxNavAge] = args
    const $api = inst.getApi()

    return $api.pipe(
      switchMap((api) => {
        const submittable = api.tx.pools.update(
          poolId,
          minEpochTime.toString(),
          challengeTime.toString(),
          maxNavAge.toString()
        )
        return inst.wrapSignAndSendRx(api, submittable, options)
      })
    )
  }

  function setMaxReserve(args: [poolId: string, maxReserve: BN], options?: TransactionOptions) {
    const [poolId, maxReserve] = args
    const $api = inst.getApi()

    return $api.pipe(
      switchMap((api) => {
        const submittable = api.tx.pools.setMaxReserve(poolId, maxReserve.toString())
        return inst.wrapSignAndSendRx(api, submittable, options)
      })
    )
  }

  function updateInvestOrder(args: [poolId: string, trancheId: number, newOrder: BN], options?: TransactionOptions) {
    const [poolId, trancheId, newOrder] = args

    const address = inst.getSignerAddress()
    const $api = inst.getApi()

    return $api.pipe(
      combineLatestWith(getPool([poolId])),
      combineLatestWith(getOrder([address, poolId, trancheId])),
      switchMap(([[api, pool], order]) => {
        let submittable
        if (
          order.epoch <= pool.epoch.lastExecuted &&
          order.epoch > 0 &&
          (order.invest !== '0' || order.redeem !== '0')
        ) {
          submittable = api.tx.utility.batchAll([
            api.tx.pools.collect(poolId, trancheId, pool.epoch.lastExecuted + 1 - order.epoch),
            api.tx.pools.updateInvestOrder(poolId, trancheId, newOrder.toString()),
          ])
        } else {
          submittable = api.tx.pools.updateInvestOrder(poolId, trancheId, newOrder.toString())
        }
        return inst.wrapSignAndSendRx(api, submittable, options)
      })
    )
  }

  function updateRedeemOrder(args: [poolId: string, trancheId: number, newOrder: BN], options?: TransactionOptions) {
    const [poolId, trancheId, newOrder] = args
    const address = inst.getSignerAddress()
    const $api = inst.getApi()

    return $api.pipe(
      combineLatestWith(getPool([poolId])),
      combineLatestWith(getOrder([address, poolId, trancheId])),
      switchMap(([[api, pool], order]) => {
        let submittable
        if (
          order.epoch <= pool.epoch.lastExecuted &&
          order.epoch > 0 &&
          (order.invest !== '0' || order.redeem !== '0')
        ) {
          submittable = api.tx.utility.batchAll([
            api.tx.pools.collect(poolId, trancheId, pool.epoch.lastExecuted + 1 - order.epoch),
            api.tx.pools.updateRedeemOrder(poolId, trancheId, newOrder.toString()),
          ])
        } else {
          submittable = api.tx.pools.updateRedeemOrder(poolId, trancheId, newOrder.toString())
        }
        return inst.wrapSignAndSendRx(api, submittable, options)
      })
    )
  }

  function closeEpoch(args: [poolId: string], options?: TransactionOptions) {
    const [poolId] = args
    const $api = inst.getApi()

    return $api.pipe(
      switchMap((api) => {
        const submittable = api.tx.utility.batchAll([api.tx.loans.updateNav(poolId), api.tx.pools.closeEpoch(poolId)])
        return inst.wrapSignAndSendRx(api, submittable, options)
      })
    )
  }

  function submitSolution(args: [poolId: string, solution: string[][]], options?: TransactionOptions) {
    const [poolId, solution] = args
    const $api = inst.getApi()

    return $api.pipe(
      switchMap((api) => {
        const submittable = api.tx.pools.submitSolution(poolId, solution)
        return inst.wrapSignAndSendRx(api, submittable, options)
      })
    )
  }

  function collect(args: [poolId: string, trancheId?: number], options?: TransactionOptions) {
    const [poolId, trancheId] = args
    const $api = inst.getApi()
    const address = inst.getSignerAddress()

    if (trancheId !== undefined) {
      return $api.pipe(
        combineLatestWith(getPool([poolId])),
        combineLatestWith(getOrder([address, poolId, trancheId])),
        switchMap(([[api, pool], order]) => {
          const submittable = api.tx.pools.collect(poolId, trancheId, pool.epoch.lastExecuted + 1 - order.epoch)
          return inst.wrapSignAndSendRx(api, submittable, options)
        })
      )
    }

    return $api.pipe(
      combineLatestWith(
        getPool([poolId]).pipe(
          switchMap(
            (pool) => combineLatest(pool.tranches.map((_t, index: number) => getOrder([address, poolId, index]))),
            (pool, orders) => ({
              pool,
              orders,
            })
          )
        )
      ),
      switchMap(([api, { pool, orders }]) => {
        const submittable = api.tx.utility.batchAll(
          pool.tranches
            .map((_t, index: number) => {
              const nEpochs = pool.epoch.lastExecuted + 1 - orders[index].epoch
              if (!nEpochs) return null as any
              return api.tx.pools.collect(poolId, index, nEpochs)
            })
            .filter(Boolean)
        )

        return inst.wrapSignAndSendRx(api, submittable, options)
      })
    )
  }

  function approveRoles(
    args: [poolId: string, roles: PoolRoleInput[], accounts: string[]],
    options?: TransactionOptions
  ) {
    const [poolId, roles, accounts] = args
    if (roles.length !== accounts.length) throw new Error('Roles length needs to match accounts length')

    const $api = inst.getApi()

    return $api.pipe(
      switchMap((api) => {
        const extrinsics = roles.map((role: PoolRoleInput, index: number) =>
          api.tx.pools.approveRoleFor(poolId, role, [accounts[index]])
        )
        const submittable = api.tx.utility.batchAll(extrinsics)
        return inst.wrapSignAndSendRx(api, submittable, options)
      })
    )
  }

  function getRolesByPool(args: [address: Account]) {
    const [address] = args
    const $api = inst.getApi()

    const $events = $api.pipe(
      switchMap(
        (api) => combineLatest([api.query.system.events(), api.query.system.number()]),
        (api, [events]) => ({ api, events })
      ),
      filter(({ api, events }) => {
        const event = events.find(
          ({ event }) => api.events.pools.RoleApproved.is(event) || api.events.pools.RoleRevoked.is(event)
        )

        if (!event) return false

        const [, , accountId] = (event.toJSON() as any).event.data
        return isSameAddress(address, accountId)
      })
    )

    return $api.pipe(
      switchMap((api) => api.query.permissions.permission.entries(address)),
      map((permissionsData) => {
        const roles: { [poolId: string]: PoolRoles } = {}
        permissionsData.forEach(([keys, value]) => {
          const poolId = (keys.toHuman() as string[])[1].replace(/\D/g, '')
          const permissions = value.toJSON() as any
          roles[poolId] = {
            roles: (
              ['PoolAdmin', 'Borrower', 'PricingAdmin', 'LiquidityAdmin', 'MemberListAdmin', 'RiskAdmin'] as const
            ).filter((role) => AdminRoleBits[role] & permissions.admin.bits),
            tranches: permissions.trancheInvestor.info
              .filter((info: any) => info.permissionedTill * 1000 > Date.now())
              .map((info: any) => info.trancheId),
          }
        })
        return roles
      }),
      repeatWhen(() => $events)
    )
  }

  async function getNextLoanId() {
    const $api = inst.getApi()

    const id = await firstValueFrom($api.pipe(switchMap((api) => api.query.loans.nextLoanId()))).toString()
    return id
  }

  function createLoan(args: [poolId: string, collectionId: string, nftId: string], options?: TransactionOptions) {
    const [poolId, collectionId, nftId] = args
    const $api = inst.getApi()

    return $api.pipe(
      switchMap((api) => {
        const submittable = api.tx.loans.create(poolId, [collectionId, nftId])
        return inst.wrapSignAndSendRx(api, submittable, options)
      })
    )
  }

  function priceLoan<T extends keyof LoanInfoInput, I extends LoanInfoInput[T]>(
    args: [poolId: string, loanId: string, ratePerSec: string, loanType: T, loanInfo: I],
    options?: TransactionOptions
  ) {
    const [poolId, loanId, ratePerSec, loanType, loanInfo] = args
    const $api = inst.getApi()

    return $api.pipe(
      switchMap((api) => {
        const submittable = api.tx.loans.price(poolId, loanId, ratePerSec, { [loanType]: loanInfo })
        return inst.wrapSignAndSendRx(api, submittable, options)
      })
    )
  }

  function financeLoan(args: [poolId: string, loanId: string, amount: BN], options?: TransactionOptions) {
    const [poolId, loanId, amount] = args
    const $api = inst.getApi()

    return $api.pipe(
      switchMap((api) => {
        const submittable = api.tx.loans.borrow(poolId, loanId, amount.toString())
        return inst.wrapSignAndSendRx(api, submittable, options)
      })
    )
  }

  function repayLoanPartially(args: [poolId: string, loanId: string, amount: BN], options?: TransactionOptions) {
    const [poolId, loanId, amount] = args
    const $api = inst.getApi()

    return $api.pipe(
      switchMap((api) => {
        const submittable = api.tx.loans.repay(poolId, loanId, amount.toString())
        return inst.wrapSignAndSendRx(api, submittable, options)
      })
    )
  }

  function repayAndCloseLoan(args: [poolId: string, loanId: string], options?: TransactionOptions) {
    const [poolId, loanId] = args
    const $api = inst.getApi()

    return $api.pipe(
      combineLatestWith(getLoan([poolId, loanId])),
      switchMap(([api, loan]) => {
        // Add small buffer to repayment amount
        // TODO: calculate accumulatedRate 1 minute from now and up to date outstanding debt
        const amount = new BN(loan.outstandingDebt).mul(new BN(1).mul(Balance))
        const submittable = api.tx.utility.batchAll([
          api.tx.loans.repay(poolId, loanId, amount),
          api.tx.loans.close(poolId, loanId),
        ])
        return inst.wrapSignAndSendRx(api, submittable, options)
      })
    )
  }

  function getPools() {
    const $api = inst.getApi()

    const $events = $api.pipe(
      switchMap(
        (api) => combineLatest([api.query.system.events(), api.query.system.number()]),
        (api, [events]) => ({ api, events })
      ),
      filter(({ api, events }) => {
        const event = events.find(({ event }) => api.events.pools.Created.is(event))
        return !!event
      })
    )

    return $api.pipe(
      switchMap((api) => combineLatest([api.query.pools.pool.entries(), api.query.loans.poolNAV.entries()])),
      map(([rawPools, rawNavs]) => {
        const navMap = rawNavs.reduce((acc, [key, navValue]) => {
          const poolId = formatPoolKey(key as StorageKey<[u32]>)
          const nav = navValue.toJSON() as unknown as NAVDetailsData
          acc[poolId] = {
            latest: nav ? nav.latestNav : new BN('0'),
            lastUpdated: nav ? nav.lastUpdated : 0,
          }
          return acc
        }, {} as Record<string, { latest: BN; lastUpdated: number }>)

        const pools = rawPools.map(([key, value]) => {
          const pool = value.toJSON() as unknown as PoolDetailsData
          const metadata = (value.toHuman() as any).metadata
          const poolId = formatPoolKey(key as StorageKey<[u32]>)
          const navData = navMap[poolId]
          const mapped: Pool = {
            id: poolId,
            owner: pool.owner,
            metadata,
            currency: Object.keys(pool.currency)[0],
            tranches: pool.tranches.map((tranche: TrancheDetailsData, index: number) => {
              return {
                index,
                name: tokenIndexToName(index, pool.tranches.length),
                debt: parseBN(tranche.debt),
                reserve: parseBN(tranche.reserve),
                minRiskBuffer: parseBN(tranche.minRiskBuffer),
                ratio: parseBN(tranche.ratio),
                outstandingInvestOrders: parseBN(tranche.outstandingInvestOrders),
                outstandingRedeemOrders: parseBN(tranche.outstandingRedeemOrders),
                interestPerSec: parseBN(tranche.interestPerSec),
                lastUpdatedInterest: tranche.lastUpdatedInterest,
              }
            }),
            reserve: {
              max: parseBN(pool.maxReserve),
              available: parseBN(pool.availableReserve),
              total: parseBN(pool.totalReserve),
            },
            epoch: {
              current: pool.currentEpoch,
              lastClosed: pool.lastEpochClosed,
              lastExecuted: pool.lastEpochExecuted,
              inSubmissionPeriod: pool.submissionPeriodEpoch,
            },
            nav: {
              latest: navData ? parseBN(navData.latest) : '0',
              lastUpdated: navData?.lastUpdated ?? 0,
            },
            value: new BN(parseBN(pool.totalReserve)).add(new BN(navData ? parseBN(navData.latest) : 0)).toString(),
          }

          return mapped
        })

        return pools
      }),
      repeatWhen(() => $events)
    )
  }

  function getTokens() {
    const $api = inst.getApi()

    return $api.pipe(
      switchMap(
        (api) => api.query.pools.pool.entries(),
        (api, pools) => ({ api, pools })
      ),
      switchMap(({ api, pools: rawPools }) => {
        // read pools and poolIds from observable
        const pools = rawPools.map(
          ([poolKeys, poolValue]) =>
            [formatPoolKey(poolKeys as any), poolValue.toJSON() as unknown as PoolDetailsData] as const
        )
        const poolsMetadata = rawPools.map(([_, poolValue]) => (poolValue.toHuman() as any).metadata)

        // array of args for $epoch query (by poolId and trancheIndex)
        const epochKeys = pools
          .map(([poolId, pool]) => {
            return pool.tranches.map((_, trancheIndex) => [[poolId, trancheIndex], pool.lastEpochExecuted] as const)
          })
          .flat()
        // modify keys for $issuance query [Tranche: [poolId, trancheIndex]]
        const issuanceKeys = epochKeys.map(([poolTrancheKey]) => ({ Tranche: poolTrancheKey }))

        const $epochs = api.query.pools.epoch.multi(epochKeys)
        const $issuance = api.query.ormlTokens.totalIssuance.multi(issuanceKeys)

        // emit changes from $epochs and $issuance to construct final array of tokens
        return combineLatest([$epochs, $issuance]).pipe(
          map(([rawEpochs, rawIssuances]) => {
            const epochs = rawEpochs.map((value) => (!value.isEmpty ? (value as any).toJSON() : null))

            return epochs.map((epoch, epochIndex) => {
              const [[poolId, trancheIndex]] = epochKeys[epochIndex]
              const metadata = poolsMetadata[epochIndex]
              const [, pool] = pools.find(([key]) => key === poolId)!

              return {
                index: trancheIndex,
                tokenPrice: epoch ? parseHex(epoch.tokenPrice) : new BN(10).pow(new BN(27)).toString(),
                name: tokenIndexToName(trancheIndex, pool.tranches.length),
                currency: pool.currency,
                tokenIssuance: rawIssuances[epochIndex].toString(),
                poolId,
                poolMetadata: metadata,
                interestPerSec: parseBN(
                  pool.tranches.find((_, tIndex) => trancheIndex === tIndex)?.interestPerSec || new BN(0)
                ),
                ratio: parseBN(pool.tranches.find((_, tIndex) => trancheIndex === tIndex)?.ratio || new BN(0)),
              }
            })
          })
        )
      })
    )
  }

  function getPool(args: [poolId: string]) {
    const [poolId] = args
    const $api = inst.getApi()

    return $api.pipe(
      switchMap((api) =>
        combineLatest([api.query.pools.pool(poolId), api.query.loans.poolNAV(poolId)]).pipe(
          switchMap(([poolValue, navValue]) => {
            const pool = poolValue.toJSON() as unknown as PoolDetailsData
            const nav = navValue.toJSON() as unknown as NAVDetailsData
            const metadata = (poolValue.toHuman() as any).metadata

            const $tokenIssuance = combineLatest(
              pool.tranches.map((_1, index: number) => api.query.ormlTokens.totalIssuance({ Tranche: [poolId, index] }))
            )

            const $epoch = combineLatest(
              pool.tranches.map((_1, index: number) => api.query.pools.epoch([poolId, index], pool.lastEpochExecuted))
            )

            return combineLatest([$tokenIssuance, $epoch]).pipe(
              map(([tokenIssuanceValues, epochValues]) => {
                const lastEpoch = epochValues.map((val) => (!val.isEmpty ? (val as any).unwrap() : null))

                const detailedPool: DetailedPool = {
                  id: poolId,
                  owner: pool.owner,
                  metadata,
                  currency: Object.keys(pool.currency)[0],
                  tranches: pool.tranches.map((tranche, index) => {
                    return {
                      index,
                      name: tokenIndexToName(index, pool.tranches.length),
                      debt: parseBN(tranche.debt),
                      reserve: parseBN(tranche.reserve),
                      totalIssuance: tokenIssuanceValues[index].toString(),
                      minRiskBuffer: parseBN(tranche.minRiskBuffer),
                      ratio: parseBN(tranche.ratio),
                      outstandingInvestOrders: parseBN(tranche.outstandingInvestOrders),
                      outstandingRedeemOrders: parseBN(tranche.outstandingRedeemOrders),
                      interestPerSec: parseBN(tranche.interestPerSec),
                      lastUpdatedInterest: tranche.lastUpdatedInterest,
                      tokenPrice: lastEpoch[index]?.tokenPrice.toString() ?? '0',
                    }
                  }),
                  nav: {
                    latest: nav ? parseBN(nav.latestNav) : '0',
                    lastUpdated: nav ? nav.lastUpdated : 0,
                  },
                  reserve: {
                    max: parseBN(pool.maxReserve),
                    available: parseBN(pool.availableReserve),
                    total: parseBN(pool.totalReserve),
                  },
                  value: new BN(parseBN(pool.totalReserve)).add(new BN(nav ? parseBN(nav.latestNav) : 0)).toString(),
                  epoch: {
                    current: pool.currentEpoch,
                    lastClosed: pool.lastEpochClosed,
                    lastExecuted: pool.lastEpochExecuted,
                    inSubmissionPeriod: pool.submissionPeriodEpoch,
                  },
                }
                return detailedPool
              })
            )
          })
        )
      )
    )
  }

  function getBalances(args: [address: Account]) {
    const [address] = args
    const $api = inst.getApi()

    const $blocks = $api.pipe(switchMap((api) => api.query.system.number()))

    return $api.pipe(
      switchMap((api) => api.query.ormlTokens.accounts.entries(address)),
      map((rawBalances) => {
        const balances = {
          tranches: [] as TrancheBalance[],
          tokens: [] as TokenBalance[],
        }

        rawBalances.forEach(([rawKey, rawValue]) => {
          const key = (rawKey.toHuman() as any)[1] as string | { Tranche: [string, string] }
          const value = rawValue.toJSON() as { free: string | number }
          if (typeof key !== 'string') {
            const [poolId, trancheId] = key.Tranche
            if (value.free !== 0) {
              balances.tranches.push({
                poolId: poolId.replace(/\D/g, ''),
                trancheId: parseInt(trancheId, 10),
                balance: parseHex(value.free),
              })
            }
          } else {
            balances.tokens.push({
              currency: key.toLowerCase(),
              balance: parseHex(value.free),
            })
          }
        })

        return balances
      }),
      repeatWhen(() => $blocks)
    )
  }

  function getOrder(args: [address: Account, poolId: string, trancheId: number]) {
    const [address, poolId, trancheId] = args

    const $api = inst.getApi()

    return $api.pipe(
      switchMap((api) => api.query.pools.order([poolId, trancheId], address)),
      map((result) => {
        const order = result.toJSON() as any

        return {
          invest: parseHex(order.invest),
          redeem: parseHex(order.redeem),
          epoch: order.epoch as number,
        }
      })
    )
  }

  function getLoans(args: [poolId: string]) {
    const [poolId] = args
    const $api = inst.getApi()

    const $events = $api.pipe(
      switchMap(
        (api) => combineLatest([api.query.system.events(), api.query.system.number()]),
        (api, [events]) => ({ api, events })
      ),
      filter(({ api, events }) => {
        const event = events.find(
          ({ event }) =>
            api.events.loans.Created.is(event) ||
            api.events.loans.Closed.is(event) ||
            api.events.loans.Priced.is(event) ||
            api.events.loans.Borrowed.is(event)
        )
        return !!event
      })
    )

    return $api.pipe(
      switchMap((api) => api.query.loans.loanInfo.entries(poolId)),
      map((loanValues) => {
        return loanValues.map(([key, value]) => {
          const loan = value.toJSON() as unknown as LoanDetailsData
          const assetKey = (value.toHuman() as any).asset
          const mapped: Loan = {
            id: formatLoanKey(key as StorageKey<[u32, u32]>),
            poolId,
            financedAmount: parseBN(loan.borrowedAmount),
            financingFee: parseBN(loan.ratePerSec),
            outstandingDebt: new BN(parseBN(loan.principalDebt))
              .mul(new BN(parseBN(loan.accumulatedRate)))
              .div(new BN(10).pow(new BN(27)))
              .toString(),
            lastUpdated: loan.lastUpdated,
            originationDate: loan.originationDate,
            status: loan.status,
            loanInfo: getLoanInfo(loan.loanType),
            adminWrittenOff: loan.adminWrittenOff,
            writeOffIndex: loan.writeOffIndex,
            asset: {
              collectionId: assetKey[0].replace(/\D/g, ''),
              nftId: assetKey[1].replace(/\D/g, ''),
            },
          }
          return mapped
        })
      }),
      repeatWhen(() => $events)
    )
  }

  function getPendingCollect(args: [address: Account, poolId: string, trancheId: number]) {
    const [address, poolId, trancheId] = args
    const $api = inst.getApi()

    return $api.pipe(
      combineLatestWith(getPool([poolId])),
      combineLatestWith(getOrder([address, poolId, trancheId])),
      switchMap(([[api, pool], order]) => {
        if (
          order.epoch <= pool.epoch.lastExecuted &&
          order.epoch > 0 &&
          (order.invest !== '0' || order.redeem !== '0')
        ) {
          const epochKeys = Array.from({ length: pool.epoch.lastExecuted + 1 - order.epoch }, (_, i) => [
            [poolId, trancheId],
            order.epoch + i,
          ])
          const $epochs = api.query.pools.epoch.multi(epochKeys)

          return $epochs.pipe(
            map((epochs) => {
              let payoutCurrencyAmount = new BN(0)
              let payoutTokenAmount = new BN(0)
              let remainingInvestCurrency = new BN(order.invest)
              let remainingRedeemToken = new BN(order.redeem)

              for (const epoch of epochs) {
                if (remainingInvestCurrency.isZero() && remainingRedeemToken.isZero()) break

                let { investFulfillment, redeemFulfillment, tokenPrice } = epoch.toJSON() as any

                investFulfillment = hexToBN(investFulfillment)
                redeemFulfillment = hexToBN(redeemFulfillment)
                tokenPrice = hexToBN(tokenPrice)

                if (!remainingInvestCurrency.isZero()) {
                  // Multiply invest fulfilment in this epoch with outstanding order amount to get executed amount
                  const amount = remainingInvestCurrency.mul(investFulfillment).div(Perquintill)
                  // Divide by the token price to get the payout in tokens
                  if (!amount.isZero()) {
                    payoutTokenAmount = payoutTokenAmount.add(amount.mul(Price).div(tokenPrice))
                    remainingInvestCurrency = remainingInvestCurrency.sub(amount)
                  }
                }

                if (!remainingRedeemToken.isZero()) {
                  // Multiply redeem fulfilment in this epoch with outstanding order amount to get executed amount
                  const amount = remainingRedeemToken.mul(redeemFulfillment).div(Perquintill)
                  // Multiply by the token price to get the payout in currency
                  if (!amount.isZero()) {
                    payoutCurrencyAmount = payoutCurrencyAmount.add(amount.mul(tokenPrice).div(Price))
                    remainingRedeemToken = remainingRedeemToken.sub(amount)
                  }
                }
              }

              return {
                payoutCurrencyAmount: payoutCurrencyAmount.toString(),
                payoutTokenAmount: payoutTokenAmount.toString(),
                remainingInvestCurrency: remainingInvestCurrency.toString(),
                remainingRedeemToken: remainingRedeemToken.toString(),
              }
            })
          )
        }
        return of({
          payoutCurrencyAmount: '0',
          payoutTokenAmount: '0',
          remainingInvestCurrency: order.invest,
          remainingRedeemToken: order.redeem,
        })
      })
    )
  }

  function getLoan(args: [poolId: string, loanId: string]) {
    const [poolId, loanId] = args
    const $api = inst.getApi()

    return $api.pipe(
      switchMap((api) => api.query.loans.loanInfo(poolId, loanId)),
      map((loanData) => {
        const loanValue = loanData.toJSON() as unknown as LoanDetailsData
        const assetKey = (loanData.toHuman() as any).asset

        const loan: Loan = {
          id: loanId,
          poolId,
          financedAmount: parseBN(loanValue.borrowedAmount),
          financingFee: parseBN(loanValue.ratePerSec),
          outstandingDebt: new BN(parseBN(loanValue.principalDebt))
            .mul(new BN(parseBN(loanValue.accumulatedRate)))
            .div(new BN(10).pow(new BN(27)))
            .toString(),
          lastUpdated: loanValue.lastUpdated,
          originationDate: loanValue.originationDate,
          status: loanValue.status,
          loanInfo: getLoanInfo(loanValue.loanType),
          adminWrittenOff: loanValue.adminWrittenOff,
          writeOffIndex: loanValue.writeOffIndex,
          asset: {
            collectionId: assetKey[0].replace(/\D/g, ''),
            nftId: assetKey[1].replace(/\D/g, ''),
          },
        }
        return loan
      })
    )
  }

  function getLoanCollectionIdForPool(args: [poolId: string]) {
    const [poolId] = args
    const $api = inst.getApi()

    return $api.pipe(
      switchMap((api) => api.query.loans.poolToLoanNftClass(poolId)),
      map((result) => {
        const collectionId = (result.toHuman() as string).replace(/\D/g, '')

        return collectionId
      }),
      take(1)
    )
  }

  function addWriteOffGroup(args: [poolId: string, percentage: BN, overdueDays: number], options?: TransactionOptions) {
    const [poolId, percentage, overdueDays] = args
    const $api = inst.getApi()

    return $api.pipe(
      switchMap((api) => {
        const submittable = api.tx.loans.addWriteOffGroup(poolId, [percentage.toString(), overdueDays])
        return inst.wrapSignAndSendRx(api, submittable, options)
      })
    )
  }

  function adminWriteOff(
    args: [poolId: string, loanId: string, writeOffGroupId: number],
    options?: TransactionOptions
  ) {
    const [poolId, loanId, writeOffGroupId] = args
    const $api = inst.getApi()

    return $api.pipe(
      switchMap((api) => {
        const submittable = api.tx.loans.adminWriteOff(poolId, loanId, writeOffGroupId)
        return inst.wrapSignAndSendRx(api, submittable, options)
      })
    )
  }

  async function getAvailablePoolId() {
    const $api = inst.getApi()

    try {
      const res = await firstValueFrom(
        $api.pipe(
          map((api) => ({
            api,
            id: null,
            triesLeft: MAX_ATTEMPTS,
          })),
          expand(({ api, triesLeft }) => {
            const id = String(getRandomUint())
            if (triesLeft <= 0) return EMPTY

            return api.query.pools.pool(id).pipe(
              map((res) => ({ api, id: res.toJSON() === null ? id : null, triesLeft: triesLeft - 1 })),
              take(1)
            )
          }),
          filter(({ id }) => !!id)
        )
      )

      return res.id as string
    } catch (e) {
      throw new Error(`Could not find an available pool ID in ${MAX_ATTEMPTS} attempts`)
    }
  }

  return {
    createPool,
    updatePool,
    setMaxReserve,
    updateInvestOrder,
    updateRedeemOrder,
    collect,
    closeEpoch,
    submitSolution,
    approveRoles,
    getRolesByPool,
    getNextLoanId,
    createLoan,
    priceLoan,
    financeLoan,
    repayLoanPartially,
    repayAndCloseLoan,
    getPools,
    getPool,
    getBalances,
    getOrder,
    getLoans,
    getLoan,
    getPendingCollect,
    addWriteOffGroup,
    adminWriteOff,
    getLoanCollectionIdForPool,
<<<<<<< HEAD
    getTokens,
=======
    getAvailablePoolId,
>>>>>>> f3e6dcd5
  }
}

const parseBN = (value: BN) => {
  return new BN(value.toString().substring(2), 'hex').toString()
}
const hexToBN = (value: string | number) => {
  return new BN(value.toString().substring(2), 'hex')
}
const parseHex = (value: string | number) => {
  return hexToBN(value).toString()
}

const tokenNames = [
  ['Junior'],
  ['Junior', 'Senior'],
  ['Junior', 'Mezzanine', 'Senior'],
  ['Junior', 'Mezzanine', 'Senior', 'Super-senior'],
]

const tokenIndexToName = (index: number, numberOfTranches: number) => {
  if (numberOfTranches > 0 && numberOfTranches <= 4) return tokenNames[numberOfTranches - 1][index]
  if (index <= 4) return tokenNames[3][index]
  return 'Other'
}

function getLoanInfo(loanType: LoanInfoData): LoanInfo {
  if (loanType.bulletLoan) {
    return {
      type: 'BulletLoan',
      advanceRate: parseHex(loanType.bulletLoan.advanceRate),
      probabilityOfDefault: parseHex(loanType.bulletLoan.probabilityOfDefault),
      lossGivenDefault: parseHex(loanType.bulletLoan.lossGivenDefault),
      value: parseHex(loanType.bulletLoan.value),
      discountRate: parseHex(loanType.bulletLoan.discountRate),
      maturityDate: loanType.bulletLoan.maturityDate,
    }
  }
  if (loanType.creditLine) {
    return {
      type: 'CreditLine',
      advanceRate: parseHex(loanType.creditLine.advanceRate),
      value: parseHex(loanType.creditLine.value),
    }
  }
  if (loanType.creditLineWithMaturity) {
    return {
      type: 'CreditLineWithMaturity',
      advanceRate: parseHex(loanType.creditLineWithMaturity.advanceRate),
      probabilityOfDefault: parseHex(loanType.creditLineWithMaturity.probabilityOfDefault),
      value: parseHex(loanType.creditLineWithMaturity.value),
      discountRate: parseHex(loanType.creditLineWithMaturity.discountRate),
      maturityDate: loanType.creditLineWithMaturity.maturityDate,
      lossGivenDefault: parseHex(loanType.creditLineWithMaturity.lossGivenDefault),
    }
  }

  throw new Error(`Unrecognized loan info: ${JSON.stringify(loanType)}`)
}<|MERGE_RESOLUTION|>--- conflicted
+++ resolved
@@ -1088,11 +1088,8 @@
     addWriteOffGroup,
     adminWriteOff,
     getLoanCollectionIdForPool,
-<<<<<<< HEAD
     getTokens,
-=======
     getAvailablePoolId,
->>>>>>> f3e6dcd5
   }
 }
 
