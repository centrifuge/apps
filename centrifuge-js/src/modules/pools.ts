--- conflicted
+++ resolved
@@ -3054,11 +3054,8 @@
     getNativeCurrency,
     getCurrencies,
     getDailyTrancheStates,
-<<<<<<< HEAD
     getAllTransactions,
-=======
     getDailyTVL,
->>>>>>> 0a38bea8
   }
 }
 
