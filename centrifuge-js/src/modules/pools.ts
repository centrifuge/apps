import { StorageKey, u32 } from '@polkadot/types'
import BN from 'bn.js'
import { combineLatest, EMPTY, expand, firstValueFrom, of } from 'rxjs'
import { combineLatestWith, filter, map, repeatWhen, switchMap, take } from 'rxjs/operators'
import { CentrifugeBase } from '../CentrifugeBase'
import { Account, TransactionOptions } from '../types'
import { getRandomUint, isSameAddress } from '../utils'
import { Balance, Perquintill, Price, Rate } from '../utils/BN'

const BalanceBN = new BN(10).pow(new BN(18))
const PerquintillBN = new BN(10).pow(new BN(18))
const PriceBN = new BN(10).pow(new BN(27))
const RateBN = new BN(10).pow(new BN(27))

const LoanPalletAccountId = '0x6d6f646c70616c2f6c6f616e0000000000000000000000000000000000000000'

type AdminRole = 'PoolAdmin' | 'Borrower' | 'PricingAdmin' | 'LiquidityAdmin' | 'MemberListAdmin' | 'RiskAdmin'

type CurrencyRole = 'PermissionedAssetManager' | 'PermissionedAssetIssuer'

export type PoolRoleInput = AdminRole | { TrancheInvestor: [trancheId: string, delta: number] }

export type Currency = string

const AdminRoleBits = {
  PoolAdmin: 0b00000001,
  Borrower: 0b00000010,
  PricingAdmin: 0b00000100,
  LiquidityAdmin: 0b00001000,
  MemberListAdmin: 0b00010000,
  RiskAdmin: 0b00100000,
}

// const CurrencyRoleBits = {
//   PermissionedAssetManager: 0b00000001,
//   PermissionedAssetIssuer: 0b00000010,
// }

export type PoolRoles = {
  roles: AdminRole[]
  tranches: string[]
}

export type LoanInfoInput = {
  BulletLoan: [BN, BN, BN, BN, BN, string]
  CreditLine: [BN, BN]
  CreditLineWithMaturity: [BN, BN, BN, BN, BN, string]
}

type LoanInfoData = {
  bulletLoan?: {
    advanceRate: string
    value: string
    probabilityOfDefault: string
    lossGivenDefault: string
    discountRate: string
    maturityDate: number
  }
  creditLine?: {
    advanceRate: string
    value: string
  }
  creditLineWithMaturity?: {
    advanceRate: string
    value: string
    probabilityOfDefault: string
    lossGivenDefault: string
    discountRate: string
    maturityDate: number
  }
}

type BulletLoan = {
  type: 'BulletLoan'
  advanceRate: Rate
  probabilityOfDefault: Rate
  lossGivenDefault: Rate
  value: Balance
  discountRate: Rate
  maturityDate: string
}

type CreditLine = {
  type: 'CreditLine'
  advanceRate: Rate
  value: Balance
}

type CreditLineWithMaturity = {
  type: 'CreditLineWithMaturity'
  advanceRate: Rate
  probabilityOfDefault: Rate
  value: Balance
  discountRate: Rate
  maturityDate: string
  lossGivenDefault: Rate
}

type LoanInfo = BulletLoan | CreditLine | CreditLineWithMaturity

type TrancheDetailsData = {
  trancheType:
    | { residual: null }
    | {
        nonResidual: {
          interestRatePerSec: string
          minRiskBuffer: string
        }
      }
  seniority: number
  outstandingInvestOrders: number
  outstandingRedeemOrders: number
  debt: string
  reserve: string
  ratio: string
  lastUpdatedInterest: number
}

type CurrencyData = { [key: string]: null } | { permissioned: { [key: string]: null } }

type PoolDetailsData = {
  currency: CurrencyData
  tranches: { tranches: TrancheDetailsData[]; ids: string[] }
  metadata?: string
  parameters: {
    minEpochTime: number
    challengeTime: number
    maxNavAge: number
  }
  epoch: {
    current: number
    lastClosed: number
    lastExecuted: number
  }
  reserve: {
    max: string
    total: string
    available: string
  }
}

type NAVDetailsData = {
  latestNav: string
  lastUpdated: number
}

export type Tranche = {
  index: number
  id: string
  seniority: number
  debt: Balance
  reserve: Balance
  minRiskBuffer: Perquintill | null
  interestRatePerSec: Rate | null
  ratio: Perquintill
  outstandingInvestOrders: Balance
  outstandingRedeemOrders: Balance
  lastUpdatedInterest: string
}

export type TrancheWithTokenPrice = Tranche & {
  totalIssuance: Balance
  tokenPrice: Price
}

export type Pool = {
  id: string
  currency: Currency
  metadata?: string
  value: Balance
  tranches: Tranche[]
  reserve: {
    max: Balance
    available: Balance
    total: Balance
  }
  epoch: {
    current: number
    lastClosed: string
    lastExecuted: number
    // inSubmissionPeriod: number | null
  }
  nav: {
    latest: Balance
    lastUpdated: string
  }
  parameters: {
    minEpochTime: number
    challengeTime: number
    maxNavAge: number
  }
<<<<<<< HEAD
  value: string
  minEpochTime: number
  createdAt?: string | null
=======
>>>>>>> c8af1341
}

export type DetailedPool = Omit<Pool, 'tranches'> & {
  createdAt: string | null
  tranches: TrancheWithTokenPrice[]
}

export enum LoanStatus {
  // this when asset is locked and loan nft is issued.
  Created = 'Created',
  // this is when loan is in active state. Either underwriters or oracles can move loan to this state
  // by providing information like discount rates etc.. to loan
  Active = 'Active',
  // loan is closed and asset nft is transferred back to borrower and loan nft is transferred back to loan module
  Closed = 'Closed',
}

type LoanDetailsData = {
  interestRatePerSec: string
  accumulatedRate: string
  principalDebt: string
  lastUpdated: number
  originationDate: number
  status: LoanStatus
  loanType: { [key: string]: LoanInfoData }
  adminWrittenOff: boolean
  writeOffIndex: number | null
  collateral: [string, string]
  totalBorrowed: string
  totalRepaid: string
}

export type Loan = {
  id: string
  poolId: string
  interestRatePerSec: Rate
  outstandingDebt: Balance
  totalBorrowed: Balance
  totalRepaid: Balance
  lastUpdated: string
  originationDate: string
  status: LoanStatus
  loanInfo: LoanInfo
  adminWrittenOff: boolean
  writeOffIndex: number | null
  asset: {
    collectionId: string
    nftId: string
  }
}

export type CurrencyBalance = {
  currency: Currency
  balance: Balance
}

export type TrancheBalance = {
  poolId: string
  trancheId: string
  balance: Balance
}

export type TrancheInput = {
  interestRatePerSec?: BN
  minRiskBuffer?: BN
  seniority?: number
}

type SubqueryTrancheState = {
  __typename?: 'TrancheState'
  id: string
  poolState: SubqueryPoolState
  supply: number
  price: number
  outstandingInvestOrders: number
  outstandingRedeemOrders: number
  yield30Days?: number | null
  yield90Days?: number | null
  yieldSinceInception?: number | null
}

type SubqueryPoolState = {
  __typename?: 'PoolState'
  id: string
  netAssetValue: number
  totalReserve: number
  availableReserve: number
  maxReserve: number
  totalDebt?: number | null
  trancheStates?: Array<SubqueryTrancheState | null> | null
}

export type SubqueryDailyPoolState = {
  __typename?: 'DailyPoolState'
  id: string
  timestamp: string
  poolState: SubqueryPoolState
  totalBorrowed?: number | null
  totalRepaid?: number | null
  totalInvested?: number | null
  totalRedeemed?: number | null
}

const formatPoolKey = (keys: StorageKey<[u32]>) => (keys.toHuman() as string[])[0].replace(/\D/g, '')
const formatLoanKey = (keys: StorageKey<[u32, u32]>) => (keys.toHuman() as string[])[1].replace(/\D/g, '')

const MAX_ATTEMPTS = 10

export function getPoolsModule(inst: CentrifugeBase) {
  function createPool(
    args: [
      admin: string,
      poolId: string,
      collectionId: string,
      tranches: TrancheInput[],
      currency: string | { permissioned: string },
      maxReserve: BN,
      metadata: string,
      minEpochTime: number,
      writeOffGroups: { overdueDays: number; percentage: BN }[]
    ],
    options?: TransactionOptions
  ) {
    const [admin, poolId, collectionId, tranches, currency, maxReserve, metadata, minEpochTime, writeOffGroups] = args

    const $api = inst.getApi()

    const trancheInput = tranches.map((t) => [
      t.interestRatePerSec
        ? { NonResidual: [t.interestRatePerSec.toString(), t.minRiskBuffer?.toString()] }
        : 'Residual',
    ])

    return $api.pipe(
      switchMap((api) => {
        const submittable = api.tx.utility.batchAll(
          [
            api.tx.uniques.create(collectionId, LoanPalletAccountId),
            api.tx.pools.create(admin, poolId, trancheInput, currency, maxReserve.toString()),
            api.tx.pools.update(poolId, minEpochTime, 5, 60),
            api.tx.pools.setMetadata(poolId, metadata),
            api.tx.permissions.add(
              { PoolRole: 'PoolAdmin' },
              inst.getSignerAddress(),
              { Pool: poolId },
              {
                PoolRole: 'RiskAdmin',
              }
            ),
            api.tx.loans.initialisePool(poolId, collectionId),
          ].concat(
            writeOffGroups.map((g) => api.tx.loans.addWriteOffGroup(poolId, [g.percentage.toString(), g.overdueDays]))
          )
        )
        return inst.wrapSignAndSendRx(api, submittable, options)
      })
    )
  }

  function updatePool(
    args: [poolId: string, minEpochTime: number, challengeTime: number, maxNavAge: number],
    options?: TransactionOptions
  ) {
    const [poolId, minEpochTime, challengeTime, maxNavAge] = args
    const $api = inst.getApi()

    return $api.pipe(
      switchMap((api) => {
        const submittable = api.tx.pools.update(poolId, minEpochTime, challengeTime, maxNavAge)
        return inst.wrapSignAndSendRx(api, submittable, options)
      })
    )
  }

  function updatePoolRoles(
    args: [poolId: string, add: [Account, PoolRoleInput][], remove: [Account, PoolRoleInput][]],
    options?: TransactionOptions
  ) {
    const [poolId, add, remove] = args
    const signer = inst.getSignerAddress()
    // Make sure a removal of the PoolAdmin role of the signer is the last tx in the batch, otherwise the later txs will fail
    const sortedRemove = [...remove].sort(([addr, role]) =>
      role === 'PoolAdmin' && isSameAddress(addr, signer) ? 1 : -1
    )
    const $api = inst.getApi()

    return $api.pipe(
      switchMap((api) => {
        const submittable = api.tx.utility.batchAll([
          ...add.map(([addr, role]) =>
            api.tx.permissions.add({ PoolRole: 'PoolAdmin' }, addr, { Pool: poolId }, { PoolRole: role })
          ),
          ...sortedRemove.map(([addr, role]) =>
            api.tx.permissions.rmPermission({ PoolRole: 'PoolAdmin' }, addr, { Pool: poolId }, { PoolRole: role })
          ),
        ])
        return inst.wrapSignAndSendRx(api, submittable, options)
      })
    )
  }

  function setMaxReserve(args: [poolId: string, maxReserve: BN], options?: TransactionOptions) {
    const [poolId, maxReserve] = args
    const $api = inst.getApi()

    return $api.pipe(
      switchMap((api) => {
        const submittable = api.tx.pools.setMaxReserve(poolId, maxReserve.toString())
        return inst.wrapSignAndSendRx(api, submittable, options)
      })
    )
  }

  function updateInvestOrder(args: [poolId: string, trancheId: string, newOrder: BN], options?: TransactionOptions) {
    const [poolId, trancheId, newOrder] = args

    const address = inst.getSignerAddress()
    const $api = inst.getApi()

    return $api.pipe(
      combineLatestWith(getPool([poolId])),
      combineLatestWith(getOrder([address, trancheId])),
      take(1),
      switchMap(([[api, pool], order]) => {
        let submittable
        if (
          order.epoch <= pool.epoch.lastExecuted &&
          order.epoch > 0 &&
          (!order.invest.isZero() || !order.redeem.isZero())
        ) {
          submittable = api.tx.utility.batchAll([
            api.tx.pools.collect(poolId, { id: trancheId }, pool.epoch.lastExecuted + 1 - order.epoch),
            api.tx.pools.updateInvestOrder(poolId, { id: trancheId }, newOrder.toString()),
          ])
        } else {
          submittable = api.tx.pools.updateInvestOrder(poolId, { id: trancheId }, newOrder.toString())
        }
        return inst.wrapSignAndSendRx(api, submittable, options)
      })
    )
  }

  function updateRedeemOrder(args: [poolId: string, trancheId: string, newOrder: BN], options?: TransactionOptions) {
    const [poolId, trancheId, newOrder] = args
    const address = inst.getSignerAddress()
    const $api = inst.getApi()

    return $api.pipe(
      combineLatestWith(getPool([poolId])),
      combineLatestWith(getOrder([address, trancheId])),
      take(1),
      switchMap(([[api, pool], order]) => {
        let submittable
        if (
          order.epoch <= pool.epoch.lastExecuted &&
          order.epoch > 0 &&
          (!order.invest.isZero() || !order.redeem.isZero())
        ) {
          submittable = api.tx.utility.batchAll([
            api.tx.pools.collect(poolId, { id: trancheId }, pool.epoch.lastExecuted + 1 - order.epoch),
            api.tx.pools.updateRedeemOrder(poolId, { id: trancheId }, newOrder.toString()),
          ])
        } else {
          submittable = api.tx.pools.updateRedeemOrder(poolId, { id: trancheId }, newOrder.toString())
        }
        return inst.wrapSignAndSendRx(api, submittable, options)
      })
    )
  }

  function closeEpoch(args: [poolId: string], options?: TransactionOptions) {
    const [poolId] = args
    const $api = inst.getApi()

    return $api.pipe(
      switchMap((api) => {
        const submittable = api.tx.utility.batchAll([api.tx.loans.updateNav(poolId), api.tx.pools.closeEpoch(poolId)])
        return inst.wrapSignAndSendRx(api, submittable, options)
      })
    )
  }

  function submitSolution(args: [poolId: string, solution: string[][]], options?: TransactionOptions) {
    const [poolId, solution] = args
    const $api = inst.getApi()

    return $api.pipe(
      switchMap((api) => {
        const submittable = api.tx.pools.submitSolution(poolId, solution)
        return inst.wrapSignAndSendRx(api, submittable, options)
      })
    )
  }

  function collect(args: [poolId: string, trancheId?: string], options?: TransactionOptions) {
    const [poolId, trancheId] = args
    const $api = inst.getApi()
    const address = inst.getSignerAddress()

    if (trancheId !== undefined) {
      return $api.pipe(
        combineLatestWith(getPool([poolId])),
        combineLatestWith(getOrder([address, trancheId])),
        switchMap(([[api, pool], order]) => {
          const submittable = api.tx.pools.collect(poolId, { id: trancheId }, pool.epoch.lastExecuted + 1 - order.epoch)
          return inst.wrapSignAndSendRx(api, submittable, options)
        })
      )
    }

    return $api.pipe(
      combineLatestWith(
        getPool([poolId]).pipe(
          switchMap(
            (pool) => combineLatest(pool.tranches.map((t) => getOrder([address, t.id]))),
            (pool, orders) => ({
              pool,
              orders,
            })
          )
        )
      ),
      take(1),
      switchMap(([api, { pool, orders }]) => {
        const submittable = api.tx.utility.batchAll(
          pool.tranches
            .map((_t, index: number) => {
              const nEpochs = pool.epoch.lastExecuted + 1 - orders[index].epoch
              if (!nEpochs) return null as any
              return api.tx.pools.collect(poolId, { index }, nEpochs)
            })
            .filter(Boolean)
        )

        return inst.wrapSignAndSendRx(api, submittable, options)
      })
    )
  }

  function getUserPermissions(args: [address: Account]) {
    const [address] = args
    const $api = inst.getApi()

    const $events = inst.getBlockEvents().pipe(
      filter(({ api, events }) => {
        const event = events.find(
          ({ event }) => api.events.permissions.Added.is(event) || api.events.permissions.Removed.is(event)
        )
        if (!event) return false

        const [accountId] = (event.toJSON() as any).event.data
        return isSameAddress(address, accountId)
      })
    )

    return $api.pipe(
      switchMap((api) => api.query.permissions.permission.entries(address)),
      map((permissionsData) => {
        const roles: {
          pools: {
            [poolId: string]: PoolRoles
          }
          currencies: {
            [currency: string]: {
              roles: CurrencyRole[]
              holder: boolean
            }
          }
        } = {
          pools: {},
          currencies: {},
        }

        permissionsData.forEach(([keys, value]) => {
          const key = (keys.toHuman() as any)[1] as { Pool: string } | { Currency: any }
          if ('Pool' in key) {
            const poolId = key.Pool.replace(/\D/g, '')
            const permissions = value.toJSON() as any
            roles.pools[poolId] = {
              roles: (
                ['PoolAdmin', 'Borrower', 'PricingAdmin', 'LiquidityAdmin', 'MemberListAdmin', 'RiskAdmin'] as const
              ).filter((role) => AdminRoleBits[role] & permissions.poolAdmin.bits),
              tranches: permissions.trancheInvestor.info
                .filter((info: any) => info.permissionedTill * 1000 > Date.now())
                .map((info: any) => info.trancheId),
            }
          }
        })
        return roles
      }),
      repeatWhen(() => $events)
    )
  }

  function getPoolPermissions(args: [poolId: string]) {
    const [poolId] = args

    const $api = inst.getApi()

    const $events = inst.getBlockEvents().pipe(
      filter(({ api, events }) => {
        const event = events.find(
          ({ event }) => api.events.permissions.Added.is(event) || api.events.permissions.Removed.is(event)
        )
        if (!event) return false
        const [, scope] = (event.toHuman() as any).event.data
        return poolId === scope.Pool?.replace(/\D/g, '')
      })
    )

    return $api.pipe(
      switchMap(
        (api) => api.query.permissions.permission.keys(),
        (api, keys) => ({ api, keys })
      ),
      switchMap(({ keys, api }) => {
        const poolKeys = keys
          .map((key) => {
            const [account, scope] = key.toHuman() as any[]
            return [account, scope]
          })
          .filter(([, scope]) => {
            return scope.Pool?.replace(/\D/g, '') === poolId
          })
        return api.query.permissions.permission.multi(poolKeys).pipe(
          map((permissionsData) => {
            const roles: { [account: string]: PoolRoles } = {}
            permissionsData.forEach((value, i) => {
              const account = poolKeys[i][0]
              const permissions = value.toJSON() as any
              roles[account] = {
                roles: (
                  ['PoolAdmin', 'Borrower', 'PricingAdmin', 'LiquidityAdmin', 'MemberListAdmin', 'RiskAdmin'] as const
                ).filter((role) => AdminRoleBits[role] & permissions.poolAdmin.bits),
                tranches: permissions.trancheInvestor.info
                  .filter((info: any) => info.permissionedTill * 1000 > Date.now())
                  .map((info: any) => info.trancheId),
              }
            })
            return roles
          })
        )
      }),
      take(1),
      repeatWhen(() => $events)
    )
  }

  async function getNextLoanId() {
    const $api = inst.getApi()

    const id = await firstValueFrom($api.pipe(switchMap((api) => api.query.loans.nextLoanId()))).toString()
    return id
  }

  function createLoan(args: [poolId: string, collectionId: string, nftId: string], options?: TransactionOptions) {
    const [poolId, collectionId, nftId] = args
    const $api = inst.getApi()

    return $api.pipe(
      switchMap((api) => {
        const submittable = api.tx.loans.create(poolId, [collectionId, nftId])
        return inst.wrapSignAndSendRx(api, submittable, options)
      })
    )
  }

  function priceLoan<T extends keyof LoanInfoInput, I extends LoanInfoInput[T]>(
    args: [poolId: string, loanId: string, ratePerSec: string, loanType: T, loanInfo: I],
    options?: TransactionOptions
  ) {
    const [poolId, loanId, ratePerSec, loanType, loanInfo] = args
    const $api = inst.getApi()

    return $api.pipe(
      switchMap((api) => {
        const submittable = api.tx.loans.price(poolId, loanId, ratePerSec, {
          [loanType]: loanInfo.map((n, i) => (i === 5 ? new Date(n as string).getTime() / 1000 : n.toString())),
        })
        return inst.wrapSignAndSendRx(api, submittable, options)
      })
    )
  }

  function financeLoan(args: [poolId: string, loanId: string, amount: BN], options?: TransactionOptions) {
    const [poolId, loanId, amount] = args
    const $api = inst.getApi()

    return $api.pipe(
      switchMap((api) => {
        const submittable = api.tx.loans.borrow(poolId, loanId, amount.toString())
        return inst.wrapSignAndSendRx(api, submittable, options)
      })
    )
  }

  function repayLoanPartially(args: [poolId: string, loanId: string, amount: BN], options?: TransactionOptions) {
    const [poolId, loanId, amount] = args
    const $api = inst.getApi()

    return $api.pipe(
      switchMap((api) => {
        const submittable = api.tx.loans.repay(poolId, loanId, amount.toString())
        return inst.wrapSignAndSendRx(api, submittable, options)
      })
    )
  }

  function repayAndCloseLoan(args: [poolId: string, loanId: string], options?: TransactionOptions) {
    const [poolId, loanId] = args
    const $api = inst.getApi()

    return $api.pipe(
      combineLatestWith(getLoan([poolId, loanId])),
      switchMap(([api, loan]) => {
        // Add small buffer to repayment amount
        // TODO: calculate accumulatedRate 1 minute from now and up to date outstanding debt
        const amount = new BN(loan.outstandingDebt).mul(new BN(1).mul(BalanceBN))
        const submittable = api.tx.utility.batchAll([
          api.tx.loans.repay(poolId, loanId, amount),
          api.tx.loans.close(poolId, loanId),
        ])
        return inst.wrapSignAndSendRx(api, submittable, options)
      })
    )
  }

  function getPools() {
    const $api = inst.getApi()

    const $events = $api.pipe(
      switchMap(
        (api) => combineLatest([api.query.system.events(), api.query.system.number()]),
        (api, [events]) => ({ api, events })
      ),
      filter(({ api, events }) => {
        // @ts-expect-error
        const event = events.find(({ event }) => api.events.pools.Created.is(event))
        return !!event
      })
    )

    return $api.pipe(
      switchMap((api) => combineLatest([api.query.pools.pool.entries(), api.query.loans.poolNAV.entries()])),
      map(([rawPools, rawNavs]) => {
        const navMap = rawNavs.reduce((acc, [key, navValue]) => {
          const poolId = formatPoolKey(key as StorageKey<[u32]>)
          const nav = navValue.toJSON() as unknown as NAVDetailsData
          acc[poolId] = {
            latest: nav ? nav.latestNav : '0',
            lastUpdated: nav ? nav.lastUpdated : 0,
          }
          return acc
        }, {} as Record<string, { latest: string; lastUpdated: number }>)

        const pools = rawPools.map(([key, value]) => {
          const pool = value.toJSON() as unknown as PoolDetailsData
          const metadata = (value.toHuman() as any).metadata
          const poolId = formatPoolKey(key as StorageKey<[u32]>)
          const navData = navMap[poolId]
          const mapped: Pool = {
            id: poolId,
            metadata,
            currency: getCurrency(pool.currency),
            tranches: pool.tranches.tranches.map((tranche, index) => {
              let minRiskBuffer: Perquintill | null = null
              let interestRatePerSec: Rate | null = null
              if ('nonResidual' in tranche.trancheType) {
                minRiskBuffer = new Perquintill(hexToBN(tranche.trancheType.nonResidual.minRiskBuffer))
                interestRatePerSec = new Rate(hexToBN(tranche.trancheType.nonResidual.interestRatePerSec))
              }
              return {
                index,
                id: pool.tranches.ids[index],
                seniority: tranche.seniority,
                debt: new Balance(hexToBN(tranche.debt)),
                reserve: new Balance(hexToBN(tranche.reserve)),
                minRiskBuffer,
                interestRatePerSec,
                ratio: new Perquintill(hexToBN(tranche.ratio)),
                outstandingInvestOrders: new Balance(hexToBN(tranche.outstandingInvestOrders)),
                outstandingRedeemOrders: new Balance(hexToBN(tranche.outstandingRedeemOrders)),
                lastUpdatedInterest: new Date(tranche.lastUpdatedInterest * 1000).toISOString(),
              }
            }),
            reserve: {
              max: new Balance(hexToBN(pool.reserve.max)),
              available: new Balance(hexToBN(pool.reserve.available)),
              total: new Balance(hexToBN(pool.reserve.total)),
            },
            epoch: {
              ...pool.epoch,
              lastClosed: new Date(pool.epoch.lastClosed * 1000).toISOString(),
            },
            parameters: {
              ...pool.parameters,
            },
            nav: {
              latest: navData?.latest ? new Balance(hexToBN(navData.latest)) : new Balance(0),
              lastUpdated: new Date((navData?.lastUpdated ?? 0) * 1000).toISOString(),
            },
            value: new Balance(hexToBN(pool.reserve.total).add(new BN(navData?.latest ? hexToBN(navData.latest) : 0))),
          }

          return mapped
        })

        return pools
      }),
      repeatWhen(() => $events)
    )
  }

  function getTokens() {
    const $api = inst.getApi()

    return $api.pipe(
      switchMap(
        (api) => api.query.pools.pool.entries(),
        (api, pools) => ({ api, pools })
      ),
      switchMap(({ api, pools: rawPools }) => {
        // read pools, poolIds and metadata from observable
        const pools = rawPools.map(([poolKeys, poolValue]) => ({
          id: formatPoolKey(poolKeys as any), // poolId
          data: poolValue.toJSON() as unknown as PoolDetailsData, // pool data
          metadata: (poolValue as any)?.toHuman()?.metadata, // pool metadata
        }))

        const keys = pools
          .map(({ id, data }) => {
            return data.tranches.ids.map((tid) => [id, tid, data.epoch.lastExecuted] as const)
          })
          .flat()
        // array of args for $epoch query (by trancheId and epoch)
        const epochKeys = keys.map((k) => k.slice(1))
        // modify keys for $issuance query [Tranche: [poolId, trancheId]]
        const issuanceKeys = keys.map(([poolId, trancheId]) => ({ Tranche: [poolId, trancheId] }))

        const $epochs = api.query.pools.epoch.multi(epochKeys)
        const $issuance = api.query.ormlTokens.totalIssuance.multi(issuanceKeys)

        // emit changes from $epochs and $issuance to construct final array of tokens
        return combineLatest([$epochs, $issuance]).pipe(
          map(([rawEpochs, rawIssuances]) => {
            const epochs = rawEpochs.map((value) => (!value.isEmpty ? (value as any).toJSON() : null))

            return epochs.map((epoch, epochIndex) => {
              const [poolId, trancheId] = keys[epochIndex]
              const pool = pools?.find(({ id }) => id === poolId)
              const trancheIndex = pool!.data?.tranches.ids.findIndex((id) => id === trancheId)
              const tranche = pool!.data?.tranches.tranches.find((_, tIndex) => trancheIndex === tIndex)!

              let minRiskBuffer: Perquintill | null = null
              let interestRatePerSec: Rate | null = null
              if ('nonResidual' in tranche.trancheType) {
                minRiskBuffer = new Perquintill(hexToBN(tranche.trancheType.nonResidual.minRiskBuffer))
                interestRatePerSec = new Rate(hexToBN(tranche.trancheType.nonResidual.interestRatePerSec))
              }

              return {
                id: trancheId,
                index: trancheIndex,
                seniority: tranche.seniority,
                tokenPrice: epoch ? new Price(hexToBN(epoch.tokenPrice)) : Price.fromFloat(1),
                currency: getCurrency(pool!.data.currency),
                tokenIssuance: new Balance(rawIssuances[epochIndex].toString()),
                poolId,
                poolMetadata: (pool!.metadata ?? undefined) as string | undefined,
                interestRatePerSec,
                minRiskBuffer,
                ratio: new Perquintill(hexToBN(tranche.ratio)),
              }
            })
          })
        )
      })
    )
  }

  function getPool(args: [poolId: string]) {
    const [poolId] = args
    const $api = inst.getApi()

    const $query = inst.getOptionalSubqueryObservable<{ pool: { createdAt: string } }>(
      `query($poolId: String!) {
        pool(id: $poolId) {
          createdAt
        }
      }`,
      {
        poolId,
      }
    )

    return $api.pipe(
      switchMap((api) =>
        combineLatest([api.query.pools.pool(poolId), api.query.loans.poolNAV(poolId), $query]).pipe(
          switchMap(([poolValue, navValue, queryData]) => {
            const pool = poolValue.toJSON() as unknown as PoolDetailsData
            const nav = navValue.toJSON() as unknown as NAVDetailsData
            const createdAt = queryData?.pool?.createdAt ?? null
            const metadata = (poolValue.toHuman() as any).metadata

            const { ids } = pool.tranches

            // @ts-expect-error
            const $multi = api.queryMulti([
              ...ids.map((id) => [api.query.ormlTokens.totalIssuance, { tranche: [poolId, id] }]),
              ...ids.map((id) => [api.query.pools.epoch, [id, pool.epoch.lastExecuted]]),
            ])

            return $multi.pipe(
              map((multi) => {
                const numTranches = multi.length / 2
                const tokenIssuanceValues = multi.slice(0, numTranches)
                const epochValues = multi.slice(numTranches)
                const lastEpoch = epochValues.map((val) => (!val.isEmpty ? (val as any).unwrap() : null))

                const detailedPool: DetailedPool = {
                  id: poolId,
                  createdAt,
                  metadata,
                  currency: getCurrency(pool.currency),
                  tranches: pool.tranches.tranches.map((tranche, index) => {
                    let minRiskBuffer: Perquintill | null = null
                    let interestRatePerSec: Rate | null = null
                    if ('nonResidual' in tranche.trancheType) {
                      minRiskBuffer = new Perquintill(hexToBN(tranche.trancheType.nonResidual.minRiskBuffer))
                      interestRatePerSec = new Rate(hexToBN(tranche.trancheType.nonResidual.interestRatePerSec))
                    }
                    return {
                      index,
                      id: pool.tranches.ids[index],
                      seniority: tranche.seniority,
                      debt: new Balance(hexToBN(tranche.debt)),
                      reserve: new Balance(hexToBN(tranche.reserve)),
                      minRiskBuffer,
                      interestRatePerSec,
                      ratio: new Perquintill(hexToBN(tranche.ratio)),
                      outstandingInvestOrders: new Balance(hexToBN(tranche.outstandingInvestOrders)),
                      outstandingRedeemOrders: new Balance(hexToBN(tranche.outstandingRedeemOrders)),
                      lastUpdatedInterest: new Date(tranche.lastUpdatedInterest * 1000).toISOString(),
                      totalIssuance: new Balance(tokenIssuanceValues[index].toString()),
                      tokenPrice: new Price(lastEpoch[index]?.tokenPrice.toString() ?? '0'),
                    }
                  }),
                  reserve: {
                    max: new Balance(hexToBN(pool.reserve.max)),
                    available: new Balance(hexToBN(pool.reserve.available)),
                    total: new Balance(hexToBN(pool.reserve.total)),
                  },
                  epoch: {
                    ...pool.epoch,
                    lastClosed: new Date(pool.epoch.lastClosed * 1000).toISOString(),
                  },
                  parameters: {
                    ...pool.parameters,
                  },
                  nav: {
                    latest: nav?.latestNav ? new Balance(hexToBN(nav.latestNav)) : new Balance(0),
                    lastUpdated: new Date((nav?.lastUpdated ?? 0) * 1000).toISOString(),
                  },
                  value: new Balance(
                    hexToBN(pool.reserve.total).add(new BN(nav?.latestNav ? hexToBN(nav.latestNav) : 0))
                  ),
                }
                return detailedPool
              })
            )
          })
        )
      )
    )
  }

  function getDailyPoolStates(args: [poolId: string]) {
    const [poolId] = args
    const $api = inst.getApi()

    const $query = inst.getOptionalSubqueryObservable<{ dailyPoolStates: { nodes: SubqueryDailyPoolState[] } }>(
      `query($poolId: String!) {
        dailyPoolStates(filter: {id:{startsWith: $poolId}}) {
          nodes {
            timestamp
            poolState {
              id
              totalReserve
              netAssetValue
            }
          }
        }
      }
      `,
      {
        poolId,
      }
    )

    return $api.pipe(
      switchMap(() =>
        combineLatest([$query, getPool([poolId])]).pipe(
          switchMap(([queryData, poolData]) => {
            return [
              queryData?.dailyPoolStates.nodes.map((state) => {
                if (new Date(state.timestamp).toDateString() === new Date().toDateString()) {
                  const netAssetValue = poolData.nav.latest
                  const totalReserve = poolData.reserve.total
                  const poolValue = new BN(netAssetValue).add(new BN(totalReserve)).toString()
                  return { ...state, poolValue, netAssetValue, totalReserve }
                }
                const poolValue = new BN(state?.poolState.netAssetValue || '0')
                  .add(new BN(state?.poolState.totalReserve || '0'))
                  .toString()
                return { ...state, poolValue }
              }) as (SubqueryDailyPoolState & { poolValue: string })[],
            ]
          })
        )
      )
    )
  }

  function getBalances(args: [address: Account]) {
    const [address] = args
    const $api = inst.getApi()

    const $events = inst.getBlockEvents()

    return $api.pipe(
      switchMap(
        (api) => combineLatest([api.query.ormlTokens.accounts.entries(address), api.query.system.account(address)]),
        (api, [rawBalances, nativeBalance]) => ({ api, rawBalances, nativeBalance })
      ),
      map(({ api, rawBalances, nativeBalance }) => {
        const balances = {
          tranches: [] as TrancheBalance[],
          currencies: [] as CurrencyBalance[],
          native: {
            balance: new BN((nativeBalance as any).data.free.toString()),
            decimals: api.registry.chainDecimals[0],
          },
        }

        rawBalances.forEach(([rawKey, rawValue]) => {
          const key = (rawKey.toHuman() as any)[1] as string | { Tranche: [string, string] }
          const value = rawValue.toJSON() as { free: string | number }
          if (typeof key !== 'string') {
            const [poolId, trancheId] = key.Tranche
            if (value.free !== 0) {
              balances.tranches.push({
                poolId: poolId.replace(/\D/g, ''),
                trancheId,
                balance: new Balance(hexToBN(value.free)),
              })
            }
          } else {
            balances.currencies.push({
              currency: key.toLowerCase(),
              balance: new Balance(hexToBN(value.free)),
            })
          }
        })

        return balances
      }),
      repeatWhen(() => $events)
    )
  }

  function getOrder(args: [address: Account, trancheId: string]) {
    const [address, trancheId] = args

    const $api = inst.getApi()

    return $api.pipe(
      switchMap((api) => api.query.pools.order(trancheId, address)),
      map((result) => {
        const order = result.toJSON() as any

        if (!order) {
          return {
            invest: new Balance(0),
            redeem: new Balance(0),
            epoch: 0,
          }
        }

        return {
          invest: new Balance(hexToBN(order.invest)),
          redeem: new Balance(hexToBN(order.redeem)),
          epoch: order.epoch as number,
        }
      })
    )
  }

  function getLoans(args: [poolId: string]) {
    const [poolId] = args
    const $api = inst.getApi()

    const $events = inst.getBlockEvents().pipe(
      filter(({ api, events }) => {
        const event = events.find(
          ({ event }) =>
            api.events.loans.Created.is(event) ||
            api.events.loans.Closed.is(event) ||
            api.events.loans.Priced.is(event) ||
            api.events.loans.Borrowed.is(event)
        )
        return !!event
      })
    )

    return $api.pipe(
      switchMap((api) => api.query.loans.loan.entries(poolId)),
      map((loanValues) => {
        return loanValues.map(([key, value]) => {
          const loan = value.toJSON() as unknown as LoanDetailsData
          const assetKey = (value.toHuman() as unknown as LoanDetailsData).collateral
          const mapped: Loan = {
            id: formatLoanKey(key as StorageKey<[u32, u32]>),
            poolId,
            interestRatePerSec: new Rate(hexToBN(loan.interestRatePerSec)),
            outstandingDebt: new Balance(hexToBN(loan.principalDebt).mul(hexToBN(loan.accumulatedRate)).div(RateBN)),
            totalBorrowed: new Balance(hexToBN(loan.totalBorrowed)),
            totalRepaid: new Balance(hexToBN(loan.totalRepaid)),
            lastUpdated: new Date(loan.lastUpdated * 1000).toISOString(),
            originationDate: new Date(loan.originationDate * 1000).toISOString(),
            status: loan.status,
            loanInfo: getLoanInfo(loan.loanType),
            adminWrittenOff: loan.adminWrittenOff,
            writeOffIndex: loan.writeOffIndex,
            asset: {
              collectionId: assetKey[0].replace(/\D/g, ''),
              nftId: assetKey[1].replace(/\D/g, ''),
            },
          }
          return mapped
        })
      }),
      repeatWhen(() => $events)
    )
  }

  function getPendingCollect(args: [address: Account, poolId: string, trancheId: string, executedEpoch: number]) {
    const [address, , trancheId, executedEpoch] = args
    const $api = inst.getApi()

    return $api.pipe(
      combineLatestWith(getOrder([address, trancheId])),
      switchMap(([api, order]) => {
        if (order.epoch <= executedEpoch && order.epoch > 0 && (!order.invest.isZero() || !order.redeem.isZero())) {
          const epochKeys = Array.from({ length: executedEpoch + 1 - order.epoch }, (_, i) => [
            trancheId,
            order.epoch + i,
          ])
          const $epochs = api.query.pools.epoch.multi(epochKeys)

          return $epochs.pipe(
            map((epochs) => {
              let payoutCurrencyAmount = new BN(0)
              let payoutTokenAmount = new BN(0)
              let remainingInvestCurrency = new BN(order.invest)
              let remainingRedeemToken = new BN(order.redeem)

              for (const epoch of epochs) {
                if (remainingInvestCurrency.isZero() && remainingRedeemToken.isZero()) break

                let { investFulfillment, redeemFulfillment, tokenPrice } = epoch.toJSON() as any

                investFulfillment = hexToBN(investFulfillment)
                redeemFulfillment = hexToBN(redeemFulfillment)
                tokenPrice = hexToBN(tokenPrice)

                if (!remainingInvestCurrency.isZero()) {
                  // Multiply invest fulfilment in this epoch with outstanding order amount to get executed amount
                  const amount = remainingInvestCurrency.mul(investFulfillment).div(PerquintillBN)
                  // Divide by the token price to get the payout in tokens
                  if (!amount.isZero()) {
                    payoutTokenAmount = payoutTokenAmount.add(amount.mul(PriceBN).div(tokenPrice))
                    remainingInvestCurrency = remainingInvestCurrency.sub(amount)
                  }
                }

                if (!remainingRedeemToken.isZero()) {
                  // Multiply redeem fulfilment in this epoch with outstanding order amount to get executed amount
                  const amount = remainingRedeemToken.mul(redeemFulfillment).div(PerquintillBN)
                  // Multiply by the token price to get the payout in currency
                  if (!amount.isZero()) {
                    payoutCurrencyAmount = payoutCurrencyAmount.add(amount.mul(tokenPrice).div(PriceBN))
                    remainingRedeemToken = remainingRedeemToken.sub(amount)
                  }
                }
              }

              return {
                investCurrency: new Balance(order.invest),
                redeemToken: new Balance(order.redeem),
                epoch: order.epoch,
                payoutCurrencyAmount: new Balance(payoutCurrencyAmount),
                payoutTokenAmount: new Balance(payoutTokenAmount),
                remainingInvestCurrency: new Balance(remainingInvestCurrency),
                remainingRedeemToken: new Balance(remainingRedeemToken),
              }
            })
          )
        }
        return of({
          investCurrency: new Balance(order.invest),
          redeemToken: new Balance(order.redeem),
          epoch: order.epoch,
          payoutCurrencyAmount: new Balance(0),
          payoutTokenAmount: new Balance(0),
          remainingInvestCurrency: new Balance(order.invest),
          remainingRedeemToken: new Balance(order.redeem),
        })
      })
    )
  }

  function getLoan(args: [poolId: string, loanId: string]) {
    const [poolId, loanId] = args
    const $api = inst.getApi()

    return $api.pipe(
      switchMap((api) => api.query.loans.loan(poolId, loanId)),
      map((loanData) => {
        const loanValue = loanData.toJSON() as unknown as LoanDetailsData
        const assetKey = (loanData.toHuman() as unknown as LoanDetailsData).collateral

        const loan: Loan = {
          id: loanId,
          poolId,
          interestRatePerSec: new Rate(hexToBN(loanValue.interestRatePerSec)),
          outstandingDebt: new Balance(
            hexToBN(loanValue.principalDebt).mul(hexToBN(loanValue.accumulatedRate)).div(RateBN)
          ),
          totalBorrowed: new Balance(hexToBN(loanValue.totalBorrowed)),
          totalRepaid: new Balance(hexToBN(loanValue.totalRepaid)),
          lastUpdated: new Date(loanValue.lastUpdated * 1000).toISOString(),
          originationDate: new Date(loanValue.originationDate * 1000).toISOString(),
          status: loanValue.status,
          loanInfo: getLoanInfo(loanValue.loanType),
          adminWrittenOff: loanValue.adminWrittenOff,
          writeOffIndex: loanValue.writeOffIndex,
          asset: {
            collectionId: assetKey[0].replace(/\D/g, ''),
            nftId: assetKey[1].replace(/\D/g, ''),
          },
        }
        return loan
      })
    )
  }

  function getLoanCollectionIdForPool(args: [poolId: string]) {
    const [poolId] = args
    const $api = inst.getApi()

    return $api.pipe(
      switchMap((api) => api.query.loans.poolToLoanNftClass(poolId)),
      map((result) => {
        const collectionId = (result.toHuman() as string).replace(/\D/g, '')

        return collectionId
      }),
      take(1)
    )
  }

  function addWriteOffGroup(args: [poolId: string, percentage: BN, overdueDays: number], options?: TransactionOptions) {
    const [poolId, percentage, overdueDays] = args
    const $api = inst.getApi()

    return $api.pipe(
      switchMap((api) => {
        const submittable = api.tx.loans.addWriteOffGroup(poolId, [percentage.toString(), overdueDays])
        return inst.wrapSignAndSendRx(api, submittable, options)
      })
    )
  }

  function adminWriteOff(
    args: [poolId: string, loanId: string, writeOffGroupId: number],
    options?: TransactionOptions
  ) {
    const [poolId, loanId, writeOffGroupId] = args
    const $api = inst.getApi()

    return $api.pipe(
      switchMap((api) => {
        const submittable = api.tx.loans.adminWriteOff(poolId, loanId, writeOffGroupId)
        return inst.wrapSignAndSendRx(api, submittable, options)
      })
    )
  }

  async function getAvailablePoolId() {
    const $api = inst.getApi()

    try {
      const res = await firstValueFrom(
        $api.pipe(
          map((api) => ({
            api,
            id: null,
            triesLeft: MAX_ATTEMPTS,
          })),
          expand(({ api, triesLeft }) => {
            const id = String(getRandomUint())
            if (triesLeft <= 0) return EMPTY

            return api.query.pools.pool(id).pipe(
              map((res) => ({ api, id: res.toJSON() === null ? id : null, triesLeft: triesLeft - 1 })),
              take(1)
            )
          }),
          filter(({ id }) => !!id)
        )
      )

      return res.id as string
    } catch (e) {
      throw new Error(`Could not find an available pool ID in ${MAX_ATTEMPTS} attempts`)
    }
  }

  return {
    createPool,
    updatePool,
    setMaxReserve,
    updateInvestOrder,
    updateRedeemOrder,
    collect,
    closeEpoch,
    submitSolution,
    getUserPermissions,
    getPoolPermissions,
    updatePoolRoles,
    getNextLoanId,
    createLoan,
    priceLoan,
    financeLoan,
    repayLoanPartially,
    repayAndCloseLoan,
    getPools,
    getPool,
    getBalances,
    getOrder,
    getLoans,
    getLoan,
    getPendingCollect,
    addWriteOffGroup,
    adminWriteOff,
    getLoanCollectionIdForPool,
    getTokens,
    getAvailablePoolId,
    getDailyPoolStates,
  }
}

function hexToBN(value: string | number) {
  if (typeof value === 'number') return new BN(value)
  return new BN(value.toString().substring(2), 'hex')
}

function getCurrency(data?: CurrencyData | string) {
  if (!data) return ''
  if (typeof data === 'string') return data
  return Object.keys('permissioned' in data ? data.permissioned! : data)[0]
}

function getLoanInfo(loanType: LoanInfoData): LoanInfo {
  if (loanType.bulletLoan) {
    return {
      type: 'BulletLoan',
      advanceRate: new Rate(hexToBN(loanType.bulletLoan.advanceRate)),
      probabilityOfDefault: new Rate(hexToBN(loanType.bulletLoan.probabilityOfDefault)),
      lossGivenDefault: new Rate(hexToBN(loanType.bulletLoan.lossGivenDefault)),
      value: new Balance(hexToBN(loanType.bulletLoan.value)),
      discountRate: new Rate(hexToBN(loanType.bulletLoan.discountRate)),
      maturityDate: new Date(loanType.bulletLoan.maturityDate * 1000).toISOString(),
    }
  }
  if (loanType.creditLine) {
    return {
      type: 'CreditLine',
      advanceRate: new Rate(hexToBN(loanType.creditLine.advanceRate)),
      value: new Balance(hexToBN(loanType.creditLine.value)),
    }
  }
  if (loanType.creditLineWithMaturity) {
    return {
      type: 'CreditLineWithMaturity',
      advanceRate: new Rate(hexToBN(loanType.creditLineWithMaturity.advanceRate)),
      probabilityOfDefault: new Rate(hexToBN(loanType.creditLineWithMaturity.probabilityOfDefault)),
      value: new Balance(hexToBN(loanType.creditLineWithMaturity.value)),
      discountRate: new Rate(hexToBN(loanType.creditLineWithMaturity.discountRate)),
      maturityDate: new Date(loanType.creditLineWithMaturity.maturityDate * 1000).toISOString(),
      lossGivenDefault: new Rate(hexToBN(loanType.creditLineWithMaturity.lossGivenDefault)),
    }
  }

  throw new Error(`Unrecognized loan info: ${JSON.stringify(loanType)}`)
}<|MERGE_RESOLUTION|>--- conflicted
+++ resolved
@@ -189,12 +189,6 @@
     challengeTime: number
     maxNavAge: number
   }
-<<<<<<< HEAD
-  value: string
-  minEpochTime: number
-  createdAt?: string | null
-=======
->>>>>>> c8af1341
 }
 
 export type DetailedPool = Omit<Pool, 'tranches'> & {
