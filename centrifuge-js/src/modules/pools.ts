--- conflicted
+++ resolved
@@ -2848,15 +2848,12 @@
           api.query.loans.createdLoan.entries(poolId),
           api.query.loans.activeLoans(poolId),
           api.query.loans.closedLoan.entries(poolId),
-<<<<<<< HEAD
           api.query.priceOracle.values.entries(),
-=======
->>>>>>> 01008201
           api.query.ormlAssetRegistry.metadata((poolValue.toPrimitive() as any).currency),
           api.call.loansApi.portfolio(poolId), // TODO: remove loans.activeLoans and use values from this runtime call
         ]).pipe(take(1))
       }),
-      map(([createdLoanValues, activeLoanValues, closedLoanValues, rawCurrency, rawPortfolio]) => {
+      map(([createdLoanValues, activeLoanValues, closedLoanValues, oracles, rawCurrency, rawPortfolio]) => {
         const currency = rawCurrency.toPrimitive() as AssetCurrencyData
 
         const oraclePrices: Record<
@@ -2866,7 +2863,6 @@
             value: CurrencyBalance
           }
         > = {}
-<<<<<<< HEAD
         oracles.forEach((oracle) => {
           const { timestamp, value } = oracle[1].toPrimitive() as any
           oraclePrices[(oracle[0].toHuman() as any)[0].Isin] = {
@@ -2874,16 +2870,6 @@
             value: new CurrencyBalance(value, currency.decimals),
           }
         })
-=======
-        // oracles.forEach(() => {
-        // TODO: Fix oracles
-        // const { timestamp, value } = oracle[1].toPrimitive() as any
-        // oraclePrices[(oracle[0].toHuman() as any)[0].Isin] = {
-        //   timestamp,
-        //   value: new CurrencyBalance(value, currency.decimals),
-        // }
-        // })
->>>>>>> 01008201
 
         const activeLoansPortfolio: Record<
           string,
