import { StorageKey, u32 } from '@polkadot/types'
import { hash } from '@stablelib/blake2b'
import BN from 'bn.js'
import { combineLatest, EMPTY, expand, firstValueFrom, from, of } from 'rxjs'
import { combineLatestWith, filter, map, repeatWhen, switchMap, take } from 'rxjs/operators'
<<<<<<< HEAD
import { Centrifuge } from '../Centrifuge'
=======
import { calculateOptimalSolution } from '..'
import { CentrifugeBase } from '../CentrifugeBase'
>>>>>>> 3e1fc67e
import { Account, TransactionOptions } from '../types'
import { SubqueryPoolSnapshot } from '../types/subquery'
import { getRandomUint, isSameAddress } from '../utils'
import { CurrencyBalance, Perquintill, Price, Rate, TokenBalance } from '../utils/BN'
import { Dec } from '../utils/Decimal'

const PerquintillBN = new BN(10).pow(new BN(18))
const PriceBN = new BN(10).pow(new BN(27))

const LoanPalletAccountId = '0x6d6f646c70616c2f6c6f616e0000000000000000000000000000000000000000'

type AdminRole = 'PoolAdmin' | 'Borrower' | 'PricingAdmin' | 'LiquidityAdmin' | 'MemberListAdmin' | 'LoanAdmin'

type CurrencyRole = 'PermissionedAssetManager' | 'PermissionedAssetIssuer'

export type PoolRoleInput = AdminRole | { TrancheInvestor: [trancheId: string, permissionedTill: number] }

export type Currency = string

const AdminRoleBits = {
  PoolAdmin: 0b00000001,
  Borrower: 0b00000010,
  PricingAdmin: 0b00000100,
  LiquidityAdmin: 0b00001000,
  MemberListAdmin: 0b00010000,
  LoanAdmin: 0b00100000,
}

// const CurrencyRoleBits = {
//   PermissionedAssetManager: 0b00000001,
//   PermissionedAssetIssuer: 0b00000010,
// }

export type PoolRoles = {
  roles: AdminRole[]
  tranches: { [key: string]: string } // trancheId -> permissionedTill
}

export type LoanInfoInput =
  | {
      type: 'BulletLoan'
      advanceRate: BN
      probabilityOfDefault: BN
      lossGivenDefault: BN
      value: BN
      discountRate: BN
      maturityDate: string
    }
  | {
      type: 'CreditLine'
      advanceRate: BN
      value: BN
    }
  | {
      type: 'CreditLineWithMaturity'
      advanceRate: BN
      probabilityOfDefault: BN
      value: BN
      discountRate: BN
      maturityDate: string
      lossGivenDefault: BN
    }

const LOAN_INPUT_TRANSFORM = {
  value: (v: BN) => v.toString(),
  maturityDate: (v: string) => new Date(v).getTime() / 1000,
  probabilityOfDefault: (v: BN) => v.toString(),
  lossGivenDefault: (v: BN) => v.toString(),
  discountRate: (v: BN) => v.toString(),
  advanceRate: (v: BN) => v.toString(),
}

const LOAN_FIELDS = {
  BulletLoan: ['advanceRate', 'probabilityOfDefault', 'lossGivenDefault', 'value', 'discountRate', 'maturityDate'],
  CreditLine: ['advanceRate', 'value'],
  CreditLineWithMaturity: [
    'advanceRate',
    'probabilityOfDefault',
    'lossGivenDefault',
    'value',
    'discountRate',
    'maturityDate',
  ],
}

type LoanInfoData = {
  bulletLoan?: {
    advanceRate: string
    value: string
    probabilityOfDefault: string
    lossGivenDefault: string
    discountRate: string
    maturityDate: number
  }
  creditLine?: {
    advanceRate: string
    value: string
  }
  creditLineWithMaturity?: {
    advanceRate: string
    value: string
    probabilityOfDefault: string
    lossGivenDefault: string
    discountRate: string
    maturityDate: number
  }
}

type BulletLoan = {
  type: 'BulletLoan'
  advanceRate: Rate
  probabilityOfDefault: Rate
  lossGivenDefault: Rate
  value: CurrencyBalance
  discountRate: Rate
  maturityDate: string
}

type CreditLine = {
  type: 'CreditLine'
  advanceRate: Rate
  value: CurrencyBalance
}

type CreditLineWithMaturity = {
  type: 'CreditLineWithMaturity'
  advanceRate: Rate
  probabilityOfDefault: Rate
  value: CurrencyBalance
  discountRate: Rate
  maturityDate: string
  lossGivenDefault: Rate
}

export type LoanInfo = BulletLoan | CreditLine | CreditLineWithMaturity

type TrancheDetailsData = {
  trancheType:
    | { residual: null }
    | {
        nonResidual: {
          interestRatePerSec: string
          minRiskBuffer: string
        }
      }
  seniority: number
  outstandingInvestOrders: number
  outstandingRedeemOrders: number
  debt: string
  reserve: string
  ratio: string
  lastUpdatedInterest: number
}

type CurrencyData = { [key: string]: null } | { permissioned: string }

type PoolDetailsData = {
  currency: CurrencyData
  tranches: { tranches: TrancheDetailsData[]; ids: string[] }
  metadata?: string
  parameters: {
    minEpochTime: number
    challengeTime: number
    maxNavAge: number
  }
  epoch: {
    current: number
    lastClosed: number
    lastExecuted: number
  }
  reserve: {
    max: string
    total: string
    available: string
  }
}

type NAVDetailsData = {
  latest: string
  lastUpdated: number
}

type EpochExecutionData = {
  epoch: number
  nav: string
  reserve: string
  maxReserve: string
  challengePeriodEnd: number
  // incomplete
}

export type Tranche = {
  index: number
  id: string
  seniority: number
  balance: TokenBalance
  minRiskBuffer: Perquintill | null
  currentRiskBuffer: Perquintill
  interestRatePerSec: Rate | null
  outstandingInvestOrders: CurrencyBalance
  outstandingRedeemOrders: TokenBalance
  lastUpdatedInterest: string
  ratio: Perquintill
}

export type TrancheWithTokenPrice = Tranche & {
  totalIssuance: TokenBalance
  tokenPrice: null | Price
  capacity: CurrencyBalance
}

export type Token = TrancheWithTokenPrice & {
  poolId: string
  poolMetadata: string | undefined
  currency: string
}

export type Pool = {
  id: string
  currency: Currency
  currencyDecimals: number
  metadata?: string
  value: CurrencyBalance
  createdAt: string | null
  tranches: Token[]
  reserve: {
    max: CurrencyBalance
    available: CurrencyBalance
    total: CurrencyBalance
  }
  epoch: {
    current: number
    lastClosed: string
    lastExecuted: number
    isInSubmissionPeriod: boolean
    isInChallengePeriod: boolean
    isInExecutionPeriod: boolean
    challengePeriodEnd: number
  }
  nav: {
    latest: CurrencyBalance
    lastUpdated: string
  }
  parameters: {
    minEpochTime: number
    challengeTime: number
    maxNavAge: number
  }
}

export enum LoanStatus {
  // this when asset is locked and loan nft is issued.
  Created = 'Created',
  // this is when loan is in active state. Either underwriters or oracles can move loan to this state
  // by providing information like discount rates etc.. to loan
  Active = 'Active',
  // loan is closed and asset nft is transferred back to borrower and loan nft is transferred back to loan module
  Closed = 'Closed',
}

// type LoanStatus = 'Created' | 'Active' | 'Closed'

type WrittenOfByAdmin = {
  percentage: Rate
  penaltyInterestRateRerSec: Rate
}

type WrittenOff = {
  writeOffStatus: number
}

type WriteOffStatus = null | WrittenOff | WrittenOfByAdmin

type InterestAccrual = {
  accumulatedRate: string
  lastUpdated: number
}

// type from chain
type LoanData = {
  status: LoanStatus
  collateral: [collectionId: string, nftId: string]
}

// type from chain
type ActiveLoanData = LoanData & {
  loanId: number
  interestRatePerSec: string
  normalizedDebt: string
  originationDate: number | null
  loanType: { [key: string]: LoanInfoData }
  adminWrittenOff: boolean
  writeOffStatus: WriteOffStatus
  totalBorrowed: string
  totalRepaid: string
  lastUpdated: number
}

// type from chain
type ClosedLoanData = LoanData & {
  loanId: number
  interestRatePerSec: string
  normalizedDebt: string
  originationDate: number
  loanType: { [key: string]: LoanInfoData }
  writeOffStatus: WriteOffStatus
  totalBorrowed: string
  totalRepaid: string
  lastUpdated: number
}

// transformed type for UI
export type DefaultLoan = {
  status: 'Created'
  id: string
  poolId: string
  asset: {
    collectionId: string
    nftId: string
  }
}

// transformed type for UI
export type ActiveLoan = {
  status: 'Active'
  id: string
  poolId: string
  interestRatePerSec: Rate
  outstandingDebt: CurrencyBalance
  normalizedDebt: CurrencyBalance
  totalBorrowed: CurrencyBalance
  totalRepaid: CurrencyBalance
  lastUpdated: string
  originationDate: string
  loanInfo: LoanInfo
  adminWrittenOff?: boolean
  writeOffStatus: WriteOffStatus
  asset: {
    collectionId: string
    nftId: string
  }
}

// transformed type for UI
export type ClosedLoan = {
  status: 'Closed'
  id: string
  poolId: string
  interestRatePerSec: Rate
  outstandingDebt: CurrencyBalance
  normalizedDebt: CurrencyBalance
  totalBorrowed: CurrencyBalance
  totalRepaid: CurrencyBalance
  lastUpdated: string
  originationDate?: string | null
  loanInfo: LoanInfo
  writeOffStatus: WriteOffStatus
  asset: {
    collectionId: string
    nftId: string
  }
}

export type Loan = DefaultLoan | ClosedLoan | ActiveLoan

export type AccountCurrencyBalance = {
  currency: Currency
  balance: CurrencyBalance
}

export type AccountTokenBalance = {
  poolId: string
  trancheId: string
  balance: TokenBalance
}

export type TrancheInput = {
  interestRatePerSec?: BN
  minRiskBuffer?: BN
  seniority?: number
}

export type DailyPoolState = {
  poolState: {
    netAssetValue: CurrencyBalance
    totalReserve: CurrencyBalance
  }
  poolValue: CurrencyBalance
  currency: string
  timestamp: string
}

interface TrancheFormValues {
  tokenName: string
  symbolName: string
  interestRate: number | ''
  minRiskBuffer: number | ''
  minInvestment: number | ''
}
interface RiskGroupFormValues {
  groupName: string
  advanceRate: number | ''
  fee: number | ''
  probabilityOfDefault: number | ''
  lossGivenDefault: number | ''
  discountRate: number | ''
}
interface WriteOffGroupFormValues {
  days: number | ''
  writeOff: number | ''
}

export interface PoolMetadataInput {
  // details
  poolIcon: string | File | null
  poolName: string
  assetClass: string
  currency: string
  maxReserve: number | ''
  epochHours: number | ''
  epochMinutes: number | ''

  // issuer
  issuerName: string
  issuerLogo: string | File | null
  issuerDescription: string

  executiveSummary: string | File | null
  website: string
  forum: string
  email: string

  // tranche
  tranches: TrancheFormValues[]
  riskGroups: RiskGroupFormValues[]
  writeOffGroups: WriteOffGroupFormValues[]
}

export type PoolStatus = 'open' | 'upcoming' | 'hidden'
export type PoolCountry = 'us' | 'non-us'
export type NonSolicitationNotice = 'all' | 'non-us' | 'none'
export type PoolMetadata = {
  pool: {
    name: string
    icon: string
    asset: {
      class: string
    }
    issuer: {
      name: string
      description: string
      email: string
      logo: string
    }
    links: {
      executiveSummary: string
      forum: string
      website: string
    }
    status: PoolStatus
  }
  tranches: Record<
    string,
    {
      name: string
      symbol: string
      minInitialInvestment: string
    }
  >
  riskGroups: {
    name: string | undefined
    advanceRate: string
    interestRatePerSec: string
    probabilityOfDefault: string
    lossGivenDefault: string
    discountRate: string
  }[]
  // Not yet implemented
  // onboarding: {
  //   live: boolean
  //   agreements: {
  //     name: string
  //     provider: 'docusign'
  //     providerTemplateId: string
  //     tranche: string
  //     country: 'us | non-us'
  //   }[]
  //   issuer: {
  //     name: string
  //     email: string
  //     restrictedCountryCodes: string[]
  //     minInvestmentCurrency: number
  //     nonSolicitationNotice: 'all' | 'non-us' | 'none'
  //   }
  // }
  // bot: {
  //   channelId: string
  // }
}

const formatPoolKey = (keys: StorageKey<[u32]>) => (keys.toHuman() as string[])[0].replace(/\D/g, '')
const formatLoanKey = (keys: StorageKey<[u32, u32]>) => (keys.toHuman() as string[])[1].replace(/\D/g, '')

const MAX_ATTEMPTS = 10

export function getPoolsModule(inst: Centrifuge) {
  function createPool(
    args: [
      admin: string,
      poolId: string,
      collectionId: string,
      tranches: TrancheInput[],
      currency: string | { permissioned: string },
      maxReserve: BN,
      metadata: PoolMetadataInput,
      writeOffGroups: { overdueDays: number; percentage: BN }[]
    ],
    options?: TransactionOptions
  ) {
    const [admin, poolId, collectionId, tranches, currency, maxReserve, metadata, writeOffGroups] = args

    const trancheInput = tranches.map((t) => [
      t.interestRatePerSec
        ? { NonResidual: [t.interestRatePerSec.toString(), t.minRiskBuffer?.toString()] }
        : 'Residual',
    ])
    const $pinMetadata = pinPoolMetadata(metadata, poolId, currency, options)
    const $api = inst.getApi()

    return combineLatest([$api, $pinMetadata]).pipe(
      switchMap(([api, pinnedMetadata]) => {
        let submittable
        if (['propose', 'notePreimage'].includes(options?.createType ?? '')) {
          submittable = api.tx.pools.create(
            admin,
            poolId,
            trancheInput,
            currency,
            maxReserve.toString(),
            pinnedMetadata.ipfsHash
          )
        } else {
          submittable = api.tx.utility.batchAll(
            [
              api.tx.uniques.create(collectionId, LoanPalletAccountId),
              api.tx.pools.create(
                inst.getSignerAddress(),
                poolId,
                trancheInput,
                currency,
                maxReserve.toString(),
                pinnedMetadata.ipfsHash
              ),
              api.tx.permissions.add(
                { PoolRole: 'PoolAdmin' },
                admin,
                { Pool: poolId },
                {
                  PoolRole: 'LoanAdmin',
                }
              ),
              api.tx.loans.initialisePool(poolId, collectionId),
            ].concat(
              writeOffGroups.map((g) =>
                api.tx.loans.addWriteOffGroup(poolId, {
                  percentage: g.percentage.toString(),
                  overdueDays: g.overdueDays,
                  penaltyInterestRatePerSec: null,
                })
              )
            )
          )
        }
        console.log(
          'writeOffGroups',
          writeOffGroups.map((g) => ({
            percentage: g.percentage.toString(),
            overdueDays: g.overdueDays,
          }))
        )
        if (options?.createType === 'propose') {
          const proposalSubmittable = api.tx.utility.batchAll([
            api.tx.democracy.notePreimage(submittable.method.toHex()),
            api.tx.democracy.propose(submittable.method.hash, api.consts.democracy.minimumDeposit),
          ])
          return inst.wrapSignAndSend(api, proposalSubmittable, options)
        }
        if (options?.createType === 'notePreimage') {
          const preimageSubmittable = api.tx.democracy.notePreimage(submittable.method.toHex())
          return inst.wrapSignAndSend(api, preimageSubmittable, options)
        }
        return inst.wrapSignAndSend(api, submittable, options)
      })
    )
  }

  function pinPoolMetadata(
    metadata: PoolMetadataInput,
    poolId: string,
    currency: string | { permissioned: string },
    options?: TransactionOptions
  ) {
    if (options?.paymentInfo) {
      return of({ uri: '', ipfsHash: '' })
    }

    const tranchesById: PoolMetadata['tranches'] = {}
    metadata.tranches.forEach((tranche, index) => {
      tranchesById[computeTrancheId(index, poolId)] = {
        name: tranche.tokenName,
        symbol: tranche.symbolName,
        minInitialInvestment: CurrencyBalance.fromFloat(
          tranche.minInvestment,
          getCurrencyDecimals(currency)
        ).toString(),
      }
    })

    const formattedMetadata = {
      pool: {
        name: metadata.poolName,
        icon: metadata.poolIcon,
        asset: { class: metadata.assetClass },
        issuer: {
          name: metadata.issuerName,
          description: metadata.issuerDescription,
          email: metadata.email,
          logo: metadata.issuerLogo,
        },
        links: {
          executiveSummary: metadata.executiveSummary,
          forum: metadata.forum,
          website: metadata.website,
        },
        status: 'open',
      },
      tranches: tranchesById,
      riskGroups: metadata.riskGroups.map((group) => ({
        name: group.groupName,
        advanceRate: Rate.fromPercent(group.advanceRate).toString(),
        interestRatePerSec: Rate.fromAprPercent(group.fee).toString(),
        probabilityOfDefault: Rate.fromPercent(group.probabilityOfDefault).toString(),
        lossGivenDefault: Rate.fromPercent(group.lossGivenDefault).toString(),
        discountRate: Rate.fromAprPercent(group.discountRate).toString(),
      })),
    }

    return inst.metadata.pinJson(formattedMetadata)
  }

  type UpdatePoolInput = {
    poolId: string
    minEpochTime?: { newValue: number }
    tranches?: { newValue: any }
    maxNavAge?: { newValue: number }
  }

  function updatePool(args: UpdatePoolInput, options?: TransactionOptions) {
    const { poolId } = args
    const minEpochTime = args?.minEpochTime
    const tranches = args?.tranches
    const maxNavAge = args?.maxNavAge
    const $api = inst.getApi()

    return $api.pipe(
      switchMap((api) => {
        const submittable = api.tx.pools.update(poolId, { minEpochTime, tranches, maxNavAge })
        return inst.wrapSignAndSend(api, submittable, options)
      })
    )
  }

  function updatePoolRoles(
    args: [poolId: string, add: [Account, PoolRoleInput][], remove: [Account, PoolRoleInput][]],
    options?: TransactionOptions
  ) {
    const [poolId, add, remove] = args
    const signer = inst.getSignerAddress()
    // Make sure a removal of the PoolAdmin role of the signer is the last tx in the batch, otherwise the later txs will fail
    const sortedRemove = [...remove].sort(([addr, role]) =>
      role === 'PoolAdmin' && isSameAddress(addr, signer) ? 1 : -1
    )
    const $api = inst.getApi()

    return $api.pipe(
      switchMap((api) => {
        const submittable = api.tx.utility.batchAll([
          ...add.map(([addr, role]) =>
            api.tx.permissions.add(
              { PoolRole: typeof role === 'string' ? 'PoolAdmin' : 'MemberListAdmin' },
              addr,
              { Pool: poolId },
              { PoolRole: role }
            )
          ),
          ...sortedRemove.map(([addr, role]) =>
            api.tx.permissions.remove(
              { PoolRole: typeof role === 'string' ? 'PoolAdmin' : 'MemberListAdmin' },
              addr,
              { Pool: poolId },
              { PoolRole: role }
            )
          ),
        ])
        return inst.wrapSignAndSend(api, submittable, options)
      })
    )
  }

  function setMaxReserve(args: [poolId: string, maxReserve: BN], options?: TransactionOptions) {
    const [poolId, maxReserve] = args
    const $api = inst.getApi()

    return $api.pipe(
      switchMap((api) => {
        const submittable = api.tx.pools.setMaxReserve(poolId, maxReserve.toString())
        return inst.wrapSignAndSend(api, submittable, options)
      })
    )
  }

  function setMetadata(args: [poolId: string, metadata: Record<string, unknown>], options?: TransactionOptions) {
    const [poolId, metadata] = args
    const $api = inst.getApi()
    const $pinnedMetadata = inst.metadata.pinJson(metadata)

    return combineLatest([$api, $pinnedMetadata]).pipe(
      switchMap(([api, pinnedMetadata]) => {
        const submittable = api.tx.pools.setMetadata(poolId, pinnedMetadata.ipfsHash)
        return inst.wrapSignAndSend(api, submittable, options)
      })
    )
  }

  function updateInvestOrder(args: [poolId: string, trancheId: string, newOrder: BN], options?: TransactionOptions) {
    const [poolId, trancheId, newOrder] = args

    const address = inst.getSignerAddress()
    const $api = inst.getApi()

    return $api.pipe(
      combineLatestWith(getPool([poolId])),
      combineLatestWith(getOrder([address, poolId, trancheId])),
      take(1),
      switchMap(([[api, pool], order]) => {
        let submittable
        if (
          order.epoch <= pool.epoch.lastExecuted &&
          order.epoch > 0 &&
          (!order.invest.isZero() || !order.redeem.isZero())
        ) {
          submittable = api.tx.utility.batchAll([
            api.tx.pools.collect(poolId, { id: trancheId }, pool.epoch.lastExecuted + 1 - order.epoch),
            api.tx.pools.updateInvestOrder(poolId, { id: trancheId }, newOrder.toString()),
          ])
        } else {
          submittable = api.tx.pools.updateInvestOrder(poolId, { id: trancheId }, newOrder.toString())
        }
        return inst.wrapSignAndSend(api, submittable, options)
      })
    )
  }

  function updateRedeemOrder(args: [poolId: string, trancheId: string, newOrder: BN], options?: TransactionOptions) {
    const [poolId, trancheId, newOrder] = args
    const address = inst.getSignerAddress()
    const $api = inst.getApi()

    return $api.pipe(
      combineLatestWith(getPool([poolId])),
      combineLatestWith(getOrder([address, poolId, trancheId])),
      take(1),
      switchMap(([[api, pool], order]) => {
        let submittable
        if (
          order.epoch <= pool.epoch.lastExecuted &&
          order.epoch > 0 &&
          (!order.invest.isZero() || !order.redeem.isZero())
        ) {
          submittable = api.tx.utility.batchAll([
            api.tx.pools.collect(poolId, { id: trancheId }, pool.epoch.lastExecuted + 1 - order.epoch),
            api.tx.pools.updateRedeemOrder(poolId, { id: trancheId }, newOrder.toString()),
          ])
        } else {
          submittable = api.tx.pools.updateRedeemOrder(poolId, { id: trancheId }, newOrder.toString())
        }
        return inst.wrapSignAndSend(api, submittable, options)
      })
    )
  }

  function closeEpoch(args: [poolId: string], options?: TransactionOptions) {
    const [poolId] = args
    const $api = inst.getApi()

    return $api.pipe(
      switchMap((api) => {
        const submittable = api.tx.utility.batchAll([api.tx.loans.updateNav(poolId), api.tx.pools.closeEpoch(poolId)])
        return inst.wrapSignAndSend(api, submittable, options)
      })
    )
  }

  function executeEpoch(args: [poolId: string], options?: TransactionOptions) {
    const [poolId] = args
    const $api = inst.getApi()

    return $api.pipe(
      switchMap((api) => {
        const submittable = api.tx.pools.executeEpoch(poolId)
        return inst.wrapSignAndSend(api, submittable, options)
      })
    )
  }

  function submitSolution(args: [poolId: string], options?: TransactionOptions) {
    const [poolId] = args
    const $pool = getPool([poolId]).pipe(take(1))
    const $api = inst.getApi()
    return combineLatest([$pool]).pipe(
      switchMap(([pool]) => {
        const solutionTranches = pool.tranches.map((tranche) => ({
          ratio: tranche.ratio,
          minRiskBuffer: tranche.minRiskBuffer,
        }))
        const poolState = {
          netAssetValue: pool.nav.latest,
          reserve: pool.reserve.total,
          tranches: solutionTranches,
          maxReserve: pool.reserve.max,
          currencyDecimals: pool.currencyDecimals,
        }
        const orders = pool.tranches.map((tranche) => ({
          invest: tranche.outstandingInvestOrders,
          redeem: tranche.outstandingRedeemOrders,
        }))

        const redeemStartWeight = new BN(10).pow(new BN(solutionTranches.length))
        const weights = solutionTranches.map((_t: any, index: number) => ({
          invest: new BN(10).pow(new BN(solutionTranches.length - index)),
          redeem: redeemStartWeight.mul(new BN(10).pow(new BN(index).addn(1))),
        }))

        const $solution = from(calculateOptimalSolution(poolState, orders, weights))
        return combineLatest([$api, $solution])
      }),
      switchMap(([api, optimalSolution]) => {
        if (!optimalSolution.isFeasible) {
          console.warn('Calculated solution is not feasible')
          return of(null)
        }
        const submittable = api.tx.pools.submitSolution(poolId, optimalSolution.tranches)
        return inst.wrapSignAndSend(api, submittable, options)
      })
    )
  }

  function collect(args: [poolId: string, trancheId?: string], options?: TransactionOptions) {
    const [poolId, trancheId] = args
    const $api = inst.getApi()
    const address = inst.getSignerAddress()

    if (trancheId !== undefined) {
      return $api.pipe(
        combineLatestWith(getPool([poolId])),
        combineLatestWith(getOrder([address, poolId, trancheId])),
        switchMap(([[api, pool], order]) => {
          const submittable = api.tx.pools.collect(poolId, { id: trancheId }, pool.epoch.lastExecuted + 1 - order.epoch)
          return inst.wrapSignAndSend(api, submittable, options)
        })
      )
    }

    return $api.pipe(
      combineLatestWith(
        getPool([poolId]).pipe(
          switchMap(
            (pool) => combineLatest(pool.tranches.map((t) => getOrder([address, poolId, t.id]))),
            (pool, orders) => ({
              pool,
              orders,
            })
          )
        )
      ),
      take(1),
      switchMap(([api, { pool, orders }]) => {
        const submittable = api.tx.utility.batchAll(
          pool.tranches
            .map((_t, index: number) => {
              const nEpochs = pool.epoch.lastExecuted + 1 - orders[index].epoch
              if (!nEpochs) return null as any
              return api.tx.pools.collect(poolId, { index }, nEpochs)
            })
            .filter(Boolean)
        )

        return inst.wrapSignAndSend(api, submittable, options)
      })
    )
  }

  function getUserPermissions(args: [address: Account]) {
    const [address] = args
    const $api = inst.getApi()

    const $events = inst.getEvents().pipe(
      filter(({ api, events }) => {
        const event = events.find(
          ({ event }) => api.events.permissions.Added.is(event) || api.events.permissions.Removed.is(event)
        )
        if (!event) return false

        const [accountId] = (event.toJSON() as any).event.data
        return isSameAddress(address, accountId)
      })
    )

    return $api.pipe(
      switchMap((api) => api.query.permissions.permission.entries(address)),
      map((permissionsData) => {
        const roles: {
          pools: {
            [poolId: string]: PoolRoles
          }
          currencies: {
            [currency: string]: {
              roles: CurrencyRole[]
              holder: boolean
            }
          }
        } = {
          pools: {},
          currencies: {},
        }

        permissionsData.forEach(([keys, value]) => {
          const key = (keys.toHuman() as any)[1] as { Pool: string } | { Currency: any }
          if ('Pool' in key) {
            const poolId = key.Pool.replace(/\D/g, '')
            const permissions = value.toJSON() as any
            roles.pools[poolId] = {
              roles: (
                ['PoolAdmin', 'Borrower', 'PricingAdmin', 'LiquidityAdmin', 'MemberListAdmin', 'LoanAdmin'] as const
              ).filter((role) => AdminRoleBits[role] & permissions.poolAdmin.bits),
              tranches: {},
            }
            permissions.trancheInvestor.info
              .filter((info: any) => info.permissionedTill * 1000 > Date.now())
              .forEach((info: any) => {
                roles.pools[poolId].tranches[info.trancheId] = new Date(info.permissionedTill * 1000).toISOString()
              })
          }
        })
        return roles
      }),
      repeatWhen(() => $events)
    )
  }

  function getPoolPermissions(args: [poolId: string]) {
    const [poolId] = args

    const $api = inst.getApi()

    const $events = inst.getEvents().pipe(
      filter(({ api, events }) => {
        const event = events.find(
          ({ event }) => api.events.permissions.Added.is(event) || api.events.permissions.Removed.is(event)
        )
        if (!event) return false
        const [, scope] = (event.toHuman() as any).event.data
        return poolId === scope.Pool?.replace(/\D/g, '')
      })
    )

    return $api.pipe(
      switchMap(
        (api) => api.query.permissions.permission.keys(),
        (api, keys) => ({ api, keys })
      ),
      switchMap(({ keys, api }) => {
        const poolKeys = keys
          .map((key) => {
            const [account, scope] = key.toHuman() as any[]
            return [account, scope.Pool ? { Pool: scope.Pool.replace(/\D/g, '') } : null]
          })
          .filter(([, scope]) => {
            return scope?.Pool === poolId
          })
        return api.query.permissions.permission.multi(poolKeys).pipe(
          map((permissionsData) => {
            const roles: { [account: string]: PoolRoles } = {}
            permissionsData.forEach((value, i) => {
              const account = poolKeys[i][0]
              const permissions = value.toJSON() as any
              roles[account] = {
                roles: (
                  ['PoolAdmin', 'Borrower', 'PricingAdmin', 'LiquidityAdmin', 'MemberListAdmin', 'LoanAdmin'] as const
                ).filter((role) => AdminRoleBits[role] & permissions.poolAdmin.bits),
                tranches: {},
              }
              permissions.trancheInvestor.info
                .filter((info: any) => info.permissionedTill * 1000 > Date.now())
                .forEach((info: any) => {
                  roles[account].tranches[info.trancheId] = new Date(info.permissionedTill * 1000).toISOString()
                })
            })
            return roles
          })
        )
      }),
      take(1),
      repeatWhen(() => $events)
    )
  }

  async function getNextLoanId(args: [poolId: string]) {
    const [poolId] = args
    const $api = inst.getApi()

    const id = await firstValueFrom($api.pipe(switchMap((api) => api.query.loans.nextLoanId(poolId))))
    return id
  }

  function createLoan(args: [poolId: string, collectionId: string, nftId: string], options?: TransactionOptions) {
    const [poolId, collectionId, nftId] = args
    const $api = inst.getApi()

    return $api.pipe(
      switchMap((api) => {
        const submittable = api.tx.loans.create(poolId, [collectionId, nftId])
        return inst.wrapSignAndSend(api, submittable, options)
      })
    )
  }

  function priceLoan(
    args: [poolId: string, loanId: string, interestRatePerSec: string, loanInfoInput: LoanInfoInput],
    options?: TransactionOptions
  ) {
    const [poolId, loanId, ratePerSec, loanInfoInput] = args
    const loanInfoFields = LOAN_FIELDS[loanInfoInput.type]
    const loanInfo = loanInfoFields.map((key) => (LOAN_INPUT_TRANSFORM as any)[key]((loanInfoInput as any)[key]))
    const $api = inst.getApi()

    return $api.pipe(
      switchMap((api) => {
        const submittable = api.tx.loans.price(poolId, loanId, ratePerSec, {
          [loanInfoInput.type]: loanInfo,
        })
        return inst.wrapSignAndSend(api, submittable, options)
      })
    )
  }

  function financeLoan(args: [poolId: string, loanId: string, amount: BN], options?: TransactionOptions) {
    const [poolId, loanId, amount] = args
    const $api = inst.getApi()

    return $api.pipe(
      switchMap((api) => {
        const submittable = api.tx.loans.borrow(poolId, loanId, amount.toString())
        return inst.wrapSignAndSend(api, submittable, options)
      })
    )
  }

  function repayLoanPartially(args: [poolId: string, loanId: string, amount: BN], options?: TransactionOptions) {
    const [poolId, loanId, amount] = args
    const $api = inst.getApi()

    return $api.pipe(
      switchMap((api) => {
        const submittable = api.tx.loans.repay(poolId, loanId, amount.toString())
        return inst.wrapSignAndSend(api, submittable, options)
      })
    )
  }

  function repayAndCloseLoan(args: [poolId: string, loanId: string], options?: TransactionOptions) {
    const [poolId, loanId] = args
    const $api = inst.getApi()

    return $api.pipe(
      combineLatestWith(getLoan([poolId, loanId])),
      combineLatestWith(getPool([poolId])),
      take(1),
      switchMap(([[api, loan], pool]) => {
        // Calculate the debt an hour from now to have some margin
        const secondsPerHour = 60 * 60
        const debtWithMargin =
          loan?.status === 'Active'
            ? loan.outstandingDebt
                .toDecimal()
                .add(
                  loan.normalizedDebt.toDecimal().mul(loan.interestRatePerSec.toDecimal().minus(1).mul(secondsPerHour))
                )
            : Dec(0)
        const amount = CurrencyBalance.fromFloat(debtWithMargin || 0, pool.currencyDecimals).toString()
        const submittable = api.tx.utility.batchAll([
          api.tx.loans.repay(poolId, loanId, amount),
          api.tx.loans.close(poolId, loanId),
        ])
        return inst.wrapSignAndSend(api, submittable, options)
      })
    )
  }

  function closeLoan(args: [poolId: string, loanId: string], options?: TransactionOptions) {
    const [poolId, loanId] = args
    const $api = inst.getApi()

    return $api.pipe(
      switchMap((api) => {
        const submittable = api.tx.loans.close(poolId, loanId)
        return inst.wrapSignAndSend(api, submittable, options)
      })
    )
  }

  function getPools() {
    const $api = inst.getApi()
    const $events = inst.getEvents().pipe(
      filter(({ api, events }) => {
        const event = events.find(
          ({ event }) =>
            api.events.pools.Created.is(event) ||
            api.events.pools.Updated.is(event) ||
            api.events.pools.MaxReserveSet.is(event) ||
            api.events.pools.MetadataSet.is(event) ||
            api.events.pools.EpochClosed.is(event) ||
            api.events.pools.EpochExecuted.is(event) ||
            api.events.pools.InvestOrderUpdated.is(event) ||
            api.events.pools.RedeemOrderUpdated.is(event) ||
            api.events.pools.SolutionSubmitted.is(event)
        )
        return !!event
      })
    )

    const $query = inst.getSubqueryObservable<{ pools: { nodes: { id: string; createdAt: string }[] } }>(
      `query {
          pools {
            nodes {
              id
              createdAt
            }
          }
        }`,
      {},
      true
    )

    return $api.pipe(
      switchMap(
        (api) =>
          combineLatest([
            api.query.pools.pool.entries(),
            api.query.loans.poolNAV.entries(),
            api.query.pools.epochExecution.entries(),
          ]),
        (api, [rawPools, rawNavs, rawEpochExecutions]) => ({ api, rawPools, rawNavs, rawEpochExecutions })
      ),
      switchMap(({ api, rawPools, rawNavs, rawEpochExecutions }) => {
        if (!rawPools.length) return of([])

        const navMap = rawNavs.reduce((acc, [key, navValue]) => {
          const poolId = formatPoolKey(key as StorageKey<[u32]>)
          const nav = navValue.toJSON() as unknown as NAVDetailsData
          acc[poolId] = {
            latest: nav ? nav.latest : '0',
            lastUpdated: nav ? nav.lastUpdated : 0,
          }
          return acc
        }, {} as Record<string, { latest: string; lastUpdated: number }>)

        const epochExecutionMap = rawEpochExecutions.reduce((acc, [key, navValue]) => {
          const poolId = formatPoolKey(key as StorageKey<[u32]>)
          const epoch = navValue.toJSON() as unknown as EpochExecutionData
          acc[poolId] = {
            epoch: epoch.epoch,
            challengePeriodEnd: epoch.challengePeriodEnd,
          }
          return acc
        }, {} as Record<string, Pick<EpochExecutionData, 'challengePeriodEnd' | 'epoch'>>)

        // read pools, poolIds and metadata from observable
        const pools = rawPools.map(([poolKeys, poolValue]) => ({
          id: formatPoolKey(poolKeys as any), // poolId
          data: poolValue.toJSON() as unknown as PoolDetailsData, // pool data
          metadata: (poolValue as any)?.toHuman()?.metadata, // pool metadata
        }))

        const keys = pools
          .map(({ id, data }) => {
            return data.tranches.ids.map((tid) => [id, tid, data.epoch.lastExecuted] as const)
          })
          .flat()

        const trancheIdToIndex: Record<string, number> = {}
        keys.forEach(([, tid], i) => {
          trancheIdToIndex[tid] = i
        })

        // modify keys for $issuance query [Tranche: [poolId, trancheId]]
        const issuanceKeys = keys.map(([poolId, trancheId]) => ({ Tranche: [poolId, trancheId] }))
        const $issuance = api.query.ormlTokens.totalIssuance.multi(issuanceKeys).pipe(take(1))

        const epochKeys = keys.map((k) => k.slice(1))
        const $epochs = api.query.pools.epoch.multi(epochKeys).pipe(take(1))

        // TODO: Get the token prices via RPC again, currently not always accurate data
        // const $prices = combineLatest(
        //   // @ts-expect-error
        //   pools.map((p) => api.rpc.pools.trancheTokenPrices(p.id).pipe(startWith(null))) as Observable<Codec[] | null>[]
        // )

        const $block = api.rpc.chain.getBlock()

        return combineLatest([$issuance, $epochs, $block]).pipe(
          map(([rawIssuances, rawEpochs, { block }]) => {
            const blockNumber = block?.header?.number.toNumber()
            const epochs = rawEpochs.map((value) => (!value.isEmpty ? (value as any).toJSON() : null))
            const mappedPools = pools.map((poolObj) => {
              const { data: pool, id: poolId, metadata } = poolObj
              const navData = navMap[poolId]
              const epochExecution = epochExecutionMap[poolId]
              const currency = getCurrency(pool.currency)
              const currencyDecimals = getCurrencyDecimals(pool.currency)

              const poolValue = new CurrencyBalance(
                pool.tranches.tranches.reduce((prev: BN, tranche: TrancheDetailsData) => {
                  return new BN(prev.add(new BN(hexToBN(tranche.debt))).add(new BN(hexToBN(tranche.reserve))))
                }, new BN(0)),
                currencyDecimals
              )

              const maxReserve = new CurrencyBalance(hexToBN(pool.reserve.max), currencyDecimals)
              const availableReserve = new CurrencyBalance(hexToBN(pool.reserve.available), currencyDecimals)
              const totalReserve = new CurrencyBalance(hexToBN(pool.reserve.total), currencyDecimals)

              const mappedPool: Pool = {
                id: poolId,
                createdAt: null,
                metadata,
                currency,
                currencyDecimals,
                tranches: pool.tranches.tranches.map((tranche, index) => {
                  const trancheId = pool.tranches.ids[index]
                  const trancheIndex = trancheIdToIndex[trancheId]
                  const lastClosedEpoch = epochs[trancheIndex]

                  let minRiskBuffer: Perquintill | null = null
                  let interestRatePerSec: Rate | null = null
                  if ('nonResidual' in tranche.trancheType) {
                    minRiskBuffer = new Perquintill(hexToBN(tranche.trancheType.nonResidual.minRiskBuffer))
                    interestRatePerSec = new Rate(hexToBN(tranche.trancheType.nonResidual.interestRatePerSec))
                  }

                  const subordinateTranchesValue = new CurrencyBalance(
                    pool.tranches.tranches.slice(0, index).reduce((prev: BN, tranche: TrancheDetailsData) => {
                      return new BN(prev.add(new BN(hexToBN(tranche.debt))).add(new BN(hexToBN(tranche.reserve))))
                    }, new BN(0)),
                    currencyDecimals
                  )

                  const tokenPrice = lastClosedEpoch
                    ? new Price(hexToBN(lastClosedEpoch.tokenPrice))
                    : Price.fromFloat(1)

                  const currentRiskBuffer = subordinateTranchesValue.gtn(0)
                    ? Perquintill.fromFloat(subordinateTranchesValue.toDecimal().div(poolValue.toDecimal()))
                    : new Perquintill(0)

                  const outstandingInvestOrders = new CurrencyBalance(
                    hexToBN(tranche.outstandingInvestOrders),
                    currencyDecimals
                  )
                  const outstandingRedeemOrders = new TokenBalance(
                    hexToBN(tranche.outstandingRedeemOrders),
                    currencyDecimals
                  )

                  const protection = minRiskBuffer?.toDecimal() ?? Dec(0)
                  const tvl = poolValue.toDecimal()
                  let capacityGivenMaxReserve = maxReserve
                    .toDecimal()
                    .minus(totalReserve.toDecimal())
                    .minus(outstandingInvestOrders.toDecimal())
                    .add(outstandingRedeemOrders.toDecimal())
                  capacityGivenMaxReserve = capacityGivenMaxReserve.lt(0) ? Dec(0) : capacityGivenMaxReserve
                  const capacityGivenProtection = protection.isZero()
                    ? capacityGivenMaxReserve
                    : currentRiskBuffer.toDecimal().div(protection).mul(tvl).minus(tvl)
                  const capacity = capacityGivenMaxReserve.gt(capacityGivenProtection)
                    ? capacityGivenProtection
                    : capacityGivenMaxReserve

                  return {
                    id: trancheId,
                    index,
                    seniority: tranche.seniority,
                    tokenPrice,
                    currency,
                    currencyDecimals: 12,
                    totalIssuance: new TokenBalance(rawIssuances[trancheIndex].toString(), currencyDecimals),
                    poolId,
                    poolMetadata: (metadata ?? undefined) as string | undefined,
                    interestRatePerSec,
                    minRiskBuffer,
                    currentRiskBuffer,
                    capacity: CurrencyBalance.fromFloat(capacity, currencyDecimals),
                    ratio: new Perquintill(hexToBN(tranche.ratio)),
                    outstandingInvestOrders,
                    outstandingRedeemOrders,
                    lastUpdatedInterest: new Date(tranche.lastUpdatedInterest * 1000).toISOString(),
                    balance: new TokenBalance(hexToBN(tranche.debt).add(hexToBN(tranche.reserve)), currencyDecimals),
                  }
                }),
                reserve: {
                  max: maxReserve,
                  available: availableReserve,
                  total: totalReserve,
                },
                epoch: {
                  ...pool.epoch,
                  lastClosed: new Date(pool.epoch.lastClosed * 1000).toISOString(),
                  isInSubmissionPeriod: !!epochExecution && !epochExecution?.challengePeriodEnd,
                  isInChallengePeriod: epochExecution?.challengePeriodEnd >= blockNumber,
                  isInExecutionPeriod: epochExecution?.challengePeriodEnd < blockNumber,
                  challengePeriodEnd: epochExecution?.challengePeriodEnd,
                },
                parameters: {
                  ...pool.parameters,
                },
                nav: {
                  latest: navData?.latest
                    ? new CurrencyBalance(hexToBN(navData.latest), currencyDecimals)
                    : new CurrencyBalance(0, currencyDecimals),
                  lastUpdated: new Date((navData?.lastUpdated ?? 0) * 1000).toISOString(),
                },
                value: new CurrencyBalance(
                  hexToBN(pool.reserve.total).add(new BN(navData?.latest ? hexToBN(navData.latest) : 0)),
                  currencyDecimals
                ),
              }

              return mappedPool
            })

            return mappedPools
          })
        )
      }),
      combineLatestWith($query),
      map(([pools, gqlResult]) => {
        return pools.map((pool) => {
          const gqlPool = gqlResult?.pools.nodes.find((r) => r.id === pool.id)
          const poolWithGqlData: Pool = {
            ...pool,
            createdAt: gqlPool?.createdAt ?? null,
          }
          return poolWithGqlData
        })
      }),
      repeatWhen(() => $events)
    )
  }

  function getPool(args: [poolId: string]) {
    const [poolId] = args
    return getPools().pipe(
      map((pools) => {
        const pool = pools.find(({ id }) => id === poolId)
        if (!pool) throw new Error(`Pool not found with poolId: ${poolId}`)
        return pool
      })
    )
  }

  function getDailyPoolStates(args: [poolId: string]) {
    const [poolId] = args
    const $api = inst.getApi()

    const $query = inst.getSubqueryObservable<{ poolSnapshots: { nodes: SubqueryPoolSnapshot[] } }>(
      `query($poolId: String!) {
        poolSnapshots(
          orderBy: BLOCK_NUMBER_ASC,
          filter: { 
            id: { startsWith: $poolId },
          }) {
          nodes {
            id
            timestamp
            totalReserve
            netAssetValue
          }
        }
      }
      `,
      {
        poolId,
      }
    )

    return $api.pipe(
      switchMap((api) =>
        combineLatest([$query, api.query.pools.pool(poolId).pipe(take(1))]).pipe(
          switchMap(([queryData, poolValue]) => {
            const pool = poolValue.toJSON() as unknown as PoolDetailsData
            const currencyDecimals = getCurrencyDecimals(pool.currency)
            return [
              queryData?.poolSnapshots.nodes.map((state) => {
                const poolState = {
                  id: state.id,
                  netAssetValue: new CurrencyBalance(state.netAssetValue, currencyDecimals),
                  totalReserve: new CurrencyBalance(state.totalReserve, currencyDecimals),
                }
                const poolValue = new CurrencyBalance(
                  new BN(state?.netAssetValue || '0').add(new BN(state?.totalReserve || '0')),
                  currencyDecimals
                )
                return { ...state, poolState, poolValue }
              }) as unknown as DailyPoolState[],
            ]
          })
        )
      )
    )
  }

  function getNativeCurrency() {
    return inst.getApi().pipe(
      map((api) => ({
        decimals: api.registry.chainDecimals[0],
        symbol: api.registry.chainTokens[0],
      }))
    )
  }

  function getBalances(args: [address: Account]) {
    const [address] = args
    const $api = inst.getApi()

    const $events = inst.getEvents()

    return $api.pipe(
      switchMap(
        (api) =>
          combineLatest([
            api.query.ormlTokens.accounts.entries(address),
            api.query.system.account(address),
            api.query.pools.pool.entries(),
          ]),
        (api, [rawBalances, nativeBalance, poolValues]) => ({ api, rawBalances, nativeBalance, poolValues })
      ),
      take(1),
      map(({ api, rawBalances, nativeBalance, poolValues }) => {
        const balances = {
          tranches: [] as AccountTokenBalance[],
          currencies: [] as AccountCurrencyBalance[],
          native: {
            balance: new BN((nativeBalance as any).data.free.toString()),
            decimals: api.registry.chainDecimals[0],
            symbol: api.registry.chainTokens[0],
          },
        }

        const decimalsByPool = Object.fromEntries(
          poolValues.map(([k, v]) => [formatPoolKey(k as any), getCurrencyDecimals((v.toJSON() as any).currency)])
        )

        rawBalances.forEach(([rawKey, rawValue]) => {
          const key = (rawKey.toHuman() as any)[1] as string | { Tranche: [string, string] } | { Permissioned: string }
          const value = rawValue.toJSON() as { free: string | number }

          if (typeof key === 'string') {
            const currency = key.toLowerCase()
            const currencyDecimals = currency.endsWith('usd') ? 12 : 18
            balances.currencies.push({
              currency,
              balance: new CurrencyBalance(hexToBN(value.free), currencyDecimals),
            })
          } else if ('Tranche' in key) {
            const [pid, trancheId] = key.Tranche
            const poolId = pid.replace(/\D/g, '')
            if (value.free !== 0) {
              balances.tranches.push({
                poolId,
                trancheId,
                balance: new TokenBalance(hexToBN(value.free), decimalsByPool[poolId.replace(/\D/g, '')]),
              })
            }
          } else {
            if (value.free !== 0) {
              const currency = key.Permissioned.toLowerCase()
              balances.currencies.push({
                currency,
                balance: new CurrencyBalance(hexToBN(value.free), 18),
              })
            }
          }
        })

        return balances
      }),
      repeatWhen(() => $events)
    )
  }

  function getOrder(args: [address: Account, poolId: string, trancheId: string]) {
    const [address, poolId, trancheId] = args

    const $api = inst.getApi()

    return $api.pipe(
      switchMap((api) =>
        combineLatest([api.query.pools.order(trancheId, address), api.query.pools.pool(poolId).pipe(take(1))])
      ),
      map(([orderValue, poolValue]) => {
        const order = orderValue.toJSON() as any
        const pool = poolValue.toJSON() as any as PoolDetailsData
        const currency = getCurrency(pool.currency)
        const currencyDecimals = getCurrencyDecimals(pool.currency)

        if (!order) {
          return {
            currency,
            invest: new CurrencyBalance(0, currencyDecimals),
            redeem: new TokenBalance(0, currencyDecimals),
            epoch: 0,
          }
        }

        return {
          currency,
          invest: new CurrencyBalance(hexToBN(order.invest), currencyDecimals),
          redeem: new TokenBalance(hexToBN(order.redeem), currencyDecimals),
          epoch: order.epoch as number,
        }
      })
    )
  }

  function getLoans(args: [poolId: string]) {
    const [poolId] = args
    const $api = inst.getApi()

    const $events = inst.getEvents().pipe(
      filter(({ api, events }) => {
        const event = events.find(
          ({ event }) =>
            api.events.loans.Created.is(event) ||
            api.events.loans.Closed.is(event) ||
            api.events.loans.Priced.is(event) ||
            api.events.loans.Borrowed.is(event) ||
            api.events.loans.Repaid.is(event) ||
            api.events.loans.NAVUpdated.is(event)
        )
        return !!event
      })
    )

    return $api.pipe(
      switchMap(
        (api) => combineLatest([api.query.loans.activeLoans(poolId), api.query.pools.pool(poolId)]).pipe(take(1)),
        (api, [activeLoanValues, poolValue]) => ({ api, activeLoanValues, poolValue })
      ),
      switchMap(({ api, activeLoanValues, poolValue }) => {
        const activeLoanData = activeLoanValues.toJSON() as ActiveLoanData[]
        const interestAccrualKeys = activeLoanData.map((activeLoan) => hexToBN(activeLoan.interestRatePerSec))
        const $interestAccrual = api.query.interestAccrual.rate.multi(interestAccrualKeys).pipe(take(1))
        return combineLatest([
          api.query.loans.loan.entries(poolId),
          of(activeLoanValues),
          api.query.loans.closedLoans.entries(poolId),
          $interestAccrual,
          of(poolValue),
        ])
      }),
      map(([loanValues, activeLoanValues, closedLoansValues, interestAccrual, poolValue]) => {
        const pool = poolValue.toJSON() as any as PoolDetailsData
        const currencyDecimals = getCurrencyDecimals(pool.currency)
        const loans = (loanValues as any[]).map(([key, value]) => {
          const loan = value.toJSON() as unknown as LoanData
          const [collectionId, nftId] = loan.collateral
          return {
            id: formatLoanKey(key as StorageKey<[u32, u32]>),
            poolId,
            status: getLoanStatus(loan),
            asset: {
              collectionId: collectionId.toString(),
              nftId: nftId.toString(),
            },
          } as DefaultLoan
        })

        const activeLoanData = activeLoanValues.toJSON() as ActiveLoanData[]
        const activeLoans = activeLoanData.reduce<Record<string, Omit<ActiveLoan, 'status' | 'asset'>>>(
          (prev, activeLoan, index) => {
            const interestData = interestAccrual[index].toJSON() as InterestAccrual
            const mapped = {
              id: String(activeLoan.loanId),
              poolId,
              interestRatePerSec: new Rate(hexToBN(activeLoan.interestRatePerSec)),
              outstandingDebt: getOutstandingDebt(activeLoan, currencyDecimals, interestData),
              normalizedDebt: new CurrencyBalance(hexToBN(activeLoan.normalizedDebt), currencyDecimals),
              totalBorrowed: new CurrencyBalance(hexToBN(activeLoan.totalBorrowed), currencyDecimals),
              totalRepaid: new CurrencyBalance(hexToBN(activeLoan.totalRepaid), currencyDecimals),
              lastUpdated: new Date(activeLoan.lastUpdated * 1000).toISOString(),
              originationDate: activeLoan.originationDate
                ? new Date(activeLoan.originationDate * 1000).toISOString()
                : '',
              loanInfo: getLoanInfo(activeLoan.loanType, currencyDecimals),
              adminWrittenOff: activeLoan.adminWrittenOff,
              writeOffStatus: activeLoan.writeOffStatus,
            }
            return { ...prev, [String(activeLoan.loanId)]: mapped }
          },
          {}
        )

        const closedLoans = (closedLoansValues as any[]).reduce<
          Record<string, Omit<ClosedLoan, 'status' | 'asset' | 'adminWrittenOff'>>
        >((prev, [key, value]) => {
          const closedLoan = value.toJSON() as ClosedLoanData
          const loanId = formatLoanKey(key as StorageKey<[u32, u32]>)
          const loan = {
            id: loanId,
            poolId,
            interestRatePerSec: new Rate(hexToBN(closedLoan.interestRatePerSec)),
            outstandingDebt: new CurrencyBalance(0, currencyDecimals),
            normalizedDebt: new CurrencyBalance(hexToBN(closedLoan.normalizedDebt), currencyDecimals),
            totalBorrowed: new CurrencyBalance(hexToBN(closedLoan.totalBorrowed), currencyDecimals),
            totalRepaid: new CurrencyBalance(hexToBN(closedLoan.totalRepaid), currencyDecimals),
            lastUpdated: new Date(closedLoan.lastUpdated * 1000).toISOString(),
            originationDate: new Date(closedLoan.originationDate * 1000).toISOString(),
            loanInfo: getLoanInfo(closedLoan.loanType, currencyDecimals),
            writeOffStatus: closedLoan.writeOffStatus,
          }
          return { ...prev, [loanId]: loan }
        }, {})

        return loans.map((loan) => ({ ...loan, ...activeLoans[loan.id], ...closedLoans[loan.id] })) as Loan[]
      }),
      repeatWhen(() => $events)
    )
  }

  function getPendingCollect(args: [address: Account, poolId: string, trancheId: string, executedEpoch: number]) {
    const [address, poolId, trancheId, executedEpoch] = args
    const $api = inst.getApi()

    return $api.pipe(
      combineLatestWith(getOrder([address, poolId, trancheId])),
      switchMap(([api, order]) => {
        const currencyDecimals = getCurrencyDecimals(order.currency)
        if (order.epoch <= executedEpoch && order.epoch > 0 && (!order.invest.isZero() || !order.redeem.isZero())) {
          const epochKeys = Array.from({ length: executedEpoch + 1 - order.epoch }, (_, i) => [
            trancheId,
            order.epoch + i,
          ])
          const $epochs = api.query.pools.epoch.multi(epochKeys)

          return $epochs.pipe(
            map((epochs) => {
              let payoutCurrencyAmount = new BN(0)
              let payoutTokenAmount = new BN(0)
              let remainingInvestCurrency = new BN(order.invest)
              let remainingRedeemToken = new BN(order.redeem)

              for (const epoch of epochs) {
                if (remainingInvestCurrency.isZero() && remainingRedeemToken.isZero()) break

                let { investFulfillment, redeemFulfillment, tokenPrice } = epoch.toJSON() as any

                investFulfillment = hexToBN(investFulfillment)
                redeemFulfillment = hexToBN(redeemFulfillment)
                tokenPrice = hexToBN(tokenPrice)

                if (!remainingInvestCurrency.isZero()) {
                  // Multiply invest fulfilment in this epoch with outstanding order amount to get executed amount
                  const amount = remainingInvestCurrency.mul(investFulfillment).div(PerquintillBN)
                  // Divide by the token price to get the payout in tokens
                  if (!amount.isZero()) {
                    payoutTokenAmount = payoutTokenAmount.add(amount.mul(PriceBN).div(tokenPrice))
                    remainingInvestCurrency = remainingInvestCurrency.sub(amount)
                  }
                }

                if (!remainingRedeemToken.isZero()) {
                  // Multiply redeem fulfilment in this epoch with outstanding order amount to get executed amount
                  const amount = remainingRedeemToken.mul(redeemFulfillment).div(PerquintillBN)
                  // Multiply by the token price to get the payout in currency
                  if (!amount.isZero()) {
                    payoutCurrencyAmount = payoutCurrencyAmount.add(amount.mul(tokenPrice).div(PriceBN))
                    remainingRedeemToken = remainingRedeemToken.sub(amount)
                  }
                }
              }

              return {
                investCurrency: new CurrencyBalance(order.invest, currencyDecimals),
                redeemToken: new TokenBalance(order.redeem, currencyDecimals),
                epoch: order.epoch,
                payoutCurrencyAmount: new CurrencyBalance(payoutCurrencyAmount, currencyDecimals),
                payoutTokenAmount: new TokenBalance(payoutTokenAmount, currencyDecimals),
                remainingInvestCurrency: new CurrencyBalance(remainingInvestCurrency, currencyDecimals),
                remainingRedeemToken: new TokenBalance(remainingRedeemToken, currencyDecimals),
              }
            })
          )
        }
        return of({
          investCurrency: new CurrencyBalance(order.invest, currencyDecimals),
          redeemToken: new TokenBalance(order.redeem, currencyDecimals),
          epoch: order.epoch,
          payoutCurrencyAmount: new CurrencyBalance(0, currencyDecimals),
          payoutTokenAmount: new TokenBalance(0, currencyDecimals),
          remainingInvestCurrency: new CurrencyBalance(order.invest, currencyDecimals),
          remainingRedeemToken: new TokenBalance(order.redeem, currencyDecimals),
        })
      })
    )
  }

  function getLoan(args: [poolId: string, loanId: string]) {
    const [poolId, loanId] = args
    return getLoans([poolId]).pipe(
      map((loans) => {
        const loanByLoanId = loans.find((loan) => loan.id === loanId)
        return loanByLoanId
      })
    )
  }

  function getLoanCollectionIdForPool(args: [poolId: string]) {
    const [poolId] = args
    const $api = inst.getApi()

    return $api.pipe(
      switchMap((api) => api.query.loans.poolToLoanNftClass(poolId)),
      map((result) => {
        const collectionId = (result.toHuman() as string).replace(/\D/g, '')

        return collectionId
      }),
      take(1)
    )
  }

  function addWriteOffGroup(args: [poolId: string, percentage: BN, overdueDays: number], options?: TransactionOptions) {
    const [poolId, percentage, overdueDays] = args
    const $api = inst.getApi()

    return $api.pipe(
      switchMap((api) => {
        const submittable = api.tx.loans.addWriteOffGroup(poolId, [percentage.toString(), overdueDays])
        return inst.wrapSignAndSend(api, submittable, options)
      })
    )
  }

  function adminWriteOff(
    args: [poolId: string, loanId: string, writeOffGroupId: number],
    options?: TransactionOptions
  ) {
    const [poolId, loanId, writeOffGroupId] = args
    const $api = inst.getApi()

    return $api.pipe(
      switchMap((api) => {
        const submittable = api.tx.loans.adminWriteOff(poolId, loanId, writeOffGroupId)
        return inst.wrapSignAndSend(api, submittable, options)
      })
    )
  }

  async function getAvailablePoolId() {
    const $api = inst.getApi()

    try {
      const res = await firstValueFrom(
        $api.pipe(
          map((api) => ({
            api,
            id: null,
            triesLeft: MAX_ATTEMPTS,
          })),
          expand(({ api, triesLeft }) => {
            const id = String(getRandomUint())
            if (triesLeft <= 0) return EMPTY

            return api.query.pools.pool(id).pipe(
              map((res) => ({ api, id: res.toJSON() === null ? id : null, triesLeft: triesLeft - 1 })),
              take(1)
            )
          }),
          filter(({ id }) => !!id)
        )
      )

      return res.id as string
    } catch (e) {
      throw new Error(`Could not find an available pool ID in ${MAX_ATTEMPTS} attempts`)
    }
  }

  return {
    createPool,
    updatePool,
    setMaxReserve,
    setMetadata,
    updateInvestOrder,
    updateRedeemOrder,
    collect,
    closeEpoch,
    executeEpoch,
    submitSolution,
    getUserPermissions,
    getPoolPermissions,
    updatePoolRoles,
    getNextLoanId,
    createLoan,
    priceLoan,
    financeLoan,
    repayLoanPartially,
    repayAndCloseLoan,
    closeLoan,
    getPools,
    getBalances,
    getOrder,
    getLoans,
    getPendingCollect,
    addWriteOffGroup,
    adminWriteOff,
    getLoanCollectionIdForPool,
    getAvailablePoolId,
    getDailyPoolStates,
    getNativeCurrency,
  }
}

function hexToBN(value: string | number) {
  if (typeof value === 'number') return new BN(value)
  return new BN(value.toString().substring(2), 'hex')
}

function getCurrency(data?: CurrencyData | string) {
  if (!data) return ''
  if (typeof data === 'string') return data.toLowerCase()
  const cur = 'permissioned' in data ? data.permissioned! : Object.keys(data)[0]
  return cur.toLowerCase()
}

function getCurrencyDecimals(data?: CurrencyData | string) {
  const currency = getCurrency(data)
  return currency.endsWith('usd') ? 12 : 18
}

function getLoanInfo(loanType: LoanInfoData, currencyDecimals: number): LoanInfo {
  if (loanType.bulletLoan) {
    return {
      type: 'BulletLoan',
      advanceRate: new Rate(hexToBN(loanType.bulletLoan.advanceRate)),
      probabilityOfDefault: new Rate(hexToBN(loanType.bulletLoan.probabilityOfDefault)),
      lossGivenDefault: new Rate(hexToBN(loanType.bulletLoan.lossGivenDefault)),
      value: new CurrencyBalance(hexToBN(loanType.bulletLoan.value), currencyDecimals),
      discountRate: new Rate(hexToBN(loanType.bulletLoan.discountRate)),
      maturityDate: new Date(loanType.bulletLoan.maturityDate * 1000).toISOString(),
    }
  }
  if (loanType.creditLine) {
    return {
      type: 'CreditLine',
      advanceRate: new Rate(hexToBN(loanType.creditLine.advanceRate)),
      value: new CurrencyBalance(hexToBN(loanType.creditLine.value), currencyDecimals),
    }
  }
  if (loanType.creditLineWithMaturity) {
    return {
      type: 'CreditLineWithMaturity',
      advanceRate: new Rate(hexToBN(loanType.creditLineWithMaturity.advanceRate)),
      probabilityOfDefault: new Rate(hexToBN(loanType.creditLineWithMaturity.probabilityOfDefault)),
      value: new CurrencyBalance(hexToBN(loanType.creditLineWithMaturity.value), currencyDecimals),
      discountRate: new Rate(hexToBN(loanType.creditLineWithMaturity.discountRate)),
      maturityDate: new Date(loanType.creditLineWithMaturity.maturityDate * 1000).toISOString(),
      lossGivenDefault: new Rate(hexToBN(loanType.creditLineWithMaturity.lossGivenDefault)),
    }
  }

  throw new Error(`Unrecognized loan info: ${JSON.stringify(loanType)}`)
}

function getOutstandingDebt(loan: ActiveLoanData, currencyDecimals: number, interestAccrual?: InterestAccrual) {
  if (!interestAccrual) return new CurrencyBalance(0, currencyDecimals)
  const accRate = new Rate(hexToBN(interestAccrual.accumulatedRate)).toDecimal()
  const rate = new Rate(hexToBN(loan.interestRatePerSec)).toDecimal()
  const normalizedDebt = new CurrencyBalance(hexToBN(loan.normalizedDebt), currencyDecimals).toDecimal()
  const secondsSinceUpdated = Date.now() / 1000 - interestAccrual.lastUpdated

  const debtFromAccRate = normalizedDebt.mul(accRate)
  const debtSinceUpdated = normalizedDebt.mul(rate.minus(1).mul(secondsSinceUpdated))
  const debt = debtFromAccRate.add(debtSinceUpdated)

  return CurrencyBalance.fromFloat(debt, currencyDecimals)
}

const getLoanStatus = (loanValue: LoanData) => {
  const status = Object.keys(loanValue.status)[0]
  return `${status.charAt(0).toUpperCase()}${status.slice(1)}` as LoanStatus
}

const computeTrancheId = (trancheIndex: number, poolId: string) => {
  const a = new BN(trancheIndex).toArray('le', 8)
  const b = new BN(poolId).toArray('le', 8)
  const data = Uint8Array.from(a.concat(b))

  return toHex(hash(data, 16))
}

function toHex(data: Uint8Array) {
  const hex = ['0', '1', '2', '3', '4', '5', '6', '7', '8', '9', 'a', 'b', 'c', 'd', 'e', 'f']
  const out = []

  for (let i = 0; i < data.length; i++) {
    out.push(hex[(data[i] >> 4) & 0xf])
    out.push(hex[data[i] & 0xf])
  }
  return `0x${out.join('')}`
}<|MERGE_RESOLUTION|>--- conflicted
+++ resolved
@@ -3,12 +3,8 @@
 import BN from 'bn.js'
 import { combineLatest, EMPTY, expand, firstValueFrom, from, of } from 'rxjs'
 import { combineLatestWith, filter, map, repeatWhen, switchMap, take } from 'rxjs/operators'
-<<<<<<< HEAD
+import { calculateOptimalSolution } from '..'
 import { Centrifuge } from '../Centrifuge'
-=======
-import { calculateOptimalSolution } from '..'
-import { CentrifugeBase } from '../CentrifugeBase'
->>>>>>> 3e1fc67e
 import { Account, TransactionOptions } from '../types'
 import { SubqueryPoolSnapshot } from '../types/subquery'
 import { getRandomUint, isSameAddress } from '../utils'
