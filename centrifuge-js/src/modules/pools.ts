--- conflicted
+++ resolved
@@ -2852,11 +2852,7 @@
           api.query.loans.createdLoan.entries(poolId),
           api.query.loans.activeLoans(poolId),
           api.query.loans.closedLoan.entries(poolId),
-<<<<<<< HEAD
           api.query.oraclePriceFeed.fedValues.entries(),
-=======
-          api.query.priceOracle.values.entries(),
->>>>>>> 5614dd36
           api.query.ormlAssetRegistry.metadata((poolValue.toPrimitive() as any).currency),
           api.call.loansApi.portfolio(poolId), // TODO: remove loans.activeLoans and use values from this runtime call
         ]).pipe(take(1))
@@ -2873,7 +2869,6 @@
           }[]
         > = {}
         oracles.forEach((oracle) => {
-<<<<<<< HEAD
           const [value, timestamp] = oracle[1].toPrimitive() as any
           const keys = oracle[0].toHuman() as any
           const isin = keys[1].Isin
@@ -2890,12 +2885,6 @@
             oraclePrices[isin].push(entry)
           } else {
             oraclePrices[isin] = [entry]
-=======
-          const { timestamp, value } = oracle[1].toPrimitive() as any
-          oraclePrices[(oracle[0].toHuman() as any)[0].Isin] = {
-            timestamp,
-            value: new CurrencyBalance(value, currency.decimals),
->>>>>>> 5614dd36
           }
         })
 
