--- conflicted
+++ resolved
@@ -412,14 +412,7 @@
   lossGivenDefault: number | ''
   discountRate: number | ''
 }
-<<<<<<< HEAD
-
-=======
-interface WriteOffGroupFormValues {
-  days: number | ''
-  writeOff: number | ''
-}
->>>>>>> 1d8831d1
+
 export interface PoolMetadataInput {
   // details
   poolIcon: { uri: string; mime: string } | null
@@ -461,11 +454,7 @@
       name: string
       description: string
       email: string
-<<<<<<< HEAD
-      logo: string | null
-=======
       logo?: { uri: string; mime: string } | null
->>>>>>> 1d8831d1
     }
     links: {
       executiveSummary: { uri: string; mime: string } | null
@@ -497,10 +486,6 @@
     probabilityOfDefault: string
     lossGivenDefault: string
     discountRate: string
-  }[]
-  schemas?: {
-    id: string
-    createdAt: string
   }[]
   // Not yet implemented
   // onboarding: {
@@ -631,24 +616,20 @@
       }
     })
 
-<<<<<<< HEAD
-    const formattedMetadata: PoolMetadata = {
-=======
     const formattedMetadata = {
       version: 1,
->>>>>>> 1d8831d1
       pool: {
         name: metadata.poolName,
-        icon: metadata.poolIcon as string,
+        icon: metadata.poolIcon,
         asset: { class: metadata.assetClass },
         issuer: {
           name: metadata.issuerName,
           description: metadata.issuerDescription,
           email: metadata.email,
-          logo: metadata.issuerLogo as string | null,
+          logo: metadata.issuerLogo,
         },
         links: {
-          executiveSummary: metadata.executiveSummary as string,
+          executiveSummary: metadata.executiveSummary,
           forum: metadata.forum,
           website: metadata.website,
         },
