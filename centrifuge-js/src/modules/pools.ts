import { StorageKey, u32 } from '@polkadot/types'
import { Codec } from '@polkadot/types-codec/types'
import BN from 'bn.js'
import { combineLatest, EMPTY, expand, firstValueFrom, from, Observable, of, startWith } from 'rxjs'
import { combineLatestWith, filter, map, repeatWhen, switchMap, take } from 'rxjs/operators'
import { calculateOptimalSolution, SolverResult } from '..'
import { Centrifuge } from '../Centrifuge'
import { Account, TransactionOptions } from '../types'
import {
  BorrowerTransactionType,
  InvestorTransactionType,
  SubqueryBorrowerTransaction,
  SubqueryInvestorTransaction,
  SubqueryPoolSnapshot,
  SubqueryTrancheSnapshot,
} from '../types/subquery'
<<<<<<< HEAD
import { addressToHex, getDateMonthsFromNow, getDateYearsFromNow, getRandomUint, isSameAddress } from '../utils'
=======
import { addressToHex, computeTrancheId, getDateYearsFromNow, getRandomUint, isSameAddress } from '../utils'
>>>>>>> 7429b9b4
import { CurrencyBalance, Perquintill, Price, Rate, TokenBalance } from '../utils/BN'
import { Dec } from '../utils/Decimal'

const PerquintillBN = new BN(10).pow(new BN(18))
const PriceBN = new BN(10).pow(new BN(27))

type AdminRole = 'PoolAdmin' | 'Borrower' | 'PricingAdmin' | 'LiquidityAdmin' | 'InvestorAdmin' | 'LoanAdmin'

type CurrencyRole = 'PermissionedAssetManager' | 'PermissionedAssetIssuer'

export type PoolRoleInput = AdminRole | { TrancheInvestor: [trancheId: string, permissionedTill: number] }

export type CurrencyKey = string | { ForeignAsset: number } | { Tranche: [string, string] }

export type CurrencyMetadata = {
  key: CurrencyKey
  decimals: number
  name: string
  symbol: string
  isPoolCurrency: boolean
  isPermissioned: boolean
}

const AdminRoleBits = {
  PoolAdmin: 0b00000001,
  Borrower: 0b00000010,
  PricingAdmin: 0b00000100,
  LiquidityAdmin: 0b00001000,
  InvestorAdmin: 0b00010000,
  LoanAdmin: 0b00100000,
}

// const CurrencyRoleBits = {
//   PermissionedAssetManager: 0b00000001,
//   PermissionedAssetIssuer: 0b00000010,
// }

export type PoolRoles = {
  roles: AdminRole[]
  tranches: { [key: string]: string } // trancheId -> permissionedTill
}
type LoanInfoInputValuation =
  | {
      valuationMethod: 'outstandingDebt'
    }
  | {
      valuationMethod: 'discountedCashFlow'
      probabilityOfDefault: BN
      lossGivenDefault: BN
      discountRate: BN
    }
export type LoanInfoInput = LoanInfoInputValuation & {
  maxBorrowAmount: 'upToTotalBorrowed' | 'upToOutstandingDebt'
  value: BN
  maturityDate: Date
  advanceRate: BN
  interestRate: BN
}
export type LoanInfoData = {
  /// Specify the repayments schedule of the loan
  schedule: {
    maturity: { fixed: number }
    interestPayments: 'None'
    payDownSchedule: 'None'
  }

  /// Collateral used for this loan
  collateral: [string, string]

  /// Value of the collateral used for this loan
  collateralValue: string

  /// Valuation method of this loan
  valuationMethod:
    | { outstandingDebt: null }
    | {
        discountedCashFlow: {
          probabilityOfDefault: string
          lossGivenDefault: string
          discountRate: string
        }
      }

  /// Restrictions of this loan
  restrictions: {
    maxBorrowAmount: { upToTotalBorrowed: { advanceRate: string } } | { upToOutstandingDebt: { advanceRate: string } }
    borrows: 'WrittenOff'
    repayments: 'None'
  }

  /// Interest rate per second with any penalty applied
  interestRate: string
}

type TrancheDetailsData = {
  trancheType:
    | { residual: null }
    | {
        nonResidual: {
          interestRatePerSec: string
          minRiskBuffer: string
        }
      }
  seniority: number
  debt: string
  reserve: string
  ratio: string
  loss: string
  lastUpdatedInterest: number
}

type PoolDetailsData = {
  currency: CurrencyKey
  tranches: { tranches: TrancheDetailsData[]; ids: string[] }
  metadata?: string
  parameters: {
    minEpochTime: number
    maxNavAge: number
  }
  epoch: {
    current: number
    lastClosed: number
    lastExecuted: number
  }
  reserve: {
    max: string
    total: string
    available: string
  }
}

type NAVDetailsData = {
  value: string
  lastUpdated: number
}

type EpochExecutionData = {
  epoch: number
  nav: string
  reserve: string
  maxReserve: string
  challengePeriodEnd: number
  // incomplete
}

export type Tranche = {
  index: number
  id: string
  seniority: number
  balance: TokenBalance
  minRiskBuffer: Perquintill | null
  currentRiskBuffer: Perquintill
  interestRatePerSec: Rate | null
  lastUpdatedInterest: string
  ratio: Perquintill
}

export type TrancheWithTokenPrice = Tranche & {
  totalIssuance: TokenBalance
  tokenPrice: null | Price
  capacity: CurrencyBalance
}

export type Token = TrancheWithTokenPrice & {
  poolId: string
  poolMetadata: string | undefined
  poolCurrency: CurrencyMetadata
  currency: CurrencyMetadata
}

export type Pool = {
  id: string
  currency: CurrencyMetadata
  metadata?: string
  value: CurrencyBalance
  createdAt: string | null
  tranches: Token[]
  reserve: {
    max: CurrencyBalance
    available: CurrencyBalance
    total: CurrencyBalance
  }
  epoch: {
    current: number
    lastClosed: string
    lastExecuted: number
    challengePeriodEnd: number
    status: 'submissionPeriod' | 'challengePeriod' | 'executionPeriod' | 'ongoing'
  }
  nav: {
    latest: CurrencyBalance
    lastUpdated: string
  }
  parameters: {
    minEpochTime: number
    challengeTime: number
    maxNavAge: number
  }
}

export enum LoanStatus {
  // this when asset is locked and loan nft is issued.
  Created = 'Created',
  // this is when loan is in active state. Either underwriters or oracles can move loan to this state
  // by providing information like discount rates etc.. to loan
  Active = 'Active',
  // loan is closed and asset nft is transferred back to borrower and loan nft is transferred back to loan module
  Closed = 'Closed',
}

// type LoanStatus = 'Created' | 'Active' | 'Closed'

type InterestAccrual = {
  interestRatePerSec: string
  accumulatedRate: string
  referenceCount: number
}

// type from chain
type CreatedLoanData = {
  borrower: string
  info: LoanInfoData
}

// type from chain
type ActiveLoanData = {
  loanId: string
  borrower: string
  info: LoanInfoData
  writeOffStatus: {
    percentage: string
    penalty: string
  }
  originationDate: number
  normalizedDebt: string
  totalBorrowed: string
  totalRepaid: string
}

// type from chain
type ClosedLoanData = {
  info: LoanInfoData
  closedAt: number
  totalBorrowed: string
  totalRepaid: string
}

export type PricingInfo = {
  valuationMethod: 'discountedCashFlow' | 'outstandingDebt'
  maxBorrowAmount: 'upToTotalBorrowed' | 'upToOutstandingDebt'
  value: CurrencyBalance
  maturityDate: string
  advanceRate: Rate
  interestRate: Rate
  probabilityOfDefault?: Rate
  lossGivenDefault?: Rate
  discountRate?: Rate
}

type TinlakePricingInfo = {
  maturityDate: string
  interestRate: Rate
  ceiling: CurrencyBalance
}

export type TinlakeLoan = {
  asset: {
    collectionId: string
    nftId: string
  }
  dateClosed: number
  id: string
  outstandingDebt: CurrencyBalance
  owner: string
  poolId: string
  pricing: TinlakePricingInfo
  riskGroup: string
  status: 'Created' | 'Active' | 'Closed'
  totalBorrowed: CurrencyBalance
  totalRepaid: CurrencyBalance
  originationDate: string
}

// transformed type for UI
export type CreatedLoan = {
  status: 'Created'
  id: string
  poolId: string
  pricing: PricingInfo
  borrower: string
  asset: {
    collectionId: string
    nftId: string
  }
  totalBorrowed: CurrencyBalance
  totalRepaid: CurrencyBalance
  normalizedDebt: CurrencyBalance
  outstandingDebt: CurrencyBalance
}

// transformed type for UI
export type ActiveLoan = {
  status: 'Active'
  id: string
  poolId: string
  pricing: PricingInfo
  borrower: string
  asset: {
    collectionId: string
    nftId: string
  }
  writeOffStatus?: {
    percentage: Rate
    penaltyInterestRate: Rate
  }
  totalBorrowed: CurrencyBalance
  totalRepaid: CurrencyBalance
  originationDate: string
  normalizedDebt: CurrencyBalance
  outstandingDebt: CurrencyBalance
}

// transformed type for UI
export type ClosedLoan = {
  status: 'Closed'
  id: string
  poolId: string
  pricing: PricingInfo
  asset: {
    collectionId: string
    nftId: string
  }
  totalBorrowed: CurrencyBalance
  totalRepaid: CurrencyBalance
}

export type Loan = CreatedLoan | ClosedLoan | ActiveLoan

export type AccountCurrencyBalance = {
  balance: CurrencyBalance
  currency: CurrencyMetadata
}

export type AccountTokenBalance = {
  balance: TokenBalance
  currency: CurrencyMetadata
  poolId: string
  trancheId: string
}

export type TrancheInput = {
  interestRatePerSec?: BN
  minRiskBuffer?: BN
  tokenName?: string
  tokenSymbol?: string
}

export type DailyTrancheState = {
  id: string
  price: null | Price
  fulfilledInvestOrders: CurrencyBalance
  fulfilledRedeemOrders: CurrencyBalance
  outstandingInvestOrders: CurrencyBalance
  outstandingRedeemOrders: CurrencyBalance
}

export type DailyPoolState = {
  poolState: {
    portfolioValuation: CurrencyBalance
    totalReserve: CurrencyBalance
  }
  poolValue: CurrencyBalance
  currency: string
  timestamp: string
  tranches: { [trancheId: string]: DailyTrancheState }

  sumBorrowedAmountByPeriod: number | null
  sumRepaidAmountByPeriod: number | null
  sumInvestedAmountByPeriod: number | null
  sumRedeemedAmountByPeriod: number | null
  blockNumber: number
}

interface TrancheFormValues {
  tokenName: string
  symbolName: string
  interestRate: number | ''
  minRiskBuffer: number | ''
  minInvestment: number | ''
}

export type IssuerDetail = {
  title: string
  body: string
}

type FileType = { uri: string; mime: string }

export interface PoolMetadataInput {
  // details
  poolIcon: FileType | null
  poolName: string
  assetClass: string
  currency: string
  maxReserve: number | ''
  epochHours: number | ''
  epochMinutes: number | ''
  podEndpoint: string
  listed?: boolean

  // issuer
  issuerName: string
  issuerRepName: string
  issuerLogo?: FileType | null
  issuerDescription: string

  executiveSummary: FileType | null
  website: string
  forum: string
  email: string
  details?: IssuerDetail[]

  // tranche
  tranches: TrancheFormValues[]

  adminMultisig?: {
    signers: string[]
    threshold: number
  }
}

export type PoolStatus = 'open' | 'upcoming' | 'hidden'
export type PoolCountry = 'us' | 'non-us'
export type NonSolicitationNotice = 'all' | 'non-us' | 'none'
export type PoolMetadata = {
  version?: number
  pool: {
    name: string
    icon: FileType | null
    asset: {
      class: string
    }
    newInvestmentsStatus?: Record<string, 'closed' | 'request' | 'open'>
    issuer: {
      repName: string
      name: string
      description: string
      email: string
      logo?: FileType | null
    }
    links: {
      executiveSummary: FileType | null
      forum?: string
      website?: string
    }
    details?: IssuerDetail[]
    status: PoolStatus
    listed: boolean
  }
  pod?: {
    node: string | null
    indexer?: string | null
  }
  tranches: Record<
    string,
    {
      icon?: FileType | null
      minInitialInvestment?: string
    }
  >
  loanTemplates?: {
    id: string
    createdAt: string
  }[]
  adminMultisig?: {
    signers: string[]
    threshold: number
  }
  onboarding?: {
    kybRestrictedCountries?: string[]
    kycRestrictedCountries?: string[]
    externalOnboardingUrl?: string
    tranches: { [trancheId: string]: { agreement: FileType | undefined; openForOnboarding: boolean } }
    podReadAccess?: boolean
  }
}

type AssetCurrencyData = {
  decimals: number
  name: string
  symbol: string
  existentialDeposit: string
  location: any
  additional: {
    xcm: {
      feePerSecond: null | string
    }
    mintable: boolean
    permissioned: boolean
    poolCurrency: boolean
  }
}

export type WriteOffGroup = {
  overdueDays: number
  penaltyInterestRate: Rate
  percentage: Rate
}

type InvestorTransaction = {
  id: string
  timestamp: string
  accountId: string
  trancheId: string
  epochNumber: number
  type: InvestorTransactionType
  currencyAmount: CurrencyBalance | undefined
  tokenAmount: CurrencyBalance | undefined
  tokenPrice: Price | undefined
  transactionFee: CurrencyBalance | null
}

type BorrowerTransaction = {
  id: string
  timestamp: string
  poolId: string
  accountId: string
  epochId: string
  loanId: string
  type: BorrowerTransactionType
  amount: CurrencyBalance | undefined
}

const formatPoolKey = (keys: StorageKey<[u32]>) => (keys.toHuman() as string[])[0].replace(/\D/g, '')
const formatLoanKey = (keys: StorageKey<[u32, u32]>) => (keys.toHuman() as string[])[1].replace(/\D/g, '')

const MAX_ATTEMPTS = 10

export function getPoolsModule(inst: Centrifuge) {
  function createPool(
    args: [
      admin: string,
      poolId: string,
      collectionId: string,
      tranches: TrancheInput[],
      currency: CurrencyKey,
      maxReserve: BN,
      metadata: PoolMetadataInput
    ],
    options?: TransactionOptions
  ) {
    const [admin, poolId, , tranches, currency, maxReserve, metadata] = args
    const trancheInput = tranches.map((t, i) => ({
      trancheType: t.interestRatePerSec
        ? {
            NonResidual: {
              interestRatePerSec: t.interestRatePerSec.toString(),
              minRiskBuffer: t.minRiskBuffer?.toString(),
            },
          }
        : 'Residual',
      metadata: {
        tokenName: `${metadata.poolName} ${metadata.tranches[i].tokenName}`,
        tokenSymbol: metadata.tranches[i].symbolName,
      },
    }))

    return inst.getApi().pipe(
      switchMap((api) =>
        api.query.ormlAssetRegistry.metadata(currency).pipe(
          take(1),
          switchMap((rawCurrencyMeta) => {
            const currencyMeta = rawCurrencyMeta.toHuman() as AssetCurrencyData
            return pinPoolMetadata(metadata, poolId, currencyMeta.decimals, options)
          }),
          switchMap((pinnedMetadata) => {
            const tx = api.tx.poolRegistry.register(
              admin,
              poolId,
              trancheInput,
              currency,
              maxReserve.toString(),
              pinnedMetadata.ipfsHash
            )
            if (options?.createType === 'propose') {
              const proposalTx = api.tx.utility.batchAll([
                api.tx.preimage.notePreimage(tx.method.toHex()),
                api.tx.democracy.propose({ Inline: tx.method.hash }, api.consts.democracy.minimumDeposit),
              ])
              return inst.wrapSignAndSend(api, proposalTx, options)
            }
            if (options?.createType === 'notePreimage') {
              const preimageTx = api.tx.preimage.notePreimage(tx.method.toHex())
              return inst.wrapSignAndSend(api, preimageTx, options)
            }
            return inst.wrapSignAndSend(api, tx, options)
          })
        )
      )
    )
  }

  function pinPoolMetadata(
    metadata: PoolMetadataInput,
    poolId: string,
    currencyDecimals: number,
    options?: TransactionOptions
  ) {
    if (options?.paymentInfo) {
      const hash = '0'.repeat(46)
      return of({ uri: `ipfs://${hash}`, ipfsHash: hash })
    }

    const tranchesById: PoolMetadata['tranches'] = {}
    metadata.tranches.forEach((tranche, index) => {
      tranchesById[computeTrancheId(index, poolId)] = {
        minInitialInvestment: CurrencyBalance.fromFloat(tranche.minInvestment, currencyDecimals).toString(),
      }
    })

    const formattedMetadata: PoolMetadata = {
      version: 1,
      pool: {
        name: metadata.poolName,
        icon: metadata.poolIcon,
        asset: { class: metadata.assetClass },
        issuer: {
          name: metadata.issuerName,
          repName: metadata.issuerRepName,
          description: metadata.issuerDescription,
          email: metadata.email,
          logo: metadata.issuerLogo,
        },
        links: {
          executiveSummary: metadata.executiveSummary,
          forum: metadata.forum,
          website: metadata.website,
        },
        details: metadata.details,
        status: 'open',
        listed: metadata.listed ?? true,
      },
      pod: {
        node: metadata.podEndpoint ?? null,
      },
      tranches: tranchesById,
      adminMultisig: metadata.adminMultisig,
    }

    return inst.metadata.pinJson(formattedMetadata)
  }

  type UpdatePoolInput = [
    poolId: string,
    updates: {
      minEpochTime?: number
      tranches?: TrancheInput[]
      maxNavAge?: number
    }
  ]

  function updatePool(args: UpdatePoolInput, options?: TransactionOptions) {
    const [poolId, updates] = args
    const { minEpochTime: minEpochTimeInput, tranches: tranchesInput, maxNavAge: maxNavAgeInput } = updates
    const $api = inst.getApi()

    const minEpochTime = minEpochTimeInput ? { newValue: minEpochTimeInput } : undefined
    const tranches = tranchesInput
      ? {
          newValue: tranchesInput.map((t) =>
            t.interestRatePerSec
              ? { trancheType: { NonResidual: [t.interestRatePerSec.toString(), t.minRiskBuffer?.toString()] } }
              : { trancheType: 'Residual', seniority: null }
          ),
        }
      : undefined
    const trancheMetadata = tranchesInput
      ? {
          newValue: tranchesInput,
        }
      : undefined
    const maxNavAge = maxNavAgeInput ? { newValue: maxNavAgeInput } : undefined

    return $api.pipe(
      switchMap((api) => {
        const submittable = api.tx.poolRegistry.update(poolId, {
          minEpochTime,
          tranches,
          maxNavAge,
          trancheMetadata,
        })
        return inst.wrapSignAndSend(api, submittable, options)
      })
    )
  }

  function updatePoolRoles(
    args: [poolId: string, add: [Account, PoolRoleInput][], remove: [Account, PoolRoleInput][]],
    options?: TransactionOptions
  ) {
    const [poolId, add, remove] = args
    const self = inst.getActingAddress()
    // Make sure a removal of the PoolAdmin role of the acting address is the last tx in the batch, otherwise the later txs will fail
    const sortedRemove = [...remove].sort(([addr, role]) =>
      role === 'PoolAdmin' && isSameAddress(addr, self) ? 1 : -1
    )
    const $api = inst.getApi()

    return $api.pipe(
      switchMap((api) => {
        const submittable = api.tx.utility.batchAll([
          ...add.map(([addr, role]) =>
            api.tx.permissions.add(
              { PoolRole: typeof role === 'string' ? 'PoolAdmin' : 'InvestorAdmin' },
              addr,
              { Pool: poolId },
              { PoolRole: role }
            )
          ),
          ...sortedRemove.map(([addr, role]) =>
            api.tx.permissions.remove(
              { PoolRole: typeof role === 'string' ? 'PoolAdmin' : 'InvestorAdmin' },
              addr,
              { Pool: poolId },
              { PoolRole: role }
            )
          ),
        ])
        return inst.wrapSignAndSend(api, submittable, options)
      })
    )
  }

  function setMaxReserve(args: [poolId: string, maxReserve: BN], options?: TransactionOptions) {
    const [poolId, maxReserve] = args
    const $api = inst.getApi()

    return $api.pipe(
      switchMap((api) => {
        const submittable = api.tx.poolSystem.setMaxReserve(poolId, maxReserve.toString())
        return inst.wrapSignAndSend(api, submittable, options)
      })
    )
  }

  function setMetadata(args: [poolId: string, metadata: PoolMetadata], options?: TransactionOptions) {
    const [poolId, metadata] = args
    const $api = inst.getApi()

    const $pinnedMetadata = inst.metadata.pinJson(metadata)
    return combineLatest([$api, $pinnedMetadata]).pipe(
      switchMap(([api, pinnedMetadata]) => {
        const submittable = api.tx.poolRegistry.setMetadata(poolId, pinnedMetadata.ipfsHash)
        return inst.wrapSignAndSend(api, submittable, options)
      })
    )
  }

  function updateInvestOrder(args: [poolId: string, trancheId: string, newOrder: BN], options?: TransactionOptions) {
    const [poolId, trancheId, newOrder] = args

    const address = inst.getActingAddress()

    return inst.getApi().pipe(
      switchMap(
        (api) => api.query.investments.investOrderId([poolId, trancheId]),
        (api, rawOrderId) => ({ api, rawOrderId })
      ),
      combineLatestWith(getOrder([address, poolId, trancheId])),
      take(1),
      switchMap(([{ api, rawOrderId }, order]) => {
        const orderId = Number(rawOrderId.toHex() as string)
        let submittable
        if ((!order.invest.isZero() || !order.redeem.isZero()) && order.submittedAt !== orderId) {
          submittable = api.tx.utility.batchAll([
            !order.invest.isZero()
              ? api.tx.investments.collectInvestments([poolId, trancheId])
              : api.tx.investments.collectRedemptions([poolId, trancheId]),
            api.tx.investments.updateInvestOrder([poolId, trancheId], newOrder.toString()),
          ])
        } else {
          submittable = api.tx.investments.updateInvestOrder([poolId, trancheId], newOrder.toString())
        }
        return inst.wrapSignAndSend(api, submittable, options)
      })
    )
  }

  function updateRedeemOrder(args: [poolId: string, trancheId: string, newOrder: BN], options?: TransactionOptions) {
    const [poolId, trancheId, newOrder] = args
    const address = inst.getActingAddress()

    return inst.getApi().pipe(
      switchMap(
        (api) => api.query.investments.redeemOrderId([poolId, trancheId]),
        (api, rawOrderId) => ({ api, rawOrderId })
      ),
      combineLatestWith(getOrder([address, poolId, trancheId])),
      take(1),
      switchMap(([{ api, rawOrderId }, order]) => {
        const orderId = Number(rawOrderId.toHex() as string)
        let submittable
        if ((!order.invest.isZero() || !order.redeem.isZero()) && order.submittedAt !== orderId) {
          submittable = api.tx.utility.batchAll([
            !order.invest.isZero()
              ? api.tx.investments.collectInvestments([poolId, trancheId])
              : api.tx.investments.collectRedemptions([poolId, trancheId]),
            api.tx.investments.updateRedeemOrder([poolId, trancheId], newOrder.toString()),
          ])
        } else {
          submittable = api.tx.investments.updateRedeemOrder([poolId, trancheId], newOrder.toString())
        }
        return inst.wrapSignAndSend(api, submittable, options)
      })
    )
  }

  function closeEpoch(args: [poolId: string, batchSolution: boolean], options?: TransactionOptions) {
    const [poolId, batchSolution] = args
    const $api = inst.getApi()

    const $solution = batchSolution ? submitSolution([poolId], { dryRun: true }) : of(null)

    return combineLatest([$api, $solution]).pipe(
      switchMap(([api, optimalSolution]) => {
        if (optimalSolution) {
          const trancheSolution = (optimalSolution as SolverResult).tranches.map((tranche) => [
            tranche.invest.perquintill,
            tranche.redeem.perquintill,
          ])
          const submittable = api.tx.utility.batchAll([
            api.tx.loans.updatePortfolioValuation(poolId),
            api.tx.poolSystem.closeEpoch(poolId),
            api.tx.poolSystem.submitSolution(poolId, trancheSolution),
          ])
          return inst.wrapSignAndSend(api, submittable, options)
        }
        const submittable = api.tx.utility.batchAll([
          api.tx.loans.updatePortfolioValuation(poolId),
          api.tx.poolSystem.closeEpoch(poolId),
        ])
        return inst.wrapSignAndSend(api, submittable, options)
      })
    )
  }

  function executeEpoch(args: [poolId: string], options?: TransactionOptions) {
    const [poolId] = args
    const $api = inst.getApi()

    return $api.pipe(
      switchMap((api) => {
        const submittable = api.tx.poolSystem.executeEpoch(poolId)
        return inst.wrapSignAndSend(api, submittable, options)
      })
    )
  }

  function submitSolution(args: [poolId: string], options?: TransactionOptions) {
    const [poolId] = args
    const $pool = getPool([poolId]).pipe(take(1))
    const $poolOrders = getPoolOrders([poolId]).pipe(take(1))
    const $api = inst.getApi()
    return combineLatest([$pool, $poolOrders]).pipe(
      switchMap(([pool, poolOrders]) => {
        const solutionTranches = pool.tranches.map((tranche) => ({
          ratio: tranche.ratio,
          minRiskBuffer: tranche.minRiskBuffer,
        }))
        const poolState = {
          netAssetValue: pool.nav.latest,
          reserve: pool.reserve.total,
          tranches: solutionTranches,
          maxReserve: pool.reserve.max,
          currencyDecimals: pool.currency.decimals,
        }
        const orders = poolOrders.map((order) => ({
          invest: order.outstandingInvest,
          redeem: order.outstandingRedeem,
        }))

        const redeemStartWeight = new BN(10).pow(new BN(solutionTranches.length))
        const weights = solutionTranches.map((_t: any, index: number) => ({
          invest: new BN(10).pow(new BN(solutionTranches.length - index)),
          redeem: redeemStartWeight.mul(new BN(10).pow(new BN(index).addn(1))),
        }))

        const $solution = from(calculateOptimalSolution(poolState, orders, weights))
        return combineLatest([$api, $solution])
      }),
      switchMap(([api, optimalSolution]) => {
        if (!optimalSolution.isFeasible) {
          console.warn('Calculated solution is not feasible')
          return of(null)
        }
        if (options?.dryRun) {
          return of(optimalSolution)
        }
        const solution = optimalSolution.tranches.map((tranche) => [
          tranche.invest.perquintill,
          tranche.redeem.perquintill,
        ])
        const submittable = api.tx.poolSystem.submitSolution(poolId, solution)
        return inst.wrapSignAndSend(api, submittable, options)
      })
    )
  }

  function collect(args: [poolId: string, trancheId?: string], options?: TransactionOptions) {
    const [poolId, trancheId] = args
    const $api = inst.getApi()
    const address = inst.getActingAddress()

    if (trancheId !== undefined) {
      return $api.pipe(
        switchMap((api) => {
          const submittable = api.tx.utility.batchAll([
            api.tx.investments.collectInvestments([poolId, trancheId]),
            api.tx.investments.collectRedemptions([poolId, trancheId]),
          ])
          return inst.wrapSignAndSend(api, submittable, options)
        })
      )
    }

    return $api.pipe(
      combineLatestWith(
        getPool([poolId]).pipe(
          switchMap(
            (pool) => combineLatest(pool.tranches.map((t) => getOrder([address, poolId, t.id]))),
            (pool, orders) => ({
              pool,
              orders,
            })
          )
        )
      ),
      take(1),
      switchMap(([api, { pool }]) => {
        const submittable = api.tx.utility.batchAll(
          pool.tranches
            .flatMap((tranche) => {
              // TODO: Only collect orders that are cleared
              return [
                api.tx.investments.collectInvestments([poolId, tranche.id]),
                api.tx.investments.collectRedemptions([poolId, tranche.id]),
              ]
            })
            .filter(Boolean)
        )

        return inst.wrapSignAndSend(api, submittable, options)
      })
    )
  }

  function getUserPermissions(args: [address: Account]) {
    const [address] = args
    const $api = inst.getApi()

    const $events = inst.getEvents().pipe(
      filter(({ api, events }) => {
        const event = events.find(
          ({ event }) => api.events.permissions.Added.is(event) || api.events.permissions.Removed.is(event)
        )
        if (!event) return false

        const [accountId] = (event.toJSON() as any).event.data
        return isSameAddress(address, accountId)
      })
    )

    return $api.pipe(
      switchMap((api) => api.query.permissions.permission.entries(address)),
      map((permissionsData) => {
        const roles: {
          pools: {
            [poolId: string]: PoolRoles
          }
          currencies: {
            [currency: string]: {
              roles: CurrencyRole[]
              holder: boolean
            }
          }
        } = {
          pools: {},
          currencies: {},
        }

        permissionsData.forEach(([keys, value]) => {
          const key = (keys.toHuman() as any)[1] as { Pool: string } | { Currency: any }
          if ('Pool' in key) {
            const poolId = key.Pool.replace(/\D/g, '')
            const permissions = value.toJSON() as any
            roles.pools[poolId] = {
              roles: (
                ['PoolAdmin', 'Borrower', 'PricingAdmin', 'LiquidityAdmin', 'InvestorAdmin', 'LoanAdmin'] as const
              ).filter((role) => AdminRoleBits[role] & permissions.poolAdmin.bits),
              tranches: {},
            }
            permissions.trancheInvestor.info
              .filter((info: any) => info.permissionedTill * 1000 > Date.now())
              .forEach((info: any) => {
                roles.pools[poolId].tranches[info.trancheId] = new Date(info.permissionedTill * 1000).toISOString()
              })
          }
        })
        return roles
      }),
      repeatWhen(() => $events)
    )
  }

  function getPoolPermissions(args: [poolId: string]) {
    const [poolId] = args

    const $api = inst.getApi()

    const $events = inst.getEvents().pipe(
      filter(({ api, events }) => {
        const event = events.find(
          ({ event }) => api.events.permissions.Added.is(event) || api.events.permissions.Removed.is(event)
        )
        if (!event) return false
        const [, scope] = (event.toHuman() as any).event.data
        return poolId === scope.Pool?.replace(/\D/g, '')
      })
    )

    return $api.pipe(
      switchMap(
        (api) => api.query.permissions.permission.keys(),
        (api, keys) => ({ api, keys })
      ),
      switchMap(({ keys, api }) => {
        const poolKeys = keys
          .map((key) => {
            const [account, scope] = key.toHuman() as any[]
            return [account, scope.Pool ? { Pool: scope.Pool.replace(/\D/g, '') } : null]
          })
          .filter(([, scope]) => {
            return scope?.Pool === poolId
          })
        return api.query.permissions.permission.multi(poolKeys).pipe(
          map((permissionsData) => {
            const roles: { [account: string]: PoolRoles } = {}
            permissionsData.forEach((value, i) => {
              const account = addressToHex(poolKeys[i][0])
              const permissions = value.toJSON() as any
              roles[account] = {
                roles: (
                  ['PoolAdmin', 'Borrower', 'PricingAdmin', 'LiquidityAdmin', 'InvestorAdmin', 'LoanAdmin'] as const
                ).filter((role) => AdminRoleBits[role] & permissions.poolAdmin.bits),
                tranches: {},
              }
              permissions.trancheInvestor.info
                .filter((info: any) => info.permissionedTill * 1000 > Date.now())
                .forEach((info: any) => {
                  roles[account].tranches[info.trancheId] = new Date(info.permissionedTill * 1000).toISOString()
                })
            })
            return roles
          })
        )
      }),
      take(1),
      repeatWhen(() => $events)
    )
  }

  async function getNextLoanId(args: [poolId: string]) {
    const [poolId] = args
    const $api = inst.getApi()

    const id = await firstValueFrom($api.pipe(switchMap((api) => api.query.loans.nextLoanId(poolId))))
    return id
  }

  function createLoan(
    args: [poolId: string, collectionId: string, nftId: string, info: LoanInfoInput],
    options?: TransactionOptions
  ) {
    const [poolId, collectionId, nftId, infoInput] = args
    const $api = inst.getApi()

    const info: LoanInfoData = {
      /// Specify the repayments schedule of the loan
      schedule: {
        maturity: { fixed: infoInput.maturityDate.getTime() / 1000 },
        interestPayments: 'None',
        payDownSchedule: 'None',
      },

      /// Collateral used for this loan
      collateral: [collectionId, nftId],

      /// Value of the collateral used for this loan
      collateralValue: infoInput.value.toString(),

      /// Valuation method of this loan
      valuationMethod:
        infoInput.valuationMethod === 'outstandingDebt'
          ? { outstandingDebt: null }
          : {
              discountedCashFlow: {
                probabilityOfDefault: infoInput.probabilityOfDefault.toString(),
                lossGivenDefault: infoInput.lossGivenDefault.toString(),
                discountRate: infoInput.discountRate.toString(),
              },
            },

      /// Restrictions of this loan
      restrictions: {
        maxBorrowAmount: { [infoInput.maxBorrowAmount]: { advanceRate: infoInput.advanceRate.toString() } } as any,
        borrows: 'WrittenOff',
        repayments: 'None',
      },

      /// Interest rate per second with any penalty applied
      interestRate: infoInput.interestRate.toString(),
    }

    return $api.pipe(
      switchMap((api) => {
        const submittable = api.tx.loans.create(poolId, info)
        return inst.wrapSignAndSend(api, submittable, options)
      })
    )
  }

  function financeLoan(args: [poolId: string, loanId: string, amount: BN], options?: TransactionOptions) {
    const [poolId, loanId, amount] = args
    const $api = inst.getApi()
    return $api.pipe(
      switchMap((api) => {
        const submittable = api.tx.loans.borrow(poolId, loanId, amount.toString())
        return inst.wrapSignAndSend(api, submittable, options)
      })
    )
  }

  function repayLoanPartially(args: [poolId: string, loanId: string, amount: BN], options?: TransactionOptions) {
    const [poolId, loanId, amount] = args
    const $api = inst.getApi()

    return $api.pipe(
      switchMap((api) => {
        const submittable = api.tx.loans.repay(poolId, loanId, amount.toString())
        return inst.wrapSignAndSend(api, submittable, options)
      })
    )
  }

  function repayAndCloseLoan(args: [poolId: string, loanId: string], options?: TransactionOptions) {
    const [poolId, loanId] = args
    const $api = inst.getApi()

    return $api.pipe(
      combineLatestWith(getLoan([poolId, loanId])),
      combineLatestWith(getPool([poolId])),
      take(1),
      switchMap(([[api, loan], pool]) => {
        // Calculate the debt an hour from now to have some margin
        const debtWithMargin =
          loan?.status === 'Active'
            ? loan.outstandingDebt
                .toDecimal()
                .add(loan.normalizedDebt.toDecimal().mul(loan.pricing.interestRate.toDecimal().div(365 * 24)))
            : Dec(0)
        const amount = CurrencyBalance.fromFloat(debtWithMargin || 0, pool.currency.decimals).toString()
        const submittable = api.tx.utility.batchAll([
          api.tx.loans.repay(poolId, loanId, amount),
          api.tx.loans.close(poolId, loanId),
        ])
        return inst.wrapSignAndSend(api, submittable, options)
      })
    )
  }

  function closeLoan(args: [poolId: string, loanId: string], options?: TransactionOptions) {
    const [poolId, loanId] = args
    const $api = inst.getApi()

    return $api.pipe(
      switchMap((api) => {
        const submittable = api.tx.loans.close(poolId, loanId)
        return inst.wrapSignAndSend(api, submittable, options)
      })
    )
  }

  function getPools() {
    const $api = inst.getApi()
    const $events = inst.getEvents().pipe(
      filter(({ api, events }) => {
        const event = events.find(
          ({ event }) =>
            api.events.poolRegistry.Registered.is(event) ||
            api.events.poolRegistry.MetadataSet.is(event) ||
            api.events.poolSystem.Updated.is(event) ||
            api.events.poolSystem.MaxReserveSet.is(event) ||
            api.events.poolSystem.EpochClosed.is(event) ||
            api.events.poolSystem.EpochExecuted.is(event) ||
            api.events.poolSystem.SolutionSubmitted.is(event) ||
            api.events.investments.InvestOrderUpdated.is(event) ||
            api.events.investments.RedeemOrderUpdated.is(event)
        )
        return !!event
      })
    )

    const $query = inst.getSubqueryObservable<{ pools: { nodes: { id: string; createdAt: string }[] } }>(
      `query {
          pools {
            nodes {
              id
              createdAt
            }
          }
        }`,
      {},
      true
    )

    return $api.pipe(
      switchMap(
        (api) =>
          combineLatest([
            api.query.poolSystem.pool.entries(),
            api.query.poolRegistry.poolMetadata.entries(),
            api.query.loans.portfolioValuation.entries(),
            api.query.poolSystem.epochExecution.entries(),
            getCurrencies(),
          ]),
        (api, [rawPools, rawMetadatas, rawNavs, rawEpochExecutions, currencies]) => ({
          api,
          rawPools,
          rawMetadatas,
          rawNavs,
          rawEpochExecutions,
          currencies,
        })
      ),
      switchMap(({ api, rawPools, rawMetadatas, rawNavs, rawEpochExecutions, currencies }) => {
        if (!rawPools.length) return of([])

        const navMap = rawNavs.reduce((acc, [key, navValue]) => {
          const poolId = formatPoolKey(key as StorageKey<[u32]>)
          const nav = navValue.toJSON() as unknown as NAVDetailsData
          acc[poolId] = {
            latest: nav ? nav.value : '0',
            lastUpdated: nav ? nav.lastUpdated : 0,
          }
          return acc
        }, {} as Record<string, { latest: string; lastUpdated: number }>)

        const epochExecutionMap = rawEpochExecutions.reduce((acc, [key, navValue]) => {
          const poolId = formatPoolKey(key as StorageKey<[u32]>)
          const epoch = navValue.toJSON() as EpochExecutionData
          acc[poolId] = {
            epoch: epoch.epoch,
            challengePeriodEnd: epoch.challengePeriodEnd,
          }
          return acc
        }, {} as Record<string, Pick<EpochExecutionData, 'challengePeriodEnd' | 'epoch'>>)

        const metadataMap = rawMetadatas.reduce((acc, [key, metadataValue]) => {
          const poolId = formatPoolKey(key as StorageKey<[u32]>)
          const metadata = (metadataValue.toHuman() as { metadata: string }).metadata
          acc[poolId] = metadata
          return acc
        }, {} as Record<string, string>)

        // read pools, poolIds and currencies from observable
        const pools = rawPools.map(([poolKeys, poolValue]) => {
          const data = poolValue.toJSON() as PoolDetailsData
          const { currency } = poolValue.toHuman() as any
          data.currency = parseCurrencyKey(currency)
          return {
            id: formatPoolKey(poolKeys as any), // poolId
            data, // pool data
          }
        })

        const keys = pools
          .map(({ id, data }) => {
            return data.tranches.ids.map((tid) => [id, tid, data.epoch.lastExecuted] as const)
          })
          .flat()

        const trancheIdToIndex: Record<string, number> = {}
        keys.forEach(([, tid], i) => {
          trancheIdToIndex[tid] = i
        })

        // modify keys for $issuance query [Tranche: [poolId, trancheId]]
        const issuanceKeys = keys.map(([poolId, trancheId]) => ({ Tranche: [poolId, trancheId] }))
        const $issuance = api.query.ormlTokens.totalIssuance.multi(issuanceKeys).pipe(take(1))

        const $prices = combineLatest(
          // @ts-expect-error
          pools.map((p) => api.rpc.pools.trancheTokenPrices(p.id).pipe(startWith(null))) as Observable<Codec[] | null>[]
        )

        const $block = inst.getBlocks().pipe(take(1))

        return combineLatest([$issuance, $block, $prices]).pipe(
          map(([rawIssuances, { block }, rawPrices]) => {
            const blockNumber = block.header.number.toNumber()

            const mappedPools = pools.map((poolObj, poolIndex) => {
              const { data: pool, id: poolId } = poolObj
              const metadata = metadataMap[poolId]
              const navData = navMap[poolId]
              const epochExecution = epochExecutionMap[poolId]
              const currency = findCurrency(currencies, pool.currency)!

              const poolValue = new CurrencyBalance(
                pool.tranches.tranches.reduce((prev: BN, tranche: TrancheDetailsData) => {
                  return new BN(prev.add(new BN(hexToBN(tranche.debt))).add(new BN(hexToBN(tranche.reserve))))
                }, new BN(0)),
                currency.decimals
              )

              const maxReserve = new CurrencyBalance(hexToBN(pool.reserve.max), currency.decimals)
              const availableReserve = new CurrencyBalance(hexToBN(pool.reserve.available), currency.decimals)
              const totalReserve = new CurrencyBalance(hexToBN(pool.reserve.total), currency.decimals)

              const mappedPool: Pool = {
                id: poolId,
                createdAt: null,
                metadata,
                currency,
                tranches: pool.tranches.tranches.map((tranche, index) => {
                  const trancheId = pool.tranches.ids[index]
                  const trancheKeyIndex = trancheIdToIndex[trancheId]
                  // const lastClosedEpoch = epochs[trancheKeyIndex]

                  let minRiskBuffer: Perquintill | null = null
                  let interestRatePerSec: Rate | null = null
                  if ('nonResidual' in tranche.trancheType) {
                    minRiskBuffer = new Perquintill(hexToBN(tranche.trancheType.nonResidual.minRiskBuffer))
                    interestRatePerSec = new Rate(hexToBN(tranche.trancheType.nonResidual.interestRatePerSec))
                  }

                  const subordinateTranchesValue = new CurrencyBalance(
                    pool.tranches.tranches.slice(0, index).reduce((prev: BN, tranche: TrancheDetailsData) => {
                      return new BN(prev.add(new BN(hexToBN(tranche.debt))).add(new BN(hexToBN(tranche.reserve))))
                    }, new BN(0)),
                    currency.decimals
                  )
                  const rawPrice = rawPrices[poolIndex]?.[index]
                  const tokenPrice = rawPrice ? new Price(hexToBN(rawPrice.toHex())) : Price.fromFloat(1)

                  const currentRiskBuffer = subordinateTranchesValue.gtn(0)
                    ? Perquintill.fromFloat(subordinateTranchesValue.toDecimal().div(poolValue.toDecimal()))
                    : new Perquintill(0)

                  const protection = minRiskBuffer?.toDecimal() ?? Dec(0)
                  const tvl = poolValue.toDecimal()
                  let capacityGivenMaxReserve = maxReserve.toDecimal().minus(totalReserve.toDecimal())
                  capacityGivenMaxReserve = capacityGivenMaxReserve.lt(0) ? Dec(0) : capacityGivenMaxReserve
                  const capacityGivenProtection = protection.isZero()
                    ? capacityGivenMaxReserve
                    : currentRiskBuffer.toDecimal().div(protection).mul(tvl).minus(tvl)
                  const capacity = capacityGivenMaxReserve.gt(capacityGivenProtection)
                    ? capacityGivenProtection
                    : capacityGivenMaxReserve

                  return {
                    id: trancheId,
                    index,
                    seniority: tranche.seniority,
                    tokenPrice,
                    poolCurrency: currency,
                    currency: findCurrency(currencies, { Tranche: [poolId, trancheId] })!,
                    totalIssuance: new TokenBalance(rawIssuances[trancheKeyIndex].toString(), currency.decimals),
                    poolId,
                    poolMetadata: (metadata ?? undefined) as string | undefined,
                    interestRatePerSec,
                    minRiskBuffer,
                    currentRiskBuffer,
                    capacity: CurrencyBalance.fromFloat(capacity, currency.decimals),
                    ratio: new Perquintill(hexToBN(tranche.ratio)),
                    lastUpdatedInterest: new Date(tranche.lastUpdatedInterest * 1000).toISOString(),
                    balance: new TokenBalance(hexToBN(tranche.debt).add(hexToBN(tranche.reserve)), currency.decimals),
                  }
                }),
                reserve: {
                  max: maxReserve,
                  available: availableReserve,
                  total: totalReserve,
                },
                epoch: {
                  ...pool.epoch,
                  lastClosed: new Date(pool.epoch.lastClosed * 1000).toISOString(),
                  status: getEpochStatus(epochExecution, blockNumber),
                  challengePeriodEnd: epochExecution?.challengePeriodEnd,
                },
                parameters: {
                  ...pool.parameters,
                  challengeTime: api.consts.poolSystem.challengeTime.toJSON() as number, // in blocks
                },
                nav: {
                  latest: navData?.latest
                    ? new CurrencyBalance(hexToBN(navData.latest), currency.decimals)
                    : new CurrencyBalance(0, currency.decimals),
                  lastUpdated: new Date((navData?.lastUpdated ?? 0) * 1000).toISOString(),
                },
                value: new CurrencyBalance(
                  hexToBN(pool.reserve.total).add(new BN(navData?.latest ? hexToBN(navData.latest) : 0)),
                  currency.decimals
                ),
              }

              return mappedPool
            })

            return mappedPools
          })
        )
      }),
      combineLatestWith($query),
      map(([pools, gqlResult]) => {
        return pools.map((pool) => {
          const gqlPool = gqlResult?.pools.nodes.find((r) => r.id === pool.id)
          const poolWithGqlData: Pool = {
            ...pool,
            createdAt: gqlPool?.createdAt ?? null,
          }
          return poolWithGqlData
        })
      }),
      repeatWhen(() => $events)
    )
  }

  function getPool(args: [poolId: string]) {
    const [poolId] = args
    return getPools().pipe(
      map((pools) => {
        const pool = pools.find(({ id }) => id === poolId)
        if (!pool) throw new Error(`Pool not found with poolId: ${poolId}`)
        return pool
      })
    )
  }

  function getPoolCurrency(args: [poolId: string]) {
    const [poolId] = args
    return inst.getApi().pipe(
      switchMap((api) =>
        api.query.poolSystem.pool(poolId).pipe(
          switchMap((rawPool) => {
            const pool = rawPool.toHuman() as any
            return api.query.ormlAssetRegistry.metadata(pool.currency).pipe(
              map((rawCurrencyMeta) => {
                const value = rawCurrencyMeta.toHuman() as AssetCurrencyData
                const currency: CurrencyMetadata = {
                  key: pool.currency,
                  decimals: value.decimals,
                  name: value.name,
                  symbol: value.symbol,
                  isPoolCurrency: value.additional.poolCurrency,
                  isPermissioned: value.additional.permissioned,
                }
                return currency
              })
            )
          }),
          take(1)
        )
      )
    )
  }

  function getDailyPoolStates(args: [poolId: string, from?: Date, to?: Date]) {
    const [poolId, from, to] = args

    const $query = inst.getSubqueryObservable<{
      poolSnapshots: { nodes: SubqueryPoolSnapshot[] }
      trancheSnapshots: { nodes: SubqueryTrancheSnapshot[] }
    }>(
      `query($poolId: String!, $from: Datetime!, $to: Datetime!) {
        poolSnapshots(
          orderBy: BLOCK_NUMBER_ASC,
          filter: { 
            id: { startsWith: $poolId },
            timestamp: { greaterThan: $from, lessThan: $to }
          }) {
          nodes {
            id
            timestamp
            totalReserve
            portfolioValuation

            blockNumber
            sumBorrowedAmountByPeriod
            sumRepaidAmountByPeriod
            sumInvestedAmountByPeriod
            sumRedeemedAmountByPeriod
          }
        }
        trancheSnapshots(
          orderBy: BLOCK_NUMBER_ASC,
          filter: { 
            id: { startsWith: $poolId },
            timestamp: { greaterThan: $from, lessThan: $to }
          }) {
          nodes {
            id
            trancheId
            timestamp
            tokenSupply
            tokenPrice
            sumOutstandingInvestOrdersByPeriod
            sumOutstandingRedeemOrdersByPeriod
            sumFulfilledInvestOrdersByPeriod
            sumFulfilledRedeemOrdersByPeriod
          }
        }
      }
      `,
      {
        poolId,
        from: from ? from.toISOString() : getDateYearsFromNow(-10).toISOString(),
        to: to ? to.toISOString() : getDateYearsFromNow(10).toISOString(),
      }
    )

    return combineLatest([$query, getPoolCurrency([poolId])]).pipe(
      switchMap(([queryData, currency]) => {
        return [
          queryData?.poolSnapshots.nodes.map((state) => {
            const poolState = {
              id: state.id,
              portfolioValuation: new CurrencyBalance(state.portfolioValuation, currency.decimals),
              totalReserve: new CurrencyBalance(state.totalReserve, currency.decimals),
            }
            const poolValue = new CurrencyBalance(
              new BN(state?.portfolioValuation || '0').add(new BN(state?.totalReserve || '0')),
              currency.decimals
            )

            // TODO: This is inefficient, would be better to construct a map indexed by the timestamp
            const trancheSnapshotsToday = queryData?.trancheSnapshots.nodes.filter(
              (t) => t.timestamp === state.timestamp
            )

            const tranches: { [trancheId: string]: DailyTrancheState } = {}
            trancheSnapshotsToday.forEach((tranche) => {
              const tid = tranche.trancheId.split('-')[1]
              tranches[tid] = {
                id: tranche.trancheId,
                price: tranche.tokenPrice ? new Price(tranche.tokenPrice) : null,
                fulfilledInvestOrders: new CurrencyBalance(tranche.sumFulfilledInvestOrdersByPeriod, currency.decimals),
                fulfilledRedeemOrders: new CurrencyBalance(tranche.sumFulfilledRedeemOrdersByPeriod, currency.decimals),
                outstandingInvestOrders: new CurrencyBalance(
                  tranche.sumOutstandingInvestOrdersByPeriod,
                  currency.decimals
                ),
                outstandingRedeemOrders: new CurrencyBalance(
                  tranche.sumOutstandingRedeemOrdersByPeriod,
                  currency.decimals
                ),
              }
            })

            return { ...state, poolState, poolValue, tranches }
          }) as unknown as DailyPoolState[],
        ]
      })
    )
  }

  function getDailyTrancheStates(args: [trancheId: string]) {
    const [trancheId] = args
    const $query = inst.getSubqueryObservable<{ trancheSnapshots: { nodes: SubqueryTrancheSnapshot[] } }>(
      `query($trancheId: String!) {
        trancheSnapshots(
          orderBy: BLOCK_NUMBER_ASC,
          filter: { 
            trancheId: { includes: $trancheId },
          }) {
          nodes {
            tokenPrice
            blockNumber
            timestamp
            trancheId
            tranche {
              poolId
              trancheId
            }
          }
        }
      }
      `,
      {
        trancheId,
      }
    )
    return $query.pipe(
      map((data) => {
        if (!data) {
          return []
        }
        return data.trancheSnapshots.nodes.map((state) => {
          return {
            ...state,
            tokenPrice: new Price(state.tokenPrice),
          }
        })
      })
    )
  }

  function getMonthlyPoolStates(args: [poolId: string, from?: Date, to?: Date]) {
    return getDailyPoolStates(args).pipe(
      map((poolStates) => {
        if (!poolStates) return []
        // group by month
        // todo: find last of each month
        const poolStatesByMonth: { [monthYear: string]: DailyPoolState[] } = {}
        poolStates.forEach((poolState) => {
          const monthYear = `${new Date(poolState.timestamp).getMonth()}-${new Date(poolState.timestamp).getFullYear()}`
          if (monthYear in poolStatesByMonth) {
            poolStatesByMonth[monthYear] = [...poolStatesByMonth[monthYear], poolState]
          } else {
            poolStatesByMonth[monthYear] = [poolState]
          }
        })

        return Object.values(poolStatesByMonth).map((statesOneMonth) => {
          const base = statesOneMonth[statesOneMonth.length - 1]
          // todo: sum aggregated values (e.g. tranches.fulfilledInvestOrders)

          return base
        })
      })
    )
  }

  function getInvestorTransactions(args: [poolId: string, trancheId?: string, from?: Date, to?: Date]) {
    const [poolId, trancheId, from, to] = args
    const $api = inst.getApi()

    const $query = inst.getSubqueryObservable<{
      investorTransactions: { nodes: SubqueryInvestorTransaction[] }
    }>(
      `query($poolId: String!, $trancheId: String, $from: Datetime!, $to: Datetime!) {
        investorTransactions(
          orderBy: TIMESTAMP_ASC,
          filter: { 
            poolId: { equalTo: $poolId },
            timestamp: { greaterThan: $from, lessThan: $to },
            trancheId: { isNull: false, endsWith: $trancheId }
          }) {
          nodes {
            id
            timestamp
            accountId
            poolId
            trancheId
            epochNumber
            type
            tokenAmount
            currencyAmount
            tokenPrice
            transactionFee
          }
        }
      }
      `,
      {
        poolId,
        trancheId,
        from: from ? from.toISOString() : getDateMonthsFromNow(-1).toISOString(),
        to: to ? to.toISOString() : new Date().toISOString(),
      }
    )

    return $api.pipe(
      switchMap((api) =>
        combineLatest([$query, api.query.poolSystem.pool(poolId).pipe(take(1)), getCurrencies()]).pipe(
          switchMap(([queryData, poolValue, currencies]) => {
            const pool = poolValue.toHuman() as unknown as PoolDetailsData
            const currency = findCurrency(currencies, pool.currency)!
            const currencyDecimals = currency.decimals

            return [
              queryData?.investorTransactions.nodes.map((tx) => {
                return {
                  id: tx.id,
                  timestamp: new Date(tx.timestamp),
                  accountId: tx.accountId,
                  trancheId: tx.trancheId,
                  epochNumber: tx.epochNumber,
                  type: tx.type as InvestorTransactionType,
                  currencyAmount: tx.currencyAmount
                    ? new CurrencyBalance(tx.currencyAmount, currencyDecimals)
                    : undefined,
                  tokenAmount: tx.tokenAmount ? new CurrencyBalance(tx.tokenAmount, currencyDecimals) : undefined,
                  tokenPrice: tx.tokenPrice ? new Price(tx.tokenPrice) : undefined,
                  transactionFee: tx.transactionFee ? new CurrencyBalance(tx.transactionFee, 18) : undefined, // native tokenks are always denominated in 18
                }
              }) as unknown as InvestorTransaction[],
            ]
          })
        )
      )
    )
  }

  function getBorrowerTransactions(args: [poolId: string, from?: Date, to?: Date]) {
    const [poolId, from, to] = args

    const $query = inst.getSubqueryObservable<{
      borrowerTransactions: { nodes: SubqueryBorrowerTransaction[] }
    }>(
      `query($poolId: String!, $from: Datetime!, $to: Datetime!) {
        borrowerTransactions(
          orderBy: TIMESTAMP_ASC,
          filter: { 
            poolId: { equalTo: $poolId },
            timestamp: { greaterThan: $from, lessThan: $to },
          }) {
          nodes {
            loanId
            epochId
            type
            timestamp
            amount
          }
        }
      }
      `,
      {
        poolId,
        from: from ? from.toISOString() : getDateMonthsFromNow(-1).toISOString(),
        to: to ? to.toISOString() : new Date().toISOString(),
      },
      false
    )

    return $query.pipe(
      switchMap(() => combineLatest([$query, getPoolCurrency([poolId])])),
      map(([data, currency]) => {
        return data!.borrowerTransactions.nodes.map((tx) => ({
          ...tx,
          amount: tx.amount ? new CurrencyBalance(tx.amount, currency.decimals) : undefined,
          timestamp: new Date(tx.timestamp),
        })) as unknown as BorrowerTransaction[]
      })
    )
  }

  function getNativeCurrency() {
    return inst.getApi().pipe(
      map((api) => ({
        decimals: api.registry.chainDecimals[0],
        symbol: api.registry.chainTokens[0],
      }))
    )
  }

  function getCurrencies() {
    return inst.getApi().pipe(
      switchMap((api) => api.query.ormlAssetRegistry.metadata.entries()),
      map((rawMetas) => {
        const metas = rawMetas.map(([rawKey, rawValue]) => {
          const key = parseCurrencyKey((rawKey.toHuman() as any)[0] as CurrencyKey)
          const value = rawValue.toHuman() as AssetCurrencyData
          const currency: CurrencyMetadata = {
            key,
            decimals: value.decimals,
            name: value.name,
            symbol: value.symbol,
            isPoolCurrency: value.additional.poolCurrency,
            isPermissioned: value.additional.permissioned,
          }
          return currency
        })
        return metas
      })
    )
  }

  function getBalances(args: [address: Account]) {
    const [address] = args
    const $api = inst.getApi()

    const $events = inst.getEvents()

    return $api.pipe(
      switchMap((api) =>
        combineLatest([
          api.query.ormlTokens.accounts.entries(address),
          api.query.system.account(address),
          getCurrencies(),
        ]).pipe(
          take(1),
          map(([rawBalances, nativeBalance, currencies]) => {
            const balances = {
              tranches: [] as AccountTokenBalance[],
              currencies: [] as AccountCurrencyBalance[],
              native: {
                balance: new CurrencyBalance(
                  (nativeBalance as any).data.free.toString(),
                  api.registry.chainDecimals[0]
                ),
                currency: {
                  decimals: api.registry.chainDecimals[0],
                  symbol: api.registry.chainTokens[0],
                },
              },
            }

            rawBalances.forEach(([rawKey, rawValue]) => {
              const key = parseCurrencyKey((rawKey.toHuman() as any)[1] as CurrencyKey)
              const value = rawValue.toJSON() as { free: string | number }
              const currency = findCurrency(currencies, key)

              if (!currency) return

              if (typeof key !== 'string' && 'Tranche' in key) {
                const [pid, trancheId] = key.Tranche
                const poolId = pid.replace(/\D/g, '')
                if (value.free !== 0) {
                  balances.tranches.push({
                    currency,
                    poolId,
                    trancheId,
                    balance: new TokenBalance(hexToBN(value.free), currency.decimals),
                  })
                }
              } else {
                if (value.free !== 0) {
                  balances.currencies.push({
                    currency,
                    balance: new CurrencyBalance(hexToBN(value.free), currency.decimals),
                  })
                }
              }
            })

            return balances
          })
        )
      ),

      repeatWhen(() => $events)
    )
  }

  function getOrder(args: [address: Account, poolId: string, trancheId: string]) {
    const [address, poolId, trancheId] = args

    return inst.getApi().pipe(
      switchMap((api) =>
        combineLatest([
          api.queryMulti([
            [api.query.investments.investOrders, [address, { poolId, trancheId }]],
            [api.query.investments.redeemOrders, [address, { poolId, trancheId }]],
          ]),
          getPoolCurrency([poolId]),
        ])
      ),
      map(([[rawInvest, rawRedeem], currency]) => {
        const invest = rawInvest.toJSON() as any
        const redeem = rawRedeem.toJSON() as any

        return {
          currency,
          invest: new CurrencyBalance(invest ? hexToBN(invest.amount) : 0, currency.decimals),
          redeem: new TokenBalance(redeem ? hexToBN(redeem.amount) : 0, currency.decimals),
          submittedAt: (invest?.submittedAt
            ? Number(invest.submittedAt)
            : redeem?.submittedAt
            ? Number(redeem.submittedAt)
            : 0) as number,
        }
      })
    )
  }

  function getPoolOrders(args: [poolId: string]) {
    const [poolId] = args

    return inst.getApi().pipe(
      switchMap(
        (api) => api.query.poolSystem.pool(poolId),
        (api, pool) => ({ api, pool })
      ),
      switchMap(({ api, pool: rawPool }) => {
        const pool = rawPool.toHuman() as PoolDetailsData
        const trancheIds = pool.tranches.ids
        return combineLatest([
          api.queryMulti(
            trancheIds.flatMap((trancheId) => [
              [api.query.investments.activeInvestOrders, { poolId, trancheId }],
              [api.query.investments.activeRedeemOrders, { poolId, trancheId }],
              [api.query.investments.inProcessingInvestOrders, { poolId, trancheId }],
              [api.query.investments.inProcessingRedeemOrders, { poolId, trancheId }],
            ])
          ),
          getPoolCurrency([poolId]),
        ])
      }),
      map(([allOrders, currency]) => {
        const n = 4
        const tranches = Array.from({ length: allOrders.length / n }, (_, i) => {
          const [rawActiveInvest, rawActiveRedeem, rawInProcessingInvest, rawInProcessingRedeem] = allOrders.slice(
            i * n,
            i * n + n
          )

          const activeInvest = new CurrencyBalance(
            hexToBN((rawActiveInvest.toJSON() as any)?.amount ?? '0x0'),
            currency.decimals
          )
          const activeRedeem = new CurrencyBalance(
            hexToBN((rawActiveRedeem.toJSON() as any)?.amount ?? '0x0'),
            currency.decimals
          )
          const inProcessingInvest = new CurrencyBalance(
            hexToBN((rawInProcessingInvest.toJSON() as any)?.amount ?? '0x0'),
            currency.decimals
          )
          const inProcessingRedeem = new CurrencyBalance(
            hexToBN((rawInProcessingRedeem.toJSON() as any)?.amount ?? '0x0'),
            currency.decimals
          )
          return {
            activeInvest,
            activeRedeem,
            inProcessingInvest,
            inProcessingRedeem,
            outstandingInvest: new CurrencyBalance(activeInvest.add(inProcessingInvest), currency.decimals),
            outstandingRedeem: new CurrencyBalance(activeRedeem.add(inProcessingRedeem), currency.decimals),
          }
        })

        return tranches
      })
    )
  }

  function getLoans(args: [poolId: string]) {
    const [poolId] = args
    const $api = inst.getApi()

    const $events = inst.getEvents().pipe(
      filter(({ api, events }) => {
        const event = events.find(
          ({ event }) =>
            api.events.loans.Created.is(event) ||
            api.events.loans.Borrowed.is(event) ||
            api.events.loans.Repaid.is(event) ||
            api.events.loans.WrittenOff.is(event) ||
            api.events.loans.Closed.is(event) ||
            api.events.loans.PortfolioValuationUpdated.is(event)
        )

        if (!event) return false

        const { poolId: eventPoolId } = (event.toHuman() as any).event.data
        return eventPoolId.replace(/\D/g, '') === poolId
      })
    )

    return $api.pipe(
      switchMap(
        (api) => api.query.poolSystem.pool(poolId).pipe(take(1)),
        (api, poolValue) => ({ api, poolValue })
      ),
      switchMap(({ api, poolValue }) => {
        const $rates = api.query.interestAccrual.rates()
        const $interestLastUpdated = api.query.interestAccrual.lastUpdated()
        const $currencyMeta = api.query.ormlAssetRegistry.metadata((poolValue.toHuman() as any).currency)
        return combineLatest([
          api.query.loans.createdLoan.entries(poolId),
          api.query.loans.activeLoans(poolId),
          api.query.loans.closedLoan.entries(poolId),
          $rates,
          $interestLastUpdated,
          $currencyMeta,
        ]).pipe(take(1))
      }),
      map(([createdLoanValues, activeLoanValues, closedLoanValues, rateValues, interestLastUpdated, rawCurrency]) => {
        const currency = rawCurrency.toHuman() as AssetCurrencyData
        const rates = rateValues.toJSON() as InterestAccrual[]

        function getSharedLoanInfo(loan: CreatedLoanData | ActiveLoanData | ClosedLoanData) {
          const { info } = loan
          const [collectionId, nftId] = info.collateral
          const discount =
            'discountedCashFlow' in info.valuationMethod ? info.valuationMethod.discountedCashFlow : undefined
          return {
            asset: {
              collectionId: collectionId.toString(),
              nftId: hexToBN(nftId).toString(),
            },
            pricing: {
              valuationMethod:
                'outstandingDebt' in info.valuationMethod ? 'outstandingDebt' : ('discountedCashFlow' as any),
              maxBorrowAmount: Object.keys(info.restrictions.maxBorrowAmount)[0] as any,
              value: new CurrencyBalance(hexToBN(info.collateralValue), currency.decimals),
              maturityDate: new Date(loan.info.schedule.maturity.fixed * 1000).toISOString(),
              advanceRate: new Rate(hexToBN(Object.values(info.restrictions.maxBorrowAmount)[0].advanceRate)),
              probabilityOfDefault: discount?.probabilityOfDefault
                ? new Rate(hexToBN(discount.probabilityOfDefault))
                : undefined,
              lossGivenDefault: discount?.lossGivenDefault ? new Rate(hexToBN(discount.lossGivenDefault)) : undefined,
              discountRate: discount?.discountRate ? new Rate(hexToBN(discount.discountRate)) : undefined,

              interestRate: new Rate(hexToBN(loan.info.interestRate)),
            },
          }
        }

        const createdLoans: CreatedLoan[] = (createdLoanValues as any[]).map(([key, value]) => {
          const loan = value.toJSON() as unknown as CreatedLoanData
          const nil = new CurrencyBalance(0, currency.decimals)
          return {
            ...getSharedLoanInfo(loan),
            id: formatLoanKey(key as StorageKey<[u32, u32]>),
            poolId,
            status: 'Created',
            borrower: addressToHex(loan.borrower),
            totalBorrowed: nil,
            totalRepaid: nil,
            outstandingDebt: nil,
            normalizedDebt: nil,
          }
        })

        const activeLoans: ActiveLoan[] = (activeLoanValues.toJSON() as any[]).map(
          ([loan]: [ActiveLoanData, number]) => {
            const loanRate = new Rate(hexToBN(loan.info.interestRate)).toDecimal().toString()
            const interestData = rates.find(
              (rate) => new Rate(hexToBN(rate.interestRatePerSec)).toApr().toDecimalPlaces(4).toString() === loanRate
            )
            const writeOffStatus = {
              penaltyInterestRate: new Rate(hexToBN(loan.writeOffStatus.penalty)),
              percentage: new Rate(hexToBN(loan.writeOffStatus.percentage)),
            }

            return {
              ...getSharedLoanInfo(loan),
              id: hexToBN(loan.loanId).toString(),
              poolId,
              status: 'Active',
              borrower: addressToHex(loan.borrower),
              writeOffStatus: writeOffStatus.percentage.isZero() ? undefined : writeOffStatus,
              totalBorrowed: new CurrencyBalance(hexToBN(loan.totalBorrowed), currency.decimals),
              totalRepaid: new CurrencyBalance(hexToBN(loan.totalRepaid), currency.decimals),
              originationDate: new Date(loan.originationDate * 1000).toISOString(),
              outstandingDebt: getOutstandingDebt(
                loan,
                currency.decimals,
                interestLastUpdated.toJSON() as number,
                interestData
              ),
              normalizedDebt: new CurrencyBalance(hexToBN(loan.normalizedDebt), currency.decimals),
            }
          }
        )

        const closedLoans: ClosedLoan[] = (closedLoanValues as any[]).map(([key, value]) => {
          const loan = value.toJSON() as unknown as ClosedLoanData
          return {
            ...getSharedLoanInfo(loan),
            id: formatLoanKey(key as StorageKey<[u32, u32]>),
            poolId,
            status: 'Closed',
            totalBorrowed: new CurrencyBalance(hexToBN(loan.totalBorrowed), currency.decimals),
            totalRepaid: new CurrencyBalance(hexToBN(loan.totalRepaid), currency.decimals),
          }
        })

        return [...createdLoans, ...activeLoans, ...closedLoans] as Loan[]
      }),
      repeatWhen(() => $events)
    )
  }

  function getWriteOffGroups(args: [poolId: string]) {
    const [poolId] = args
    const $api = inst.getApi()

    return $api.pipe(
      switchMap((api) => api.query.loans.writeOffPolicy(poolId)),
      map((writeOffGroupsValues) => {
        const writeOffGroups = writeOffGroupsValues.toJSON() as {
          overdueDays: number
          penalty: string
          percentage: string
        }[]
        return writeOffGroups.map((g) => {
          return {
            overdueDays: g.overdueDays as number,
            penaltyInterestRate: new Rate(hexToBN(g.penalty)),
            percentage: new Rate(hexToBN(g.percentage)),
          }
        })
      })
    )
  }

  function getPendingCollect(args: [address: Account, poolId: string, trancheId: string, executedEpoch: number]) {
    const [address, poolId, trancheId, executedEpoch] = args
    const $api = inst.getApi()

    return $api.pipe(
      combineLatestWith(getOrder([address, poolId, trancheId])),
      switchMap(([api, order]) => {
        const { currency } = order

        if (
          order.submittedAt < executedEpoch &&
          order.submittedAt >= 0 &&
          (!order.invest.isZero() || !order.redeem.isZero())
        ) {
          const epochKeys = Array.from({ length: executedEpoch - order.submittedAt }, (_, i) => [
            [poolId, trancheId],
            order.submittedAt + i,
          ])
          const $epochs = combineLatest([
            api.query.investments.clearedInvestOrders.multi(epochKeys),
            api.query.investments.clearedRedeemOrders.multi(epochKeys),
          ])

          return $epochs.pipe(
            map(([clearedInvest, clearedRedeem]) => {
              let payoutCurrencyAmount = new BN(0)
              let payoutTokenAmount = new BN(0)
              let remainingInvestCurrency = new BN(order.invest)
              let remainingRedeemToken = new BN(order.redeem)

              for (let i = 0; i < clearedInvest.length; i++) {
                const investEpoch = clearedInvest[i]
                const redeemEpoch = clearedRedeem[i]
                if (remainingInvestCurrency.isZero() && remainingRedeemToken.isZero()) break

                let { ofAmount: investFulfillment } = investEpoch.toJSON() as any
                let { ofAmount: redeemFulfillment, price: tokenPrice } = redeemEpoch.toJSON() as any

                investFulfillment = hexToBN(investFulfillment)
                redeemFulfillment = hexToBN(redeemFulfillment)
                tokenPrice = hexToBN(tokenPrice)

                if (!remainingInvestCurrency.isZero()) {
                  // Multiply invest fulfilment in this epoch with outstanding order amount to get executed amount
                  const amount = remainingInvestCurrency.mul(investFulfillment).div(PerquintillBN)
                  // Divide by the token price to get the payout in tokens
                  if (!amount.isZero()) {
                    payoutTokenAmount = payoutTokenAmount.add(amount.mul(PriceBN).div(tokenPrice))
                    remainingInvestCurrency = remainingInvestCurrency.sub(amount)
                  }
                }

                if (!remainingRedeemToken.isZero()) {
                  // Multiply redeem fulfilment in this epoch with outstanding order amount to get executed amount
                  const amount = remainingRedeemToken.mul(redeemFulfillment).div(PerquintillBN)
                  // Multiply by the token price to get the payout in currency
                  if (!amount.isZero()) {
                    payoutCurrencyAmount = payoutCurrencyAmount.add(amount.mul(tokenPrice).div(PriceBN))
                    remainingRedeemToken = remainingRedeemToken.sub(amount)
                  }
                }
              }

              return {
                investCurrency: new CurrencyBalance(order.invest, currency.decimals),
                redeemToken: new TokenBalance(order.redeem, currency.decimals),
                submittedAt: order.submittedAt,
                payoutCurrencyAmount: new CurrencyBalance(payoutCurrencyAmount, currency.decimals),
                payoutTokenAmount: new TokenBalance(payoutTokenAmount, currency.decimals),
                remainingInvestCurrency: new CurrencyBalance(remainingInvestCurrency, currency.decimals),
                remainingRedeemToken: new TokenBalance(remainingRedeemToken, currency.decimals),
              }
            })
          )
        }
        return of({
          investCurrency: new CurrencyBalance(order.invest, currency.decimals),
          redeemToken: new TokenBalance(order.redeem, currency.decimals),
          submittedAt: order.submittedAt,
          payoutCurrencyAmount: new CurrencyBalance(0, currency.decimals),
          payoutTokenAmount: new TokenBalance(0, currency.decimals),
          remainingInvestCurrency: new CurrencyBalance(order.invest, currency.decimals),
          remainingRedeemToken: new TokenBalance(order.redeem, currency.decimals),
        })
      })
    )
  }

  function getLoan(args: [poolId: string, loanId: string]) {
    const [poolId, loanId] = args
    return getLoans([poolId]).pipe(
      map((loans) => {
        const loanByLoanId = loans.find((loan) => loan.id === loanId)
        return loanByLoanId
      })
    )
  }

  function updateWriteOffGroups(
    args: [poolId: string, writeOffGroups: { percentage: BN; overdueDays: number; penaltyInterestRate: BN }[]],
    options?: TransactionOptions
  ) {
    const [poolId, writeOffGroups] = args
    const $api = inst.getApi()

    return $api.pipe(
      switchMap((api) => {
        const submittable = api.tx.loans.updateWriteOffPolicy(
          poolId,
          writeOffGroups.map((g) => ({
            percentage: g.percentage.toString(),
            overdueDays: g.overdueDays,
            penalty: g.penaltyInterestRate.toString(),
          }))
        )
        return inst.wrapSignAndSend(api, submittable, options)
      })
    )
  }

  function adminWriteOff(
    args: [poolId: string, loanId: string, writeOffGroupId: number],
    options?: TransactionOptions
  ) {
    const [poolId, loanId, writeOffGroupId] = args
    const $api = inst.getApi()

    return $api.pipe(
      switchMap((api) => {
        const submittable = api.tx.loans.adminWriteOff(poolId, loanId, writeOffGroupId)
        return inst.wrapSignAndSend(api, submittable, options)
      })
    )
  }

  async function getAvailablePoolId() {
    const $api = inst.getApi()

    try {
      const res = await firstValueFrom(
        $api.pipe(
          map((api) => ({
            api,
            id: null,
            triesLeft: MAX_ATTEMPTS,
          })),
          expand(({ api, triesLeft }) => {
            const id = String(getRandomUint())
            if (triesLeft <= 0) return EMPTY

            return api.query.poolSystem.pool(id).pipe(
              map((res) => ({ api, id: res.toJSON() === null ? id : null, triesLeft: triesLeft - 1 })),
              take(1)
            )
          }),
          filter(({ id }) => !!id)
        )
      )

      return res.id as string
    } catch (e) {
      throw new Error(`Could not find an available pool ID in ${MAX_ATTEMPTS} attempts`)
    }
  }

  return {
    createPool,
    updatePool,
    setMaxReserve,
    setMetadata,
    updateInvestOrder,
    updateRedeemOrder,
    collect,
    closeEpoch,
    executeEpoch,
    submitSolution,
    getUserPermissions,
    getPoolPermissions,
    updatePoolRoles,
    getNextLoanId,
    createLoan,
    financeLoan,
    repayLoanPartially,
    repayAndCloseLoan,
    closeLoan,
    getPool,
    getPools,
    getBalances,
    getOrder,
    getPoolOrders,
    getLoans,
    getPendingCollect,
    getWriteOffGroups,
    updateWriteOffGroups,
    adminWriteOff,
    getAvailablePoolId,
    getDailyPoolStates,
    getMonthlyPoolStates,
    getInvestorTransactions,
    getBorrowerTransactions,
    getNativeCurrency,
    getCurrencies,
    getDailyTrancheStates,
  }
}

function hexToBN(value: string | number) {
  if (typeof value === 'number') return new BN(value)
  return new BN(value.toString().substring(2), 'hex')
}

function getOutstandingDebt(
  loan: ActiveLoanData,
  currencyDecimals: number,
  lastUpdated: number,
  accrual?: InterestAccrual
) {
  if (!accrual) return new CurrencyBalance(0, currencyDecimals)
  const accRate = new Rate(hexToBN(accrual.accumulatedRate)).toDecimal()
  const rate = new Rate(hexToBN(accrual.interestRatePerSec)).toDecimal()
  const normalizedDebt = new CurrencyBalance(hexToBN(loan.normalizedDebt), currencyDecimals).toDecimal()
  const secondsSinceUpdated = Date.now() / 1000 - lastUpdated

  const debtFromAccRate = normalizedDebt.mul(accRate)
  const debtSinceUpdated = normalizedDebt.mul(rate.minus(1).mul(secondsSinceUpdated))
  const debt = debtFromAccRate.add(debtSinceUpdated)

  return CurrencyBalance.fromFloat(debt, currencyDecimals)
}

function getEpochStatus(epochExecution: Pick<EpochExecutionData, 'challengePeriodEnd' | 'epoch'>, blockNumber: number) {
  if (!!epochExecution && !epochExecution?.challengePeriodEnd) {
    return 'submissionPeriod'
  } else if (epochExecution?.challengePeriodEnd >= blockNumber) {
    return 'challengePeriod'
  } else if (epochExecution?.challengePeriodEnd < blockNumber) {
    return 'executionPeriod'
  }
  return 'ongoing'
}

export function findCurrency<T extends Pick<CurrencyMetadata, 'key'>>(
  currencies: T[],
  key: CurrencyKey
): T | undefined {
  return currencies.find((currency) => looksLike(currency.key, key))
}

export function findBalance<T extends Pick<AccountCurrencyBalance, 'currency'>>(
  balances: T[],
  key: CurrencyKey
): T | undefined {
  return balances.find((balance) => looksLike(balance.currency.key, key))
}

function parseCurrencyKey(key: CurrencyKey): CurrencyKey {
  if (typeof key !== 'string' && 'Tranche' in key) {
    return {
      Tranche: [key.Tranche[0].replace(/\D/g, ''), key.Tranche[1]],
    }
  }
  return key
}

function looksLike(a: any, b: any): boolean {
  return isPrimitive(b)
    ? b === a
    : Object.keys(b).every((bKey) => {
        const bVal = b[bKey]
        const aVal = a?.[bKey]
        if (typeof bVal === 'function') {
          return bVal(aVal)
        }
        return looksLike(aVal, bVal)
      })
}

function isPrimitive(val: any): val is boolean | string | number | null | undefined {
  return val == null || /^[sbn]/.test(typeof val)
}<|MERGE_RESOLUTION|>--- conflicted
+++ resolved
@@ -14,11 +14,14 @@
   SubqueryPoolSnapshot,
   SubqueryTrancheSnapshot,
 } from '../types/subquery'
-<<<<<<< HEAD
-import { addressToHex, getDateMonthsFromNow, getDateYearsFromNow, getRandomUint, isSameAddress } from '../utils'
-=======
-import { addressToHex, computeTrancheId, getDateYearsFromNow, getRandomUint, isSameAddress } from '../utils'
->>>>>>> 7429b9b4
+import {
+  addressToHex,
+  computeTrancheId,
+  getDateMonthsFromNow,
+  getDateYearsFromNow,
+  getRandomUint,
+  isSameAddress,
+} from '../utils'
 import { CurrencyBalance, Perquintill, Price, Rate, TokenBalance } from '../utils/BN'
 import { Dec } from '../utils/Decimal'
 
