import { StorageKey, u32 } from '@polkadot/types'
<<<<<<< HEAD
import { combineLatest, EMPTY, firstValueFrom } from 'rxjs'
import { expand, filter, map, repeatWhen, switchMap, take, tap } from 'rxjs/operators'
=======
import BN from 'bn.js'
>>>>>>> 9bf98ca2
// import { AnyNumber } from '@polkadot/types/types'
import { CentrifugeBase } from '../CentrifugeBase'
import { TransactionOptions } from '../types'
import { getRandomUint, isSameAddress } from '../utils'

type Instance = {
  owner: string
  // approved: Option<AccountId32>;
  // isFrozen: bool;
  // deposit: u128;
}

export type NFT = Instance & {
  id: string
  collectionId: string
  metadataUri?: string
  sellPrice: string | null
}

type Class = {
  owner: string
  issuer: string
  admin: string
  // freezer: string
  // totalDeposit: u128
  // freeHolding: boolean
  instances: number
  // instanceMetadatas: u32
  // attributes: u32
  // isFrozen: boolean
}

export type Collection = Class & {
  id: string
  metadataUri?: string
}

const MAX_ATTEMPTS = 10

const formatClassKey = (keys: StorageKey<[u32]>) => (keys.toHuman() as string[])[0].replace(/\D/g, '')
const formatInstanceKey = (keys: StorageKey<[u32, u32]>) => (keys.toHuman() as string[])[1].replace(/\D/g, '')

export function getNftsModule(inst: CentrifugeBase) {
  function getCollections() {
    const $api = inst.getRxApi()

    // const $blocks = $api.pipe(switchMap((api) => api.query.system.number()))

    const $events = $api.pipe(
      switchMap(
        (api) => combineLatest([api.query.system.events(), api.query.system.number()]),
        (api, [events]) => ({ api, events })
      ),
      filter(({ api, events }) => {
        console.log('events', events)
        const event = events.find(({ event }) => api.events.uniques.Created.is(event))
        return !!event
      })
    )

    return $api.pipe(
      switchMap((api) =>
        combineLatest([api.query.uniques.classMetadataOf.entries(), api.query.uniques.class.entries()])
      ),
      map(([metas, collections]) => {
        const metasObj = metas.reduce((acc, [keys, value]) => {
          acc[formatClassKey(keys)] = value.toHuman()
          return acc
        }, {} as any)

        const mapped = collections.map(([keys, value]) => {
          const id = formatClassKey(keys)
          const collectionValue = value.toJSON() as Class
          const collection: Collection = {
            id,
            admin: collectionValue.admin,
            owner: collectionValue.owner,
            issuer: collectionValue.issuer,
            instances: collectionValue.instances,
            metadataUri: metasObj[id]?.data,
          }
          return collection
        })

        return mapped
      }),
      repeatWhen(() => $events)
    )
  }

  function getCollection(args: [collectionId: string]) {
    const [collectionId] = args
<<<<<<< HEAD
    const $api = inst.getRxApi()

    return $api.pipe(
      switchMap((api) =>
        combineLatest([api.query.uniques.classMetadataOf(collectionId), api.query.uniques.class(collectionId)])
      ),
      map(([meta, collectionData]) => {
        const collectionValue = collectionData.toJSON() as Class
        if (!collectionValue) throw new Error('Collection not found')
        const collection: Collection = {
          id: collectionId,
          admin: collectionValue.admin,
          owner: collectionValue.owner,
          issuer: collectionValue.issuer,
          instances: collectionValue.instances,
          metadataUri: (meta.toHuman() as any)?.data,
        }
        return collection
      })
    )
=======
    const api = await inst.getApi()

    const [metas, nfts, sales] = await Promise.all([
      api.query.uniques.instanceMetadataOf.entries(collectionId),
      api.query.uniques.asset.entries(collectionId),
      api.query.nftSales.sales.entries(collectionId),
    ])

    const metasObj = metas.reduce((acc, [keys, value]) => {
      acc[formatInstanceKey(keys)] = value.toHuman()
      return acc
    }, {} as any)

    const salesObj = sales.reduce((acc, [keys, value]) => {
      acc[formatInstanceKey(keys as StorageKey<[u32, u32]>)] = value.toJSON()
      return acc
    }, {} as any)

    const mapped = nfts.map(([keys, value]) => {
      const id = formatInstanceKey(keys)
      const nftValue = value.toJSON() as Instance
      const nft: NFT = {
        id,
        collectionId,
        owner: salesObj[id]?.seller || nftValue.owner,
        metadataUri: metasObj[id]?.data,
        sellPrice: salesObj[id]?.seller ? parseHex(salesObj[id]?.price.amount) : null,
      }
      return nft
    })
    return mapped
>>>>>>> 9bf98ca2
  }

  function getCollectionNfts(args: [collectionId: string]) {
    const [collectionId] = args
    const $api = inst.getRxApi()

    return $api.pipe(
      // subscribe to the collection to watch for nfts being minted
      switchMap((api) => api.query.uniques.class(collectionId).pipe(map(() => api))),
      switchMap((api) =>
        combineLatest([
          api.query.uniques.instanceMetadataOf.entries(collectionId),
          api.query.uniques.asset.entries(collectionId),
        ])
      ),
      map(([metas, nfts]) => {
        const metasObj = metas.reduce((acc, [keys, value]) => {
          acc[formatInstanceKey(keys)] = value.toHuman()
          return acc
        }, {} as any)

        const mapped = nfts.map(([keys, value]) => {
          const id = formatInstanceKey(keys)
          const nftValue = value.toJSON() as Instance
          const nft: NFT = {
            id,
            collectionId,
            owner: nftValue.owner,
            metadataUri: metasObj[id]?.data,
          }
          return nft
        })
        return mapped
      })
    )
  }

  function getNft(args: [collectionId: string, nftId: string]) {
    const [collectionId, nftId] = args
    const $api = inst.getRxApi()

    return $api.pipe(
      switchMap((api) =>
        combineLatest([
          api.query.uniques.instanceMetadataOf(collectionId, nftId),
          api.query.uniques.asset(collectionId, nftId),
        ])
      ),
      map(([meta, nftData]) => {
        const nftValue = nftData.toJSON() as Instance
        if (!nftValue) throw new Error('NFT not found')
        const nft: NFT = {
          id: nftId,
          collectionId,
          owner: nftValue.owner,
          metadataUri: (meta.toHuman() as any)?.data,
        }
        return nft
      })
    )
  }

  function getAccountNfts(args: [address: string]) {
    const [address] = args
<<<<<<< HEAD

    const $api = inst.getRxApi()
    // const $blocks = $api.pipe(
    //   switchMap((api) => api.query.system.number()),
    //   tap((number) => {
    //     console.log('block', number)
    //   })
    // )
    // const $events2 = $api.pipe(
    //   switchMap(
    //     (api) => api.query.system.events(),
    //     (api, events) => ({ api, events })
    //   ),
    //   filter(({ api, events }) => {
    //     console.log('events', events)
    //     const event = events.find(
    //       ({ event }) => api.events.uniques.Transferred.is(event) || api.events.uniques.Issued.is(event)
    //     )
    //     if (!event) return false

    //     const [, , from, to] = (event.toJSON() as any).event.data
    //     return isSameAddress(address, from) || (to && isSameAddress(address, to))
    //   }),
    //   delayWhen(() => $blocks.pipe(skip(1)))
    // )

    const $events = $api.pipe(
      switchMap(
        (api) =>
          combineLatest([
            api.query.system.events().pipe(tap(() => console.log('emit events'))),
            api.query.system.number().pipe(tap(() => console.log('emit block'))),
          ]),
        (api, [events]) => ({ api, events })
      ),

      filter(({ api, events }) => {
        console.log('events', events)
        const event = events.find(
          ({ event }) => api.events.uniques.Transferred.is(event) || api.events.uniques.Issued.is(event)
        )
        if (!event) return false

        const [, , from, to] = (event.toJSON() as any).event.data
        return isSameAddress(address, from) || (to && isSameAddress(address, to))
      })
    )

    return $api.pipe(
      switchMap(
        (api) => api.query.uniques.account.keys(address),
        (api, keys) => ({
          api,
          keys,
        })
      ),
      switchMap(({ api, keys }) => {
        console.log('keys', keys)
        const keysArr = keys.map((k) => {
          const [, cid, aid] = k.toHuman() as any
          return [cid.replace(/\D/g, ''), aid.replace(/\D/g, '')]
        })
        return combineLatest([
          api.query.uniques.instanceMetadataOf.multi(keysArr),
          api.query.uniques.asset.multi(keysArr),
        ]).pipe(
          map(([metas, nfts]) => {
            const mapped = nfts.map((value, i) => {
              const [collectionId, id] = keysArr[i]
              const instance = value.toJSON() as Instance
              const nft: NFT = {
                id,
                collectionId,
                owner: instance.owner,
                metadataUri: (metas[i]?.toHuman() as any)?.data,
              }
              return nft
            })
            return mapped
          }),
          take(1)
        )
      }),
      repeatWhen(() => $events)
    )
=======
    const api = await inst.getApi()

    const [accountKeys, salesKeys] = await Promise.all([
      api.query.uniques.account.keys(address),
      api.query.nftSales.nftsBySeller.keys(address),
    ])
    const accountkeysArr = accountKeys.map((k) => {
      const [, cid, nid] = k.toHuman() as any
      return [cid.replace(/\D/g, ''), nid.replace(/\D/g, '')]
    })
    const salesKeysArr = salesKeys.map((k) => {
      const [, cid, nid] = k.toHuman() as any
      return [cid.replace(/\D/g, ''), nid.replace(/\D/g, '')]
    })
    const keysArr = salesKeysArr.concat(accountkeysArr)
    const [metas, nfts, sales] = await Promise.all([
      api.query.uniques.instanceMetadataOf.multi(keysArr),
      api.query.uniques.asset.multi(keysArr),
      api.query.nftSales.sales.multi(salesKeysArr),
    ])

    const mapped = nfts.map((value, i) => {
      const [collectionId, id] = keysArr[i]
      const instance = value.toJSON() as Instance
      const sale = sales[i]?.toJSON() as any
      const nft: NFT = {
        id,
        collectionId,
        owner: instance.owner,
        metadataUri: (metas[i]?.toHuman() as any)?.data,
        sellPrice: sale ? parseHex(sale.price.amount) : null,
      }
      return nft
    })
    return mapped
>>>>>>> 9bf98ca2
  }

  function createCollection(
    args: [collectionId: string, owner: string, metadataUri: string],
    options?: TransactionOptions
  ) {
    const [collectionId, owner, metadataUri] = args

    const $api = inst.getRxApi()

    return $api.pipe(
      map((api) => ({
        api,
        submittable: api.tx.utility.batchAll([
          api.tx.uniques.create(collectionId, owner),
          api.tx.uniques.setClassMetadata(collectionId, metadataUri, true),
        ]),
      })),
      switchMap(({ api, submittable }) => inst.wrapSignAndSendRx(api, submittable, options))
    )
  }

  function transferNft(
    args: [collectionId: string, nftId: string, recipientAddress: string],
    options?: TransactionOptions
  ) {
    const $api = inst.getRxApi()

    return $api.pipe(
      map((api) => ({
        api,
        submittable: api.tx.uniques.transfer(...args),
      })),
      switchMap(({ api, submittable }) => inst.wrapSignAndSendRx(api, submittable, options))
    )
  }

  function mintNft(
    args: [collectionId: string, nftId: string, owner: string, metadataUri: string],
    options?: TransactionOptions
  ) {
    const [collectionId, nftId, owner, metadataUri] = args
    const $api = inst.getRxApi()

    return $api.pipe(
      map((api) => ({
        api,
        submittable: api.tx.utility.batchAll([
          api.tx.uniques.mint(collectionId, nftId, owner),
          api.tx.uniques.setMetadata(collectionId, nftId, metadataUri, true),
        ]),
      })),
      switchMap(({ api, submittable }) => inst.wrapSignAndSendRx(api, submittable, options))
    )
  }

  async function sellNft(args: [collectionId: string, nftId: string, price: BN], options?: TransactionOptions) {
    const [collectionId, nftId, price] = args
    const api = await inst.getApi()
    const submittable = api.tx.nftSales.add(collectionId, nftId, ['Native', price.toString()])
    return inst.wrapSignAndSend(api, submittable, options)
  }

  async function removeNftListing(args: [collectionId: string, nftId: string], options?: TransactionOptions) {
    const [collectionId, nftId] = args
    const api = await inst.getApi()
    const submittable = api.tx.nftSales.remove(collectionId, nftId)
    return inst.wrapSignAndSend(api, submittable, options)
  }

  async function buyNft(args: [collectionId: string, nftId: string, maxPrice: BN], options?: TransactionOptions) {
    const [collectionId, nftId, price] = args
    const api = await inst.getApi()
    const submittable = api.tx.nftSales.buy(collectionId, nftId, ['Native', price.toString()])
    return inst.wrapSignAndSend(api, submittable, options)
  }

  async function getAvailableCollectionId() {
    const $api = inst.getRxApi()

    try {
      const res = await firstValueFrom(
        $api.pipe(
          map((api) => ({
            api,
            id: null,
            triesLeft: MAX_ATTEMPTS,
          })),
          expand(({ api, triesLeft }) => {
            const id = String(getRandomUint())
            if (triesLeft <= 0) return EMPTY

            return api.query.uniques.class(id).pipe(
              map((res) => ({ api, id: res.toJSON() === null ? id : null, triesLeft: triesLeft - 1 })),
              take(1)
            )
          }),
          filter(({ id }) => !!id)
        )
      )

      return res.id as string
    } catch (e) {
      throw new Error(`Could not find an available collection ID in ${MAX_ATTEMPTS} attempts`)
    }
  }

  async function getAvailableNftId(collectionId: string) {
    const $api = inst.getRxApi()
    try {
      const res = await firstValueFrom(
        $api.pipe(
          map((api) => ({
            api,
            id: null,
            triesLeft: MAX_ATTEMPTS,
          })),
          expand(({ api, triesLeft }) => {
            const id = String(getRandomUint())
            if (triesLeft <= 0) return EMPTY

            return api.query.uniques.asset(collectionId, id).pipe(
              map((res) => ({ api, id: res.toJSON() === null ? id : null, triesLeft: triesLeft - 1 })),
              take(1)
            )
          }),
          filter(({ id }) => !!id)
        )
      )

      return res.id as string
    } catch (e) {
      throw new Error(`Could not find an available NFT ID in ${MAX_ATTEMPTS} attempts`)
    }
  }

  return {
    getCollections,
    getCollection,
    getCollectionNfts,
    getAccountNfts,
    getNft,
    getAvailableCollectionId,
    getAvailableNftId,
    createCollection,
    mintNft,
    transferNft,
    sellNft,
    removeNftListing,
    buyNft,
  }
}

const parseHex = (value: string | number) => {
  return new BN(value.toString().substring(2), 'hex').toString()
}<|MERGE_RESOLUTION|>--- conflicted
+++ resolved
@@ -1,10 +1,7 @@
 import { StorageKey, u32 } from '@polkadot/types'
-<<<<<<< HEAD
+import BN from 'bn.js'
 import { combineLatest, EMPTY, firstValueFrom } from 'rxjs'
 import { expand, filter, map, repeatWhen, switchMap, take, tap } from 'rxjs/operators'
-=======
-import BN from 'bn.js'
->>>>>>> 9bf98ca2
 // import { AnyNumber } from '@polkadot/types/types'
 import { CentrifugeBase } from '../CentrifugeBase'
 import { TransactionOptions } from '../types'
@@ -97,7 +94,6 @@
 
   function getCollection(args: [collectionId: string]) {
     const [collectionId] = args
-<<<<<<< HEAD
     const $api = inst.getRxApi()
 
     return $api.pipe(
@@ -118,39 +114,6 @@
         return collection
       })
     )
-=======
-    const api = await inst.getApi()
-
-    const [metas, nfts, sales] = await Promise.all([
-      api.query.uniques.instanceMetadataOf.entries(collectionId),
-      api.query.uniques.asset.entries(collectionId),
-      api.query.nftSales.sales.entries(collectionId),
-    ])
-
-    const metasObj = metas.reduce((acc, [keys, value]) => {
-      acc[formatInstanceKey(keys)] = value.toHuman()
-      return acc
-    }, {} as any)
-
-    const salesObj = sales.reduce((acc, [keys, value]) => {
-      acc[formatInstanceKey(keys as StorageKey<[u32, u32]>)] = value.toJSON()
-      return acc
-    }, {} as any)
-
-    const mapped = nfts.map(([keys, value]) => {
-      const id = formatInstanceKey(keys)
-      const nftValue = value.toJSON() as Instance
-      const nft: NFT = {
-        id,
-        collectionId,
-        owner: salesObj[id]?.seller || nftValue.owner,
-        metadataUri: metasObj[id]?.data,
-        sellPrice: salesObj[id]?.seller ? parseHex(salesObj[id]?.price.amount) : null,
-      }
-      return nft
-    })
-    return mapped
->>>>>>> 9bf98ca2
   }
 
   function getCollectionNfts(args: [collectionId: string]) {
@@ -164,11 +127,17 @@
         combineLatest([
           api.query.uniques.instanceMetadataOf.entries(collectionId),
           api.query.uniques.asset.entries(collectionId),
+          api.query.nftSales.sales.entries(collectionId),
         ])
       ),
-      map(([metas, nfts]) => {
+      map(([metas, nfts, sales]) => {
         const metasObj = metas.reduce((acc, [keys, value]) => {
           acc[formatInstanceKey(keys)] = value.toHuman()
+          return acc
+        }, {} as any)
+
+        const salesObj = sales.reduce((acc, [keys, value]) => {
+          acc[formatInstanceKey(keys as StorageKey<[u32, u32]>)] = value.toJSON()
           return acc
         }, {} as any)
 
@@ -178,8 +147,9 @@
           const nft: NFT = {
             id,
             collectionId,
-            owner: nftValue.owner,
+            owner: salesObj[id]?.seller || nftValue.owner,
             metadataUri: metasObj[id]?.data,
+            sellPrice: salesObj[id]?.seller ? parseHex(salesObj[id]?.price.amount) : null,
           }
           return nft
         })
@@ -197,16 +167,19 @@
         combineLatest([
           api.query.uniques.instanceMetadataOf(collectionId, nftId),
           api.query.uniques.asset(collectionId, nftId),
+          api.query.nftSales.sales(collectionId, nftId),
         ])
       ),
-      map(([meta, nftData]) => {
+      map(([meta, nftData, sale]) => {
         const nftValue = nftData.toJSON() as Instance
+        const saleValue = sale.toJSON() as any
         if (!nftValue) throw new Error('NFT not found')
         const nft: NFT = {
           id: nftId,
           collectionId,
-          owner: nftValue.owner,
+          owner: saleValue?.seller || nftValue.owner,
           metadataUri: (meta.toHuman() as any)?.data,
+          sellPrice: saleValue ? parseHex(saleValue.price.amount) : null,
         }
         return nft
       })
@@ -215,7 +188,6 @@
 
   function getAccountNfts(args: [address: string]) {
     const [address] = args
-<<<<<<< HEAD
 
     const $api = inst.getRxApi()
     // const $blocks = $api.pipe(
@@ -266,31 +238,40 @@
 
     return $api.pipe(
       switchMap(
-        (api) => api.query.uniques.account.keys(address),
-        (api, keys) => ({
+        (api) =>
+          combineLatest([api.query.uniques.account.keys(address), api.query.nftSales.nftsBySeller.keys(address)]),
+        (api, [accountKeys, salesKeys]) => ({
           api,
-          keys,
+          accountKeys,
+          salesKeys,
         })
       ),
-      switchMap(({ api, keys }) => {
-        console.log('keys', keys)
-        const keysArr = keys.map((k) => {
-          const [, cid, aid] = k.toHuman() as any
-          return [cid.replace(/\D/g, ''), aid.replace(/\D/g, '')]
+      switchMap(({ api, accountKeys, salesKeys }) => {
+        const accountkeysArr = accountKeys.map((k) => {
+          const [, cid, nid] = k.toHuman() as any
+          return [cid.replace(/\D/g, ''), nid.replace(/\D/g, '')]
         })
+        const salesKeysArr = salesKeys.map((k) => {
+          const [, cid, nid] = k.toHuman() as any
+          return [cid.replace(/\D/g, ''), nid.replace(/\D/g, '')]
+        })
+        const keysArr = salesKeysArr.concat(accountkeysArr)
         return combineLatest([
           api.query.uniques.instanceMetadataOf.multi(keysArr),
           api.query.uniques.asset.multi(keysArr),
+          api.query.nftSales.sales.multi(salesKeysArr),
         ]).pipe(
-          map(([metas, nfts]) => {
+          map(([metas, nfts, sales]) => {
             const mapped = nfts.map((value, i) => {
               const [collectionId, id] = keysArr[i]
               const instance = value.toJSON() as Instance
+              const sale = sales[i]?.toJSON() as any
               const nft: NFT = {
                 id,
                 collectionId,
-                owner: instance.owner,
+                owner: sale?.seller || instance.owner,
                 metadataUri: (metas[i]?.toHuman() as any)?.data,
+                sellPrice: sale ? parseHex(sale.price.amount) : null,
               }
               return nft
             })
@@ -301,43 +282,6 @@
       }),
       repeatWhen(() => $events)
     )
-=======
-    const api = await inst.getApi()
-
-    const [accountKeys, salesKeys] = await Promise.all([
-      api.query.uniques.account.keys(address),
-      api.query.nftSales.nftsBySeller.keys(address),
-    ])
-    const accountkeysArr = accountKeys.map((k) => {
-      const [, cid, nid] = k.toHuman() as any
-      return [cid.replace(/\D/g, ''), nid.replace(/\D/g, '')]
-    })
-    const salesKeysArr = salesKeys.map((k) => {
-      const [, cid, nid] = k.toHuman() as any
-      return [cid.replace(/\D/g, ''), nid.replace(/\D/g, '')]
-    })
-    const keysArr = salesKeysArr.concat(accountkeysArr)
-    const [metas, nfts, sales] = await Promise.all([
-      api.query.uniques.instanceMetadataOf.multi(keysArr),
-      api.query.uniques.asset.multi(keysArr),
-      api.query.nftSales.sales.multi(salesKeysArr),
-    ])
-
-    const mapped = nfts.map((value, i) => {
-      const [collectionId, id] = keysArr[i]
-      const instance = value.toJSON() as Instance
-      const sale = sales[i]?.toJSON() as any
-      const nft: NFT = {
-        id,
-        collectionId,
-        owner: instance.owner,
-        metadataUri: (metas[i]?.toHuman() as any)?.data,
-        sellPrice: sale ? parseHex(sale.price.amount) : null,
-      }
-      return nft
-    })
-    return mapped
->>>>>>> 9bf98ca2
   }
 
   function createCollection(
@@ -394,25 +338,40 @@
     )
   }
 
-  async function sellNft(args: [collectionId: string, nftId: string, price: BN], options?: TransactionOptions) {
+  function sellNft(args: [collectionId: string, nftId: string, price: BN], options?: TransactionOptions) {
     const [collectionId, nftId, price] = args
-    const api = await inst.getApi()
-    const submittable = api.tx.nftSales.add(collectionId, nftId, ['Native', price.toString()])
-    return inst.wrapSignAndSend(api, submittable, options)
-  }
-
-  async function removeNftListing(args: [collectionId: string, nftId: string], options?: TransactionOptions) {
+    const $api = inst.getRxApi()
+    return $api.pipe(
+      map((api) => ({
+        api,
+        submittable: api.tx.nftSales.add(collectionId, nftId, ['Native', price.toString()]),
+      })),
+      switchMap(({ api, submittable }) => inst.wrapSignAndSendRx(api, submittable, options))
+    )
+  }
+
+  function removeNftListing(args: [collectionId: string, nftId: string], options?: TransactionOptions) {
     const [collectionId, nftId] = args
-    const api = await inst.getApi()
-    const submittable = api.tx.nftSales.remove(collectionId, nftId)
-    return inst.wrapSignAndSend(api, submittable, options)
-  }
-
-  async function buyNft(args: [collectionId: string, nftId: string, maxPrice: BN], options?: TransactionOptions) {
+    const $api = inst.getRxApi()
+    return $api.pipe(
+      map((api) => ({
+        api,
+        submittable: api.tx.nftSales.remove(collectionId, nftId),
+      })),
+      switchMap(({ api, submittable }) => inst.wrapSignAndSendRx(api, submittable, options))
+    )
+  }
+
+  function buyNft(args: [collectionId: string, nftId: string, maxPrice: BN], options?: TransactionOptions) {
     const [collectionId, nftId, price] = args
-    const api = await inst.getApi()
-    const submittable = api.tx.nftSales.buy(collectionId, nftId, ['Native', price.toString()])
-    return inst.wrapSignAndSend(api, submittable, options)
+    const $api = inst.getRxApi()
+    return $api.pipe(
+      map((api) => ({
+        api,
+        submittable: api.tx.nftSales.buy(collectionId, nftId, ['Native', price.toString()]),
+      })),
+      switchMap(({ api, submittable }) => inst.wrapSignAndSendRx(api, submittable, options))
+    )
   }
 
   async function getAvailableCollectionId() {
