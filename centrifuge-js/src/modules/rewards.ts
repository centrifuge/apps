--- conflicted
+++ resolved
@@ -1,10 +1,6 @@
 import BN from 'bn.js'
 import { forkJoin } from 'rxjs'
-<<<<<<< HEAD
-import { combineLatestWith, map, repeat, switchMap } from 'rxjs/operators'
-=======
 import { combineLatestWith, filter, map, repeat, switchMap } from 'rxjs/operators'
->>>>>>> 0a38bea8
 import { Centrifuge } from '../Centrifuge'
 import { RewardDomain } from '../CentrifugeBase'
 import { Account, TransactionOptions } from '../types'
@@ -15,9 +11,6 @@
     args: [address: Account, tranches: { poolId: string; trancheId: string }[], rewardDomain: RewardDomain]
   ) {
     const [address, tranches, rewardDomain] = args
-<<<<<<< HEAD
-    const $events = inst.getEvents()
-=======
 
     const $events = inst.getEvents().pipe(
       filter(({ api, events }) => {
@@ -25,7 +18,6 @@
         return !!event
       })
     )
->>>>>>> 0a38bea8
 
     return inst.getApi().pipe(
       switchMap((api) => {
