--- conflicted
+++ resolved
@@ -1,13 +1,9 @@
-<<<<<<< HEAD
-=======
 import { Interface } from '@ethersproject/abi'
-import { BigNumber } from '@ethersproject/bignumber'
-import { Contract, ContractInterface } from '@ethersproject/contracts'
-import type { JsonRpcProvider, TransactionRequest, TransactionResponse } from '@ethersproject/providers'
->>>>>>> 985f6531
+import { Contract } from '@ethersproject/contracts'
+import type { TransactionRequest, TransactionResponse } from '@ethersproject/providers'
 import BN from 'bn.js'
 import { signERC2612Permit } from 'eth-permit'
-import { Contract, Interface, Provider, TransactionRequest, TransactionResponse } from 'ethers'
+import { Provider } from 'ethers'
 import set from 'lodash/set'
 import { combineLatestWith, firstValueFrom, from, map, startWith, switchMap } from 'rxjs'
 import { Centrifuge } from '../Centrifuge'
@@ -176,14 +172,6 @@
     args: [currencyAddress: string, amount: BN, chainId: number],
     options: TransactionRequest = {}
   ) {
-<<<<<<< HEAD
-    const [address, currencyAddress, amount] = args
-    return pending(contract(currencyAddress, new Interface(ABI.Currency)).approve(address, amount, options))
-  }
-
-  async function signPermit(args: [spender: string, currencyAddress: string, amount: BN, chainId: number]) {
-    const [spender, currencyAddress, amount, chainId] = args
-=======
     const [currencyAddress, amount, chainId] = args
     const centrifugeRouterAddress = getCentrifugeRouterAddress(chainId)
 
@@ -192,7 +180,6 @@
 
   async function signPermit(args: [currencyAddress: string, amount: BN, chainId: number]) {
     const [currencyAddress, amount] = args
->>>>>>> 985f6531
     if (!inst.config.evmSigner) throw new Error('EVM signer not set')
 
     let domainOrCurrency: any = currencyAddress
@@ -223,12 +210,6 @@
   ) {
     const [lpAddress, order, chainId] = args
     const user = inst.getSignerAddress('evm')
-<<<<<<< HEAD
-    return pending(
-      contract(lpAddress, new Interface(ABI.LiquidityPool)).requestDeposit(order.toString(), user, user, {
-        ...options,
-        gasLimit: 300000,
-=======
     if (!inst.config.evmSigner) throw new Error('EVM signer not set')
     return centrifugeRouter(chainId).pipe(
       switchMap(({ estimate, centrifugeRouter }) => {
@@ -251,7 +232,6 @@
             value: estimate,
           })
         )
->>>>>>> 985f6531
       })
     )
   }
@@ -262,12 +242,6 @@
   ) {
     const [lpAddress, order, chainId] = args
     const user = inst.getSignerAddress('evm')
-<<<<<<< HEAD
-    return pending(
-      contract(lpAddress, new Interface(ABI.LiquidityPool)).requestRedeem(order.toString(), user, user, {
-        ...options,
-        gasLimit: 300000,
-=======
     return centrifugeRouter(chainId).pipe(
       switchMap(({ estimate, centrifugeRouter }) => {
         return pending(
@@ -284,7 +258,6 @@
             }
           )
         )
->>>>>>> 985f6531
       })
     )
   }
@@ -295,15 +268,6 @@
   ) {
     const [lpAddress, order, currencyAddress, { deadline, r, s, v }, chainId] = args
     const user = inst.getSignerAddress('evm')
-<<<<<<< HEAD
-    return pending(contract(lpAddress, new Interface(ABI.LiquidityPool)).cancelRedeemRequest(0, user, options))
-  }
-
-  function cancelInvestOrder(args: [lpAddress: string], options: TransactionRequest = {}) {
-    const [lpAddress] = args
-    const user = inst.getSignerAddress('evm')
-    return pending(contract(lpAddress, new Interface(ABI.LiquidityPool)).cancelDepositRequest(0, user, options))
-=======
     return centrifugeRouter(chainId).pipe(
       switchMap(({ estimate, centrifugeRouter }) => {
         const iface = new Interface(ABI.CentrifugeRouter)
@@ -351,7 +315,6 @@
         )
       })
     )
->>>>>>> 985f6531
   }
 
   /** After cancelDepositRequest is executed (gas paid on Axelar) one more message (fulfilledCancelDepositRequest) has to be paid for manually on Axelar */
@@ -372,10 +335,6 @@
   function claimCancelDeposit(args: [lpAddress: string, chainId: number], options: TransactionRequest = {}) {
     const [lpAddress, chainId] = args
     const user = inst.getSignerAddress('evm')
-<<<<<<< HEAD
-    return pending(
-      contract(lpAddress, new Interface(ABI.LiquidityPool)).claimCancelDepositRequest(0, user, user, options)
-=======
     return centrifugeRouter(chainId).pipe(
       switchMap(({ estimate, centrifugeRouter }) => {
         return pending(
@@ -385,17 +344,12 @@
           })
         )
       })
->>>>>>> 985f6531
     )
   }
 
   function claimCancelRedeem(args: [lpAddress: string, chainId: number], options: TransactionRequest = {}) {
     const [lpAddress, chainId] = args
     const user = inst.getSignerAddress('evm')
-<<<<<<< HEAD
-    return pending(
-      contract(lpAddress, new Interface(ABI.LiquidityPool)).claimCancelRedeemRequest(0, user, user, options)
-=======
     return centrifugeRouter(chainId).pipe(
       switchMap(({ estimate, centrifugeRouter }) => {
         return pending(
@@ -405,19 +359,12 @@
           })
         )
       })
->>>>>>> 985f6531
     )
   }
 
   function mint(args: [lpAddress: string, chainId: number, receiver?: string], options: TransactionRequest = {}) {
     const [lpAddress, chainId, receiver] = args
     const user = inst.getSignerAddress('evm')
-<<<<<<< HEAD
-    return pending(
-      contract(lpAddress, new Interface(ABI.LiquidityPool)).mint(mint.toString(), receiver ?? user, {
-        ...options,
-        gasLimit: 200000,
-=======
     return centrifugeRouter(chainId).pipe(
       switchMap(({ estimate, centrifugeRouter }) => {
         return pending(
@@ -427,7 +374,6 @@
             gasLimit: 200000,
           })
         )
->>>>>>> 985f6531
       })
     )
   }
@@ -438,12 +384,6 @@
   ) {
     const [lpAddress, withdraw, chainId, receiver] = args
     const user = inst.getSignerAddress('evm')
-<<<<<<< HEAD
-    return pending(
-      contract(lpAddress, new Interface(ABI.LiquidityPool)).withdraw(withdraw.toString(), receiver ?? user, user, {
-        ...options,
-        gasLimit: 200000,
-=======
     return centrifugeRouter(chainId).pipe(
       switchMap(({ estimate, centrifugeRouter }) => {
         return pending(
@@ -458,7 +398,6 @@
             }
           )
         )
->>>>>>> 985f6531
       })
     )
   }
