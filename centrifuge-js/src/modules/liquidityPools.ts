<<<<<<< HEAD
=======
import { Interface } from '@ethersproject/abi'
import { isAddress as isEvmAddress } from '@ethersproject/address'
import { BigNumber } from '@ethersproject/bignumber'
import { Contract, ContractInterface } from '@ethersproject/contracts'
import type { JsonRpcProvider, TransactionRequest, TransactionResponse } from '@ethersproject/providers'
>>>>>>> 696ee0c7
import BN from 'bn.js'
import type { TransactionRequest, TransactionResponse } from 'ethers'
import { Contract, Interface, Provider, ethers } from 'ethers'
import set from 'lodash/set'
import { combineLatestWith, firstValueFrom, from, map, startWith, switchMap } from 'rxjs'
import { Centrifuge } from '../Centrifuge'
import { TransactionOptions } from '../types'
import { addressToHex } from '../utils'
import { CurrencyBalance, TokenBalance } from '../utils/BN'
import { Call, multicall } from '../utils/evmMulticall'
import { signERC2612Permit } from '../utils/signERC2612Permit'
import * as ABI from './liquidityPools/abi'
import { CurrencyKey, CurrencyMetadata, getCurrencyEvmAddress, getCurrencyLocation } from './pools'

const PERMIT_TYPEHASH = '0x6e71edae12b1b97f4d1f60370fef10105fa2faae0126114a169c64845d6126c9'
const NULL_ADDRESS = '0x0000000000000000000000000000000000000000'

type EvmQueryOptions = {
  rpcProvider?: Provider
}

export type Permit = {
  deadline: number | string
  r: string
  s: string
  v: number
}
const toCurrencyBalance = (decimals: number) => (val: BigInt) => new CurrencyBalance(val.toString(), decimals)
const toTokenBalance = (decimals: number) => (val: BigInt) => new TokenBalance(val.toString(), decimals)

type LPConfig = {
  centrifugeRouter: string
}
const config: Record<number, LPConfig> = {
  // Testnet
  11155111: {
    centrifugeRouter: '0x723635430aa191ef5f6f856415f41b1a4d81dd7a',
  },
  84532: {
    centrifugeRouter: '0x723635430aa191ef5f6f856415f41b1a4d81dd7a',
  },
  // Mainnet
  1: {
    centrifugeRouter: '0x2F445BA946044C5F508a63eEaF7EAb673c69a1F4',
  },
  42161: {
    centrifugeRouter: '0x2F445BA946044C5F508a63eEaF7EAb673c69a1F4',
  },
  8453: {
    centrifugeRouter: '0xF35501E7fC4a076E744dbAFA883CED74CCF5009d',
  },
  42220: {
    centrifugeRouter: '0x5a00C4fF931f37202aD4Be1FDB297E9EDc1CBb33',
  },
}

export function getLiquidityPoolsModule(inst: Centrifuge) {
  function contract(contractAddress: string, abi: Interface, options?: EvmQueryOptions) {
    const provider = inst.config.evmSigner ?? options?.rpcProvider
    if (!provider) throw new Error('Needs provider')
    return new Contract(contractAddress, abi, provider)
  }

  function pending(txPromise: Promise<TransactionResponse>) {
    return from(txPromise).pipe(
      switchMap((response) => {
        return from(response.wait()).pipe(
          map(() => response),
          startWith(response)
        )
      })
    )
  }

  function centrifugeRouter(chainId: number) {
    const centrifugeRouter = getCentrifugeRouterAddress(chainId)
    const bytes = ethers.hexlify(new Uint8Array([0x12]))
    const getEstimate = from(contract(centrifugeRouter, new Interface(ABI.CentrifugeRouter)).estimate(bytes))
    return getEstimate.pipe(
      map((estimate) => {
        return { estimate, centrifugeRouter }
      })
    )
  }

  function getCentrifugeRouterAddress(chainId: number) {
    return config[chainId].centrifugeRouter
  }

  function getProvider(options?: EvmQueryOptions) {
    return options?.rpcProvider ?? inst.config.evmSigner?.provider
  }

  function transferTrancheTokens(
    args: [
      receiverAddress: string,
      amount: BN,
      vault: string,
      currencyAddress: string,
      chainId: number,
      destinationNetwork: 'centrifuge' | { evm: number }
    ],
    options: TransactionRequest = {}
  ) {
    const [receiverAddress, amount, vault, currencyAddress, chainId, destinationNetwork] = args
    return centrifugeRouter(chainId).pipe(
      switchMap(({ estimate, centrifugeRouter }) => {
        const isToSameNetwork = typeof destinationNetwork !== 'string' && chainId === destinationNetwork.evm
        if (isToSameNetwork) {
          return pending(contract(currencyAddress, ABI.Currency).transfer(receiverAddress, amount.toString(), options))
        }
        const domain = destinationNetwork === 'centrifuge' ? 0 : 1
        const destinationId = destinationNetwork === 'centrifuge' ? 0 : destinationNetwork.evm
        const address = isEvmAddress(receiverAddress) ? receiverAddress.padEnd(66, '0') : addressToHex(receiverAddress)
        return pending(
          contract(centrifugeRouter, ABI.CentrifugeRouter).transferTrancheTokens(
            vault,
            domain,
            destinationId,
            address,
            amount.toString(),
            estimate,
            {
              ...options,
              value: estimate,
              gasLimit: 500000,
            }
          )
        )
      })
    )
  }

  function enablePoolOnDomain(
    args: [
      poolId: string,
      chainId: number,
      currencyKeysToAdd: CurrencyKey[],
      tokenPricesToUpdate: [string, CurrencyKey][],
      domainChainId: number
    ],
    options?: TransactionOptions
  ) {
    const [poolId, chainId, currencyKeysToAdd, tokenPricesToUpdate, domainChainId] = args
    const $api = inst.getApi()

    return getDomainCurrencies([chainId]).pipe(
      combineLatestWith($api),
      switchMap(([currencies, api]) => {
        return api.query.poolSystem.pool(poolId).pipe(
          switchMap((rawPool) => {
            const pool = rawPool.toPrimitive() as any
            const tx = api.tx.utility.batchAll([
              api.tx.liquidityPoolsGateway.startBatchMessage({ EVM: chainId }),
              ...(currencyKeysToAdd?.map((key) => api.tx.liquidityPools.addCurrency(key)) ?? []),
              api.tx.liquidityPools.addPool(poolId, { EVM: chainId }),
              ...pool.tranches.ids.flatMap((trancheId: string) => [
                api.tx.liquidityPools.addTranche(poolId, trancheId, { EVM: chainId }),
              ]),
              ...currencies.map((cur) => api.tx.liquidityPools.allowInvestmentCurrency(poolId, cur.key)),
              ...tokenPricesToUpdate.map(([tid, curKey]) => {
                return api.tx.liquidityPools.updateTokenPrice(poolId, tid, curKey, { EVM: domainChainId })
              }),
              api.tx.liquidityPoolsGateway.endBatchMessage({ EVM: chainId }),
            ])
            return inst.wrapSignAndSend(api, tx, options)
          })
        )
      })
    )
  }

  function updateTokenPrice(
    args: [poolId: string, trancheId: string, currency: CurrencyKey, evmChainId: number],
    options?: TransactionOptions
  ) {
    const [poolId, trancheId, currency, evmChainId] = args
    const $api = inst.getApi()

    return $api.pipe(
      switchMap((api) => {
        const tx = api.tx.liquidityPools.updateTokenPrice(poolId, trancheId, currency, { EVM: evmChainId })
        return inst.wrapSignAndSend(api, tx, options)
      })
    )
  }

  function deployTranche(
    args: [poolManager: string, poolId: string, trancheId: string],
    options: TransactionRequest = {}
  ) {
    const [poolManager, poolId, trancheId] = args
    return pending(
      contract(poolManager, new Interface(ABI.PoolManager)).deployTranche(poolId, trancheId, {
        ...options,
        gasLimit: 5000000,
      })
    )
  }

  function deployLiquidityPool(
    args: [poolManager: string, poolId: string, trancheId: string, currencyAddress: string],
    options: TransactionRequest = {}
  ) {
    const [poolManager, poolId, trancheId, currencyAddress] = args
    return pending(
      contract(poolManager, new Interface(ABI.PoolManager)).deployVault(poolId, trancheId, currencyAddress, {
        ...options,
        gasLimit: 5000000,
      })
    )
  }

  function approveForCurrency(
    args: [currencyAddress: string, amount: BN, chainId: number],
    options: TransactionRequest = {}
  ) {
    const [currencyAddress, amount, chainId] = args
    const centrifugeRouterAddress = getCentrifugeRouterAddress(chainId)

<<<<<<< HEAD
    return pending(
      contract(currencyAddress, new Interface(ABI.Currency)).approve(centrifugeRouterAddress, amount, options)
    )
=======
    return pending(contract(currencyAddress, ABI.Currency).approve(centrifugeRouterAddress, amount.toString(), options))
  }

  async function getCentrifugeRouterAllowance(
    args: [currencyAddress: string, user: string, chainId: number],
    options?: EvmQueryOptions
  ) {
    const [currencyAddress, user, chainId] = args
    const centrifugeRouterAddress = getCentrifugeRouterAddress(chainId)

    const calls: Call[] = [
      {
        target: currencyAddress,
        call: ['function allowance(address, address) view returns (uint)', user, centrifugeRouterAddress],
        returns: [['allowance']],
      },
      {
        target: currencyAddress,
        call: ['function decimals() view returns (uint8)'],
        returns: [['decimals']],
      },
    ]

    const data = await multicall<{
      decimals: number
      allowance: BigNumber
    }>(calls, {
      rpcProvider: options?.rpcProvider ?? inst.config.evmSigner?.provider!,
    })

    return {
      allowance: new CurrencyBalance(data.allowance.toString(), data.decimals),
    }
>>>>>>> 696ee0c7
  }

  async function signPermit(args: [currencyAddress: string, amount: BN, chainId: number]) {
    const [currencyAddress, amount, chainId] = args
    if (!inst.config.evmSigner) throw new Error('EVM signer not set')

    let domainOrCurrency: any = currencyAddress
    if (currencyAddress.toLowerCase() === '0xa0b86991c6218b36c1d19d4a2e9eb0ce3606eb48') {
      // USDC has custom version
      domainOrCurrency = { name: 'USD Coin', version: '2', chainId, verifyingContract: currencyAddress }
    } else if (chainId === 5 || chainId === 84531 || chainId === 421613 || chainId === 11155111) {
      // Assume on testnets the LP currencies are used which have custom domains
      domainOrCurrency = { name: 'Centrifuge', version: '1', chainId, verifyingContract: currencyAddress }
    }

    const centrifugeRouterAddress = getCentrifugeRouterAddress(chainId)
    const deadline = Math.floor(Date.now() / 1000) + 3600 // 1 hour
    const permit = await signERC2612Permit(
      inst.config.evmSigner,
      domainOrCurrency,
      inst.getSignerAddress('evm'),
      centrifugeRouterAddress,
      amount.toString(),
      deadline
    )
    return permit as Permit
  }

  function increaseInvestOrder(
    args: [lpAddress: string, order: BN, chainId: number],
    options: TransactionRequest = {}
  ) {
    const [lpAddress, order, chainId] = args
    const user = inst.getSignerAddress('evm')
    if (!inst.config.evmSigner) throw new Error('EVM signer not set')
    return centrifugeRouter(chainId).pipe(
      switchMap(({ estimate, centrifugeRouter }) => {
        const iface = new Interface(ABI.CentrifugeRouter)
        // TODO: add these back after contract upgrade that allows to call the enable function
        // const requestDeposit = iface.encodeFunctionData('requestDeposit', [
        //   lpAddress,
        //   order.toString(),
        //   user,
        //   user,
        //   estimate,
        // ])
        // const enable = iface.encodeFunctionData('enable', [lpAddress])
        const enable = iface.encodeFunctionData('enableLockDepositRequest', [lpAddress, order.toString()])
        const requestDeposit = iface.encodeFunctionData('executeLockedDepositRequest', [lpAddress, user, estimate])
        return pending(
          contract(centrifugeRouter, new Interface(ABI.CentrifugeRouter)).multicall([enable, requestDeposit], {
            ...options,
            gasLimit: 500000,
            value: estimate,
          })
        )
      })
    )
  }

  function increaseRedeemOrder(
    args: [lpAddress: string, order: BN, chainId: number],
    options: TransactionRequest = {}
  ) {
    const [lpAddress, order, chainId] = args
    const user = inst.getSignerAddress('evm')
    return centrifugeRouter(chainId).pipe(
      switchMap(({ estimate, centrifugeRouter }) => {
        return pending(
          contract(centrifugeRouter, new Interface(ABI.CentrifugeRouter)).requestRedeem(
            lpAddress,
            order.toString(),
            user,
            user,
            estimate,
            {
              ...options,
              gasLimit: 300000,
              value: estimate,
            }
          )
        )
      })
    )
  }

  function increaseInvestOrderWithPermit(
    args: [lpAddress: string, order: BN, currencyAddress: string, permit: Permit, chainId: number],
    options: TransactionRequest = {}
  ) {
    const [lpAddress, order, currencyAddress, { deadline, r, s, v }, chainId] = args
    const user = inst.getSignerAddress('evm')
    return centrifugeRouter(chainId).pipe(
      switchMap(({ estimate, centrifugeRouter }) => {
        const iface = new Interface(ABI.CentrifugeRouter)
        // TODO: add these back after contract upgrade that allows to call the enable function
        // const requestDeposit = iface.encodeFunctionData('requestDeposit', [
        //   lpAddress,
        //   order.toString(),
        //   user,
        //   user,
        //   estimate,
        // ])
        // const enable = iface.encodeFunctionData('enable', [lpAddress])
        const enable = iface.encodeFunctionData('enableLockDepositRequest', [lpAddress, order.toString()])
        const requestDeposit = iface.encodeFunctionData('executeLockedDepositRequest', [lpAddress, user, estimate])
        const permit = iface.encodeFunctionData('permit', [
          currencyAddress,
          centrifugeRouter,
          order.toString(),
          deadline,
          v,
          r,
          s,
        ])

        return pending(
          contract(centrifugeRouter, new Interface(ABI.CentrifugeRouter)).multicall([permit, enable, requestDeposit], {
            ...options,
            gasLimit: 500000,
            value: estimate,
          })
        )
      })
    )
  }

  function cancelRedeemOrder(args: [lpAddress: string, chainId: number], options: TransactionRequest = {}) {
    const [lpAddress, chainId] = args
    return centrifugeRouter(chainId).pipe(
      switchMap(({ estimate, centrifugeRouter }) => {
        return pending(
          contract(centrifugeRouter, new Interface(ABI.CentrifugeRouter)).cancelRedeemRequest(lpAddress, estimate, {
            ...options,
            value: estimate,
          })
        )
      })
    )
  }

  /** After cancelDepositRequest is executed (gas paid on Axelar) one more message (fulfilledCancelDepositRequest) has to be paid for manually on Axelar */
  function cancelInvestOrder(args: [lpAddress: string, chainId: number], options: TransactionRequest = {}) {
    const [lpAddress, chainId] = args
    return centrifugeRouter(chainId).pipe(
      switchMap(({ estimate, centrifugeRouter }) => {
        return pending(
          contract(centrifugeRouter, new Interface(ABI.CentrifugeRouter)).cancelDepositRequest(lpAddress, estimate, {
            ...options,
            value: estimate,
          })
        )
      })
    )
  }

  function claimCancelDeposit(args: [lpAddress: string, chainId: number], options: TransactionRequest = {}) {
    const [lpAddress, chainId] = args
    const user = inst.getSignerAddress('evm')
    return centrifugeRouter(chainId).pipe(
      switchMap(({ estimate, centrifugeRouter }) => {
        return pending(
          contract(centrifugeRouter, new Interface(ABI.CentrifugeRouter)).claimCancelDepositRequest(
            lpAddress,
            user,
            user,
            {
              ...options,
              value: estimate,
            }
          )
        )
      })
    )
  }

  function claimCancelRedeem(args: [lpAddress: string, chainId: number], options: TransactionRequest = {}) {
    const [lpAddress, chainId] = args
    const user = inst.getSignerAddress('evm')
    return centrifugeRouter(chainId).pipe(
      switchMap(({ estimate, centrifugeRouter }) => {
        return pending(
          contract(centrifugeRouter, new Interface(ABI.CentrifugeRouter)).claimCancelRedeemRequest(
            lpAddress,
            user,
            user,
            {
              ...options,
              value: estimate,
            }
          )
        )
      })
    )
  }

  function mint(args: [lpAddress: string, chainId: number, receiver?: string], options: TransactionRequest = {}) {
    const [lpAddress, chainId, receiver] = args
    const user = inst.getSignerAddress('evm')
    return centrifugeRouter(chainId).pipe(
      switchMap(({ estimate, centrifugeRouter }) => {
        return pending(
          contract(centrifugeRouter, new Interface(ABI.CentrifugeRouter)).claimDeposit(
            lpAddress,
            receiver ?? user,
            user,
            {
              ...options,
              value: estimate,
              gasLimit: 200000,
            }
          )
        )
      })
    )
  }

  function withdraw(
    args: [lpAddress: string, withdraw: BN, chainId: number, receiver?: string],
    options: TransactionRequest = {}
  ) {
    const [lpAddress, withdraw, chainId, receiver] = args
    const user = inst.getSignerAddress('evm')
    return centrifugeRouter(chainId).pipe(
      switchMap(({ estimate, centrifugeRouter }) => {
        return pending(
          contract(centrifugeRouter, new Interface(ABI.CentrifugeRouter)).claimRedeem(
            lpAddress,
            withdraw.toString(),
            receiver ?? user,
            {
              ...options,
              value: estimate,
              gasLimit: 200000,
            }
          )
        )
      })
    )
  }

  function getDomainRouters() {
    return inst.getApi().pipe(
      switchMap((api) => api.query.liquidityPoolsGateway.domainRouters.entries()),
      map((rawRouters) => {
        return rawRouters
          .map(([rawKey, rawValue]) => {
            const key = (rawKey.toHuman() as ['Centrifuge' | { EVM: string }])[0]
            if (typeof key === 'string') return null as never
            const value = rawValue.toPrimitive() as any
            const chainId = Number(key.EVM.replace(/\D/g, ''))
            const router = (value.axelarXCM?.axelarTargetContract ||
              value.ethereumXCM?.axelarTargetContract ||
              value.axelarEVM?.liquidityPoolsContractAddress) as string
            if (!router) return null as never

            return {
              chainId,
              router,
              centrifugeRouter: config[chainId]?.centrifugeRouter,
            }
          })
          .filter(Boolean)
      })
    )
  }

  async function getManagerFromRouter(args: [router: string], options?: EvmQueryOptions) {
    const [router] = args
    const gatewayAddress = await contract(router, new Interface(ABI.Router), options).gateway()
    const managerAddress = await contract(gatewayAddress, new Interface(ABI.Gateway), options).investmentManager()
    return managerAddress as string
  }

  async function getRecentLPEvents(args: [lpAddress: string, user: string], options?: EvmQueryOptions) {
    const [lpAddress, user] = args
    const blockNumber = await getProvider(options)!.getBlockNumber()
    const cont = contract(lpAddress, new Interface(ABI.LiquidityPool), options)
    const depositFilter = cont.filters.DepositRequest(user)
    const redeemFilter = cont.filters.RedeemRequest(user)
    const cancelDepositFilter = cont.filters.CancelDepositRequest(user)
    const cancelRedeemFilter = cont.filters.CancelRedeemRequest(user)
    const events = await Promise.all([
      cont.queryFilter(depositFilter, blockNumber - 300),
      cont.queryFilter(redeemFilter, blockNumber - 300),
      cont.queryFilter(cancelDepositFilter, blockNumber - 300),
      cont.queryFilter(cancelRedeemFilter, blockNumber - 300),
    ])
    return events.flat()
  }

  async function getPool(
    args: [chainId: number, investmentManager: string, poolId: string],
    options?: EvmQueryOptions
  ) {
    const [chainId, investmentManager, poolId] = args

    const trancheIds = await firstValueFrom(
      inst.getApi().pipe(
        switchMap((api) => api.query.poolSystem.pool(poolId)),
        map((rawPool) => {
          const pool = rawPool.toPrimitive() as any
          return pool.tranches.ids as string[]
        })
      )
    )

    const currencies = await firstValueFrom(getDomainCurrencies([chainId]))

    const poolManager = (await contract(
      investmentManager,
      new Interface(ABI.InvestmentManager),
      options
    ).poolManager()) as string

    const poolData = await multicall<{
      isActive: boolean
      canTrancheBeDeployed: Record<string, boolean>
      trancheTokens: Record<string, string>
      liquidityPools: Record<string, Record<string, string | null>>
      currencyNeedsAdding: Record<string, boolean>
    }>(
      [
        ...trancheIds.flatMap(
          (trancheId) =>
            [
              {
                target: poolManager,
                call: ['function canTrancheBeDeployed(uint64,bytes16) view returns (bool)', poolId, trancheId],
                returns: [[`canTrancheBeDeployed[${trancheId}]`]],
              },
              {
                target: poolManager,
                call: ['function getTranche(uint64,bytes16) view returns (address)', poolId, trancheId],
                returns: [[`trancheTokens[${trancheId}]`, (addr) => (addr !== NULL_ADDRESS ? addr : null)]],
              },
              ...(currencies.flatMap((currency) => ({
                target: poolManager,
                call: [
                  'function getVault(uint64,bytes16,address) view returns (address)',
                  poolId,
                  trancheId,
                  currency.address,
                ],
                returns: [
                  [
                    `liquidityPools[${trancheId}][${currency.address}]`,
                    (addr) => (addr !== NULL_ADDRESS ? addr : null),
                  ],
                ],
                allowFailure: true,
              })) as Call[]),
            ] as Call[]
        ),
        {
          target: poolManager,
          call: ['function isPoolActive(uint64) view returns (bool)', poolId],
          returns: [['isActive']],
        },
        ...(currencies.flatMap((currency) => ({
          target: poolManager,
          call: ['function assetToId(address) view returns (uint128)', currency.address],
          returns: [[`currencyNeedsAdding[${currency.address}]`, (id: bigint) => id === 0n]],
        })) as Call[]),
      ],
      {
        rpcProvider: getProvider(options)!,
      }
    )
    poolData.canTrancheBeDeployed ??= {}
    poolData.trancheTokens ??= {}
    poolData.liquidityPools ??= {}
    poolData.currencyNeedsAdding ??= {}
    trancheIds.forEach((tid) => {
      currencies.forEach((cur) => {
        set(poolData, `liquidityPools[${tid}][${cur.address}]`, poolData.liquidityPools?.[tid]?.[cur.address] || null)
      })
    })

    return { ...poolData, poolManager, currencies }
  }

  function getDomainCurrencies(args: [chainId: number]) {
    const [chainId] = args
    return inst.pools.getCurrencies().pipe(
      map((currencies) => {
        return currencies
          .filter((cur) => {
            const location = getCurrencyLocation(cur)
            return (
              typeof location === 'object' &&
              location.evm === chainId &&
              !!getCurrencyEvmAddress(cur) &&
              typeof cur.key === 'object' &&
              'ForeignAsset' in cur.key
            )
          })
          .map((cur) => ({ ...cur, address: getCurrencyEvmAddress(cur)! }))
      })
    )
  }

  async function getLiquidityPools(
    args: [managerAddress: string, poolId: string, trancheId: string, chainId: number],
    options?: EvmQueryOptions
  ) {
    const [managerAddress, poolId, trancheId, chainId] = args

    const currencies = await firstValueFrom(getDomainCurrencies([chainId]))

    const poolManager: string = await contract(
      managerAddress,
      new Interface(ABI.InvestmentManager),
      options
    ).poolManager()

    if (!currencies?.length) return []

    const lpData = await multicall<{ lps?: string[] }>(
      [
        ...currencies.map(
          (currency, i) =>
            ({
              target: poolManager,
              call: [
                'function getVault(uint64, bytes16, address) view returns (address)',
                poolId,
                trancheId,
                currency.address,
              ],
              returns: [[`lps[${i}]`]],
              allowFailure: true,
            } as Call)
        ),
      ],
      {
        rpcProvider: getProvider(options)!,
      }
    )

    const currenciesByLpAddress: Record<string, CurrencyMetadata & { address: string }> = {}
    lpData.lps?.forEach((lp, i) => {
      currenciesByLpAddress[lp] = currencies[i]
    })

    const lps = lpData.lps?.filter((lp) => lp !== NULL_ADDRESS)
    if (!lps?.length) return []

    const shareData = await multicall<{ share: string }>(
      [
        {
          target: lps[0],
          call: ['function share() view returns (address)'],
          returns: [['share']],
        },
      ],
      {
        rpcProvider: getProvider(options)!,
      }
    )

    const currencyData = await multicall<{
      currencies: { currencySupportsPermit?: boolean }[]
      trancheTokenSymbol: string
      trancheTokenDecimals: BigInt
    }>(
      [
        ...Object.values(currenciesByLpAddress).flatMap(
          (asset, i) =>
            [
              {
                target: asset.address,
                call: ['function PERMIT_TYPEHASH() view returns (bytes32)'],
                returns: [
                  [`currencies[${i}].currencySupportsPermit`, (typeHash: string) => typeHash === PERMIT_TYPEHASH],
                ],
                allowFailure: true,
              },
            ] as Call[]
        ),
        {
          target: shareData.share,
          call: ['function symbol() view returns (string)'],
          returns: [['trancheTokenSymbol']],
        },
        {
          target: shareData.share,
          call: ['function decimals() view returns (uint8)'],
          returns: [['trancheTokenDecimals']],
        },
      ],
      {
        rpcProvider: options?.rpcProvider ?? inst.config.evmSigner?.provider!,
      }
    )

    const result = lps.map((addr, i) => ({
      lpAddress: addr,
      currency: currenciesByLpAddress[addr],
      managerAddress,
      trancheTokenAddress: shareData.share,
      trancheTokenSymbol: currencyData.trancheTokenSymbol,
      trancheTokenDecimals: Number(currencyData.trancheTokenDecimals),
      currencySupportsPermit: currencyData.currencies?.[i]?.currencySupportsPermit,
    }))
    return result
  }

  async function getLiquidityPoolInvestment(
    args: [
      user: string,
      lp: {
        managerAddress: string
        lpAddress: string
        currency: CurrencyMetadata & { address: string }
        trancheTokenAddress: string
        trancheTokenDecimals: number
      },
      chainId: number
    ],
    options?: EvmQueryOptions
  ) {
    const [user, lp, chainId] = args
    const centrifugeRouterAddress = getCentrifugeRouterAddress(chainId)

    const currencyBalanceTransform = toCurrencyBalance(lp.currency.decimals)
    const tokenBalanceTransform = toTokenBalance(lp.trancheTokenDecimals)

    const calls: Call[] = [
      {
        target: lp.trancheTokenAddress,
        call: ['function checkTransferRestriction(address, address, uint) view returns (bool)', NULL_ADDRESS, user, 0],
        returns: [['isAllowedToInvest']],
      },
      {
        target: lp.trancheTokenAddress,
        call: ['function balanceOf(address) view returns (uint256)', user],
        returns: [['tokenBalance', tokenBalanceTransform]],
      },
      {
        target: lp.currency.address,
        call: ['function balanceOf(address) view returns (uint256)', user],
        returns: [['currencyBalance', currencyBalanceTransform]],
      },
      {
        target: lp.currency.address,
        call: ['function allowance(address, address) view returns (uint)', user, centrifugeRouterAddress],
        returns: [['lpCurrencyAllowance', currencyBalanceTransform]],
      },
      {
        target: lp.managerAddress,
        call: [
          'function investments(address, address) view returns (uint128, uint128, uint256, uint256, uint128, uint128, uint128, uint128, bool, bool)',
          lp.lpAddress,
          user,
        ],
        returns: [
          ['maxMint', tokenBalanceTransform],
          ['maxWithdraw', currencyBalanceTransform],
          [],
          [],
          ['pendingInvest', currencyBalanceTransform],
          ['pendingRedeem', currencyBalanceTransform],
          ['claimableCancelDepositRequest', currencyBalanceTransform],
          ['claimableCancelRedeemRequest', tokenBalanceTransform],
          ['pendingCancelDepositRequest'],
          ['pendingCancelRedeemRequest'],
        ],
      },
      {
        target: lp.lpAddress,
        call: ['function maxDeposit(address) view returns (uint256)', user],
        returns: [['maxDeposit', tokenBalanceTransform]],
      },
      {
        target: lp.lpAddress,
        call: ['function maxRedeem(address) view returns (uint256)', user],
        returns: [['maxRedeem', currencyBalanceTransform]],
      },
    ]

    const pool = await multicall<{
      isAllowedToInvest: boolean
      tokenBalance: TokenBalance
      currencyBalance: CurrencyBalance
      lpCurrencyAllowance: CurrencyBalance
      maxMint: TokenBalance
      maxDeposit: CurrencyBalance
      maxWithdraw: TokenBalance
      maxRedeem: CurrencyBalance
      pendingInvest: CurrencyBalance
      pendingRedeem: TokenBalance
      claimableCancelDepositRequest: CurrencyBalance
      claimableCancelRedeemRequest: TokenBalance
      pendingCancelDepositRequest: boolean
      pendingCancelRedeemRequest: boolean
    }>(calls, {
      rpcProvider: options?.rpcProvider ?? inst.config.evmSigner?.provider!,
    })

    return pool
  }

  return {
    transferTrancheTokens,
    enablePoolOnDomain,
    deployTranche,
    deployLiquidityPool,
    increaseInvestOrder,
    increaseRedeemOrder,
    increaseInvestOrderWithPermit,
    cancelInvestOrder,
    cancelRedeemOrder,
    mint,
    withdraw,
    claimCancelDeposit,
    claimCancelRedeem,
    approveForCurrency,
    signPermit,
    updateTokenPrice,
    getDomainRouters,
    getManagerFromRouter,
    getPool,
    getLiquidityPools,
    getLiquidityPoolInvestment,
    getRecentLPEvents,
    getCentrifugeRouterAllowance,
  }
}<|MERGE_RESOLUTION|>--- conflicted
+++ resolved
@@ -1,14 +1,6 @@
-<<<<<<< HEAD
-=======
-import { Interface } from '@ethersproject/abi'
-import { isAddress as isEvmAddress } from '@ethersproject/address'
-import { BigNumber } from '@ethersproject/bignumber'
-import { Contract, ContractInterface } from '@ethersproject/contracts'
-import type { JsonRpcProvider, TransactionRequest, TransactionResponse } from '@ethersproject/providers'
->>>>>>> 696ee0c7
 import BN from 'bn.js'
 import type { TransactionRequest, TransactionResponse } from 'ethers'
-import { Contract, Interface, Provider, ethers } from 'ethers'
+import { Contract, Interface, Provider, ethers, isAddress as isEvmAddress } from 'ethers'
 import set from 'lodash/set'
 import { combineLatestWith, firstValueFrom, from, map, startWith, switchMap } from 'rxjs'
 import { Centrifuge } from '../Centrifuge'
@@ -115,13 +107,15 @@
       switchMap(({ estimate, centrifugeRouter }) => {
         const isToSameNetwork = typeof destinationNetwork !== 'string' && chainId === destinationNetwork.evm
         if (isToSameNetwork) {
-          return pending(contract(currencyAddress, ABI.Currency).transfer(receiverAddress, amount.toString(), options))
+          return pending(
+            contract(currencyAddress, new Interface(ABI.Currency)).transfer(receiverAddress, amount.toString(), options)
+          )
         }
         const domain = destinationNetwork === 'centrifuge' ? 0 : 1
         const destinationId = destinationNetwork === 'centrifuge' ? 0 : destinationNetwork.evm
         const address = isEvmAddress(receiverAddress) ? receiverAddress.padEnd(66, '0') : addressToHex(receiverAddress)
         return pending(
-          contract(centrifugeRouter, ABI.CentrifugeRouter).transferTrancheTokens(
+          contract(centrifugeRouter, new Interface(ABI.CentrifugeRouter)).transferTrancheTokens(
             vault,
             domain,
             destinationId,
@@ -226,12 +220,9 @@
     const [currencyAddress, amount, chainId] = args
     const centrifugeRouterAddress = getCentrifugeRouterAddress(chainId)
 
-<<<<<<< HEAD
     return pending(
       contract(currencyAddress, new Interface(ABI.Currency)).approve(centrifugeRouterAddress, amount, options)
     )
-=======
-    return pending(contract(currencyAddress, ABI.Currency).approve(centrifugeRouterAddress, amount.toString(), options))
   }
 
   async function getCentrifugeRouterAllowance(
@@ -256,7 +247,7 @@
 
     const data = await multicall<{
       decimals: number
-      allowance: BigNumber
+      allowance: bigint
     }>(calls, {
       rpcProvider: options?.rpcProvider ?? inst.config.evmSigner?.provider!,
     })
@@ -264,7 +255,6 @@
     return {
       allowance: new CurrencyBalance(data.allowance.toString(), data.decimals),
     }
->>>>>>> 696ee0c7
   }
 
   async function signPermit(args: [currencyAddress: string, amount: BN, chainId: number]) {
