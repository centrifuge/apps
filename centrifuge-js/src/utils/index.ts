import { u8aToHex } from '@polkadot/util'
import { addressEq, createKeyMulti, decodeAddress, sortAddresses } from '@polkadot/util-crypto'
import { hash } from '@stablelib/blake2b'
import BN from 'bn.js'
import Decimal from 'decimal.js-light'
import { ComputedMultisig, Multisig } from '../types'
import { Dec } from './Decimal'

const LoanPalletAccountId = '0x6d6f646c70616c2f6c6f616e0000000000000000000000000000000000000000'

const secondsPerYear = Dec(60 * 60 * 24 * 365)
const percentFormatter = new Intl.NumberFormat('en-US', {
  minimumFractionDigits: 2,
  maximumFractionDigits: 4,
})

export function getRandomUint() {
  return (Math.random() * (2 ** 53 - 1)) >>> 0
}

export function toPerquintill(rate: number) {
  return new BN(rate * 10 ** 6).mul(new BN(10).pow(new BN(18 - 6))).toString()
}

export function aprToFee(apr: number) {
  const i = Dec(apr)
  const fee = i.div(secondsPerYear).plus(1).mul('1e27').toDecimalPlaces(0)
  return fee.toString()
}

export function feeToApr(fee: string | BN) {
  let feeToConvert = fee
  if (typeof feeToConvert !== 'string' && typeof feeToConvert !== 'number') {
    feeToConvert = feeToConvert.toString()
  }

  if (feeToConvert.toString() === '0') {
    return feeToConvert.toString()
  }

  const i = Dec(feeToConvert).div('1e27').minus(1).times(secondsPerYear)
  return i.mul(100).toDecimalPlaces(2).toString()
}

export function baseToDisplay(base: string | BN, decimals: number): string {
  let baseStr = typeof base === 'string' ? base : base.toString()
  const neg = baseStr.includes('-')

  baseStr = baseStr.replace(/-/g, '')

  const a = baseStr.slice(0, -decimals) || '0'
  const b = baseStr.slice(-decimals).padStart(decimals, '0')

  const res = `${a}.${b}`

  return neg ? `-${res}` : res
}

export function toPrecision(value: string, precision: number) {
  const zero = Dec('0').toFixed(precision)
  const result = Dec(value.toString()).toFixed(precision)

  // If value >= 0.0 but will be rounded to 0.0, round up.
  // Otherwise, 183542 base units as precision 18 will be rounded to 0.00.
  if (zero === result) return Dec(value.toString()).toFixed(precision, Decimal.ROUND_UP)

  return result
}

// regex from https://stackoverflow.com/a/2901298/6694848
export function addThousandsSeparators(x: string | BN | number) {
  const parts = x.toString().split('.')
  parts[0] = parts[0].replace(/\B(?=(\d{3})+(?!\d))/g, ',')
  return parts.join('.')
}

export function formatCurrencyAmount(bn: BN | string | undefined, currency?: string, precise?: boolean) {
  // TODO: get currency based on env
  const currencyStr = currency === 'native' ? 'AIR' : currency || 'kusd'
  if (!bn) return ''
  return `${addThousandsSeparators(toPrecision(baseToDisplay(new BN(bn), 18), precise ? 4 : 0))} ${currencyStr}`
}

export function formatPercentage(numerator: BN | string | undefined, denominator: BN | string | undefined) {
  if (!numerator || !denominator) return ''
  const a = new BN(numerator).div(new BN(1e6))
  let b = new BN(denominator).div(new BN(1e6))
  b = b.isZero() ? new BN(1) : b
  const percentage = (parseInt(a.toString(), 10) / parseInt(b.toString(), 10)) * 100
  return `${percentFormatter.format(percentage)}%`
}

export function formatRatio(ratio: BN | undefined) {
  if (!ratio) return ''
  return `${addThousandsSeparators(toPrecision(baseToDisplay(ratio || '0', 27), 4))}`
}

export function isSameAddress(a?: string | Uint8Array, b?: string | Uint8Array) {
  if (!a || !b) return false
  if (a === b) return true
  return addressEq(a, b)
}

export function isLoanPalletAccount(address?: string | Uint8Array) {
  return isSameAddress(address, LoanPalletAccountId)
}

export function getDateYearsFromNow(years: number) {
  return new Date(new Date().setFullYear(new Date().getFullYear() + years))
}

export function addressToHex(addr: string) {
  return u8aToHex(decodeAddress(addr))
}

export function computeTrancheId(trancheIndex: number, poolId: string) {
  const a = new BN(trancheIndex).toArray('le', 8)
  const b = new BN(poolId).toArray('le', 8)
  const data = Uint8Array.from(a.concat(b))

  return u8aToHex(hash(data, 16))
}

// Computes multisig address and sorts signers
export function computeMultisig(multisig: Multisig): ComputedMultisig {
  const address = u8aToHex(createKeyMulti(multisig.signers, multisig.threshold))
  return {
    address,
    signers: sortAddresses(multisig.signers).map(addressToHex),
    threshold: multisig.threshold,
  }
}

<<<<<<< HEAD
export function evmToSubstrateAddress(address: string) {
  // Bytes ETH\0 prefixed
  return `0x45544800${address.substring(2).toLowerCase()}`.padEnd(66, '0')
=======
export function evmToSubstrateAddress(address: string, chainId: number) {
  // Bytes EVM\0 as suffix
  const suffix = '45564d00'
  const chainHex = chainId.toString(16).padStart(4, '0')

  return `0x${address.substring(2).toLowerCase()}000000000000${chainHex}${suffix}`
>>>>>>> 27cd3897
}<|MERGE_RESOLUTION|>--- conflicted
+++ resolved
@@ -131,16 +131,10 @@
   }
 }
 
-<<<<<<< HEAD
-export function evmToSubstrateAddress(address: string) {
-  // Bytes ETH\0 prefixed
-  return `0x45544800${address.substring(2).toLowerCase()}`.padEnd(66, '0')
-=======
 export function evmToSubstrateAddress(address: string, chainId: number) {
   // Bytes EVM\0 as suffix
   const suffix = '45564d00'
   const chainHex = chainId.toString(16).padStart(4, '0')
 
   return `0x${address.substring(2).toLowerCase()}000000000000${chainHex}${suffix}`
->>>>>>> 27cd3897
 }