--- conflicted
+++ resolved
@@ -1,10 +1,6 @@
 {
   "name": "@centrifuge/centrifuge-js",
-<<<<<<< HEAD
-  "version": "0.2.1",
-=======
   "version": "0.3.0",
->>>>>>> 64518707
   "description": "",
   "homepage": "https://github.com/centrifuge/apps/tree/main/centrifuge-js#readme",
   "author": "",
