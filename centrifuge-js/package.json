--- conflicted
+++ resolved
@@ -27,13 +27,10 @@
     "lint": "eslint src/**/*.ts"
   },
   "dependencies": {
-<<<<<<< HEAD
     "@ethersproject/contracts": "^5.6.0",
     "@ethersproject/providers": "^5.6.0",
     "@ethersproject/units": "^5.6.0",
     "@polkadot/api": "^9.7.1",
-=======
->>>>>>> cb05340d
     "@polkadot/keyring": "^10.1.11",
     "@polkadot/types": "^9.7.1",
     "clp-wasm": "^0.0.15",
