<!doctype html>
<html class="default no-js">
<head>
	<meta charset="utf-8">
	<meta http-equiv="X-UA-Compatible" content="IE=edge">
	<title>Tinlake | tinlake</title>
	<meta name="description" content="">
	<meta name="viewport" content="width=device-width, initial-scale=1">
	<link rel="stylesheet" href="../assets/css/main.css">
</head>
<body>
<header>
	<div class="tsd-page-toolbar">
		<div class="container">
			<div class="table-wrap">
				<div class="table-cell" id="tsd-search" data-index="../assets/js/search.js" data-base="..">
					<div class="field">
						<label for="tsd-search-field" class="tsd-widget search no-caption">Search</label>
						<input id="tsd-search-field" type="text" />
					</div>
					<ul class="results">
						<li class="state loading">Preparing search index...</li>
						<li class="state failure">The search index is not available</li>
					</ul>
					<a href="../index.html" class="title">tinlake</a>
				</div>
				<div class="table-cell" id="tsd-widgets">
					<div id="tsd-filter">
						<a href="#" class="tsd-widget options no-caption" data-toggle="options">Options</a>
						<div class="tsd-filter-group">
							<div class="tsd-select" id="tsd-filter-visibility">
								<span class="tsd-select-label">All</span>
								<ul class="tsd-select-list">
									<li data-value="public">Public</li>
									<li data-value="protected">Public/Protected</li>
									<li data-value="private" class="selected">All</li>
								</ul>
							</div>
							<input type="checkbox" id="tsd-filter-inherited" checked />
							<label class="tsd-widget" for="tsd-filter-inherited">Inherited</label>
						</div>
					</div>
					<a href="#" class="tsd-widget menu no-caption" data-toggle="menu">Menu</a>
				</div>
			</div>
		</div>
	</div>
	<div class="tsd-page-title">
		<div class="container">
			<ul class="tsd-breadcrumb">
				<li>
					<a href="../globals.html">Globals</a>
				</li>
				<li>
					<a href="../modules/_tinlake_.html">&quot;Tinlake&quot;</a>
				</li>
				<li>
					<a href="_tinlake_.tinlake.html">Tinlake</a>
				</li>
			</ul>
			<h1>Class Tinlake</h1>
		</div>
	</div>
</header>
<div class="container container-main">
	<div class="row">
		<div class="col-8 col-content">
			<section class="tsd-panel tsd-hierarchy">
				<h3>Hierarchy</h3>
				<ul class="tsd-hierarchy">
					<li>
						<span class="target">Tinlake</span>
					</li>
				</ul>
			</section>
			<section class="tsd-panel-group tsd-index-group">
				<h2>Index</h2>
				<section class="tsd-panel tsd-index-panel">
					<div class="tsd-index-content">
						<section class="tsd-index-section ">
							<h3>Constructors</h3>
							<ul class="tsd-index-list">
								<li class="tsd-kind-constructor tsd-parent-kind-class"><a href="_tinlake_.tinlake.html#constructor" class="tsd-kind-icon">constructor</a></li>
							</ul>
						</section>
						<section class="tsd-index-section ">
							<h3>Properties</h3>
							<ul class="tsd-index-list">
								<li class="tsd-kind-property tsd-parent-kind-class"><a href="_tinlake_.tinlake.html#contractabis" class="tsd-kind-icon">contract<wbr>Abis</a></li>
								<li class="tsd-kind-property tsd-parent-kind-class"><a href="_tinlake_.tinlake.html#contractaddresses" class="tsd-kind-icon">contract<wbr>Addresses</a></li>
								<li class="tsd-kind-property tsd-parent-kind-class"><a href="_tinlake_.tinlake.html#contractconfig" class="tsd-kind-icon">contract<wbr>Config</a></li>
								<li class="tsd-kind-property tsd-parent-kind-class"><a href="_tinlake_.tinlake.html#contracts" class="tsd-kind-icon">contracts</a></li>
								<li class="tsd-kind-property tsd-parent-kind-class"><a href="_tinlake_.tinlake.html#eth" class="tsd-kind-icon">eth</a></li>
								<li class="tsd-kind-property tsd-parent-kind-class"><a href="_tinlake_.tinlake.html#ethconfig" class="tsd-kind-icon">eth<wbr>Config</a></li>
								<li class="tsd-kind-property tsd-parent-kind-class"><a href="_tinlake_.tinlake.html#ethoptions" class="tsd-kind-icon">eth<wbr>Options</a></li>
								<li class="tsd-kind-property tsd-parent-kind-class"><a href="_tinlake_.tinlake.html#ethersconfig" class="tsd-kind-icon">ethers<wbr>Config</a></li>
								<li class="tsd-kind-property tsd-parent-kind-class"><a href="_tinlake_.tinlake.html#provider" class="tsd-kind-icon">provider</a></li>
								<li class="tsd-kind-property tsd-parent-kind-class"><a href="_tinlake_.tinlake.html#transactiontimeout" class="tsd-kind-icon">transaction<wbr>Timeout</a></li>
							</ul>
						</section>
						<section class="tsd-index-section ">
							<h3>Methods</h3>
							<ul class="tsd-index-list">
								<li class="tsd-kind-method tsd-parent-kind-class"><a href="_tinlake_.tinlake.html#createcontract" class="tsd-kind-icon">create<wbr>Contract</a></li>
								<li class="tsd-kind-method tsd-parent-kind-class"><a href="_tinlake_.tinlake.html#getoperatortype" class="tsd-kind-icon">get<wbr>Operator<wbr>Type</a></li>
								<li class="tsd-kind-method tsd-parent-kind-class"><a href="_tinlake_.tinlake.html#setcontracts" class="tsd-kind-icon">set<wbr>Contracts</a></li>
								<li class="tsd-kind-method tsd-parent-kind-class"><a href="_tinlake_.tinlake.html#setethconfig" class="tsd-kind-icon">set<wbr>Eth<wbr>Config</a></li>
								<li class="tsd-kind-method tsd-parent-kind-class"><a href="_tinlake_.tinlake.html#setethersconfig" class="tsd-kind-icon">set<wbr>Ethers<wbr>Config</a></li>
								<li class="tsd-kind-method tsd-parent-kind-class"><a href="_tinlake_.tinlake.html#setprovider" class="tsd-kind-icon">set<wbr>Provider</a></li>
							</ul>
						</section>
					</div>
				</section>
			</section>
			<section class="tsd-panel-group tsd-member-group ">
				<h2>Constructors</h2>
				<section class="tsd-panel tsd-member tsd-kind-constructor tsd-parent-kind-class">
					<a name="constructor" class="tsd-anchor"></a>
					<h3>constructor</h3>
					<ul class="tsd-signatures tsd-kind-constructor tsd-parent-kind-class">
						<li class="tsd-signature tsd-kind-icon">new <wbr>Tinlake<span class="tsd-signature-symbol">(</span>params<span class="tsd-signature-symbol">: </span><a href="../modules/_tinlake_.html#tinlakeparams" class="tsd-signature-type">TinlakeParams</a><span class="tsd-signature-symbol">)</span><span class="tsd-signature-symbol">: </span><a href="_tinlake_.tinlake.html" class="tsd-signature-type">Tinlake</a></li>
					</ul>
					<ul class="tsd-descriptions">
						<li class="tsd-description">
							<aside class="tsd-sources">
								<ul>
<<<<<<< HEAD
									<li>Defined in <a href="https://github.com/centrifuge/tinlake.js/blob/7d03da6/src/Tinlake.ts#L81">Tinlake.ts:81</a></li>
=======
									<li>Defined in <a href="https://github.com/centrifuge/tinlake.js/blob/a8fcddf/src/Tinlake.ts#L89">Tinlake.ts:89</a></li>
>>>>>>> 90825d9a
								</ul>
							</aside>
							<h4 class="tsd-parameters-title">Parameters</h4>
							<ul class="tsd-parameters">
								<li>
									<h5>params: <a href="../modules/_tinlake_.html#tinlakeparams" class="tsd-signature-type">TinlakeParams</a></h5>
								</li>
							</ul>
							<h4 class="tsd-returns-title">Returns <a href="_tinlake_.tinlake.html" class="tsd-signature-type">Tinlake</a></h4>
						</li>
					</ul>
				</section>
			</section>
			<section class="tsd-panel-group tsd-member-group ">
				<h2>Properties</h2>
				<section class="tsd-panel tsd-member tsd-kind-property tsd-parent-kind-class">
					<a name="contractabis" class="tsd-anchor"></a>
					<h3>contract<wbr>Abis</h3>
					<div class="tsd-signature tsd-kind-icon">contract<wbr>Abis<span class="tsd-signature-symbol">:</span> <a href="../modules/_tinlake_.html#contractabis" class="tsd-signature-type">ContractAbis</a></div>
					<aside class="tsd-sources">
						<ul>
<<<<<<< HEAD
							<li>Defined in <a href="https://github.com/centrifuge/tinlake.js/blob/7d03da6/src/Tinlake.ts#L80">Tinlake.ts:80</a></li>
=======
							<li>Defined in <a href="https://github.com/centrifuge/tinlake.js/blob/a8fcddf/src/Tinlake.ts#L88">Tinlake.ts:88</a></li>
>>>>>>> 90825d9a
						</ul>
					</aside>
				</section>
				<section class="tsd-panel tsd-member tsd-kind-property tsd-parent-kind-class">
					<a name="contractaddresses" class="tsd-anchor"></a>
					<h3>contract<wbr>Addresses</h3>
					<div class="tsd-signature tsd-kind-icon">contract<wbr>Addresses<span class="tsd-signature-symbol">:</span> <a href="../modules/_tinlake_.html#contractaddresses" class="tsd-signature-type">ContractAddresses</a></div>
					<aside class="tsd-sources">
						<ul>
<<<<<<< HEAD
							<li>Defined in <a href="https://github.com/centrifuge/tinlake.js/blob/7d03da6/src/Tinlake.ts#L77">Tinlake.ts:77</a></li>
=======
							<li>Defined in <a href="https://github.com/centrifuge/tinlake.js/blob/a8fcddf/src/Tinlake.ts#L85">Tinlake.ts:85</a></li>
>>>>>>> 90825d9a
						</ul>
					</aside>
				</section>
				<section class="tsd-panel tsd-member tsd-kind-property tsd-parent-kind-class">
					<a name="contractconfig" class="tsd-anchor"></a>
					<h3>contract<wbr>Config</h3>
					<div class="tsd-signature tsd-kind-icon">contract<wbr>Config<span class="tsd-signature-symbol">:</span> <span class="tsd-signature-type">any</span></div>
					<aside class="tsd-sources">
						<ul>
<<<<<<< HEAD
							<li>Defined in <a href="https://github.com/centrifuge/tinlake.js/blob/7d03da6/src/Tinlake.ts#L81">Tinlake.ts:81</a></li>
=======
							<li>Defined in <a href="https://github.com/centrifuge/tinlake.js/blob/a8fcddf/src/Tinlake.ts#L89">Tinlake.ts:89</a></li>
>>>>>>> 90825d9a
						</ul>
					</aside>
				</section>
				<section class="tsd-panel tsd-member tsd-kind-property tsd-parent-kind-class">
					<a name="contracts" class="tsd-anchor"></a>
					<h3>contracts</h3>
					<div class="tsd-signature tsd-kind-icon">contracts<span class="tsd-signature-symbol">:</span> <a href="../modules/_tinlake_.html#contracts" class="tsd-signature-type">Contracts</a></div>
					<aside class="tsd-sources">
						<ul>
<<<<<<< HEAD
							<li>Defined in <a href="https://github.com/centrifuge/tinlake.js/blob/7d03da6/src/Tinlake.ts#L79">Tinlake.ts:79</a></li>
=======
							<li>Defined in <a href="https://github.com/centrifuge/tinlake.js/blob/a8fcddf/src/Tinlake.ts#L87">Tinlake.ts:87</a></li>
>>>>>>> 90825d9a
						</ul>
					</aside>
				</section>
				<section class="tsd-panel tsd-member tsd-kind-property tsd-parent-kind-class">
					<a name="eth" class="tsd-anchor"></a>
					<h3>eth</h3>
					<div class="tsd-signature tsd-kind-icon">eth<span class="tsd-signature-symbol">:</span> <a href="../interfaces/_services_ethereum_.ethi.html" class="tsd-signature-type">ethI</a></div>
					<aside class="tsd-sources">
						<ul>
<<<<<<< HEAD
							<li>Defined in <a href="https://github.com/centrifuge/tinlake.js/blob/7d03da6/src/Tinlake.ts#L74">Tinlake.ts:74</a></li>
=======
							<li>Defined in <a href="https://github.com/centrifuge/tinlake.js/blob/a8fcddf/src/Tinlake.ts#L81">Tinlake.ts:81</a></li>
>>>>>>> 90825d9a
						</ul>
					</aside>
				</section>
				<section class="tsd-panel tsd-member tsd-kind-property tsd-parent-kind-class">
					<a name="ethconfig" class="tsd-anchor"></a>
					<h3>eth<wbr>Config</h3>
					<div class="tsd-signature tsd-kind-icon">eth<wbr>Config<span class="tsd-signature-symbol">:</span> <a href="../modules/_tinlake_.html#ethconfig" class="tsd-signature-type">EthConfig</a></div>
					<aside class="tsd-sources">
						<ul>
<<<<<<< HEAD
							<li>Defined in <a href="https://github.com/centrifuge/tinlake.js/blob/7d03da6/src/Tinlake.ts#L76">Tinlake.ts:76</a></li>
=======
							<li>Defined in <a href="https://github.com/centrifuge/tinlake.js/blob/a8fcddf/src/Tinlake.ts#L83">Tinlake.ts:83</a></li>
>>>>>>> 90825d9a
						</ul>
					</aside>
				</section>
				<section class="tsd-panel tsd-member tsd-kind-property tsd-parent-kind-class">
					<a name="ethoptions" class="tsd-anchor"></a>
					<h3>eth<wbr>Options</h3>
					<div class="tsd-signature tsd-kind-icon">eth<wbr>Options<span class="tsd-signature-symbol">:</span> <span class="tsd-signature-type">any</span></div>
					<aside class="tsd-sources">
						<ul>
<<<<<<< HEAD
							<li>Defined in <a href="https://github.com/centrifuge/tinlake.js/blob/7d03da6/src/Tinlake.ts#L75">Tinlake.ts:75</a></li>
=======
							<li>Defined in <a href="https://github.com/centrifuge/tinlake.js/blob/a8fcddf/src/Tinlake.ts#L82">Tinlake.ts:82</a></li>
						</ul>
					</aside>
				</section>
				<section class="tsd-panel tsd-member tsd-kind-property tsd-parent-kind-class">
					<a name="ethersconfig" class="tsd-anchor"></a>
					<h3>ethers<wbr>Config</h3>
					<div class="tsd-signature tsd-kind-icon">ethers<wbr>Config<span class="tsd-signature-symbol">:</span> <a href="../modules/_tinlake_.html#ethersconfig" class="tsd-signature-type">EthersConfig</a></div>
					<aside class="tsd-sources">
						<ul>
							<li>Defined in <a href="https://github.com/centrifuge/tinlake.js/blob/a8fcddf/src/Tinlake.ts#L84">Tinlake.ts:84</a></li>
>>>>>>> 90825d9a
						</ul>
					</aside>
				</section>
				<section class="tsd-panel tsd-member tsd-kind-property tsd-parent-kind-class">
					<a name="provider" class="tsd-anchor"></a>
					<h3>provider</h3>
					<div class="tsd-signature tsd-kind-icon">provider<span class="tsd-signature-symbol">:</span> <span class="tsd-signature-type">any</span></div>
					<aside class="tsd-sources">
						<ul>
<<<<<<< HEAD
							<li>Defined in <a href="https://github.com/centrifuge/tinlake.js/blob/7d03da6/src/Tinlake.ts#L73">Tinlake.ts:73</a></li>
=======
							<li>Defined in <a href="https://github.com/centrifuge/tinlake.js/blob/a8fcddf/src/Tinlake.ts#L80">Tinlake.ts:80</a></li>
>>>>>>> 90825d9a
						</ul>
					</aside>
				</section>
				<section class="tsd-panel tsd-member tsd-kind-property tsd-parent-kind-class">
					<a name="transactiontimeout" class="tsd-anchor"></a>
					<h3>transaction<wbr>Timeout</h3>
					<div class="tsd-signature tsd-kind-icon">transaction<wbr>Timeout<span class="tsd-signature-symbol">:</span> <span class="tsd-signature-type">number</span></div>
					<aside class="tsd-sources">
						<ul>
<<<<<<< HEAD
							<li>Defined in <a href="https://github.com/centrifuge/tinlake.js/blob/7d03da6/src/Tinlake.ts#L78">Tinlake.ts:78</a></li>
=======
							<li>Defined in <a href="https://github.com/centrifuge/tinlake.js/blob/a8fcddf/src/Tinlake.ts#L86">Tinlake.ts:86</a></li>
>>>>>>> 90825d9a
						</ul>
					</aside>
				</section>
			</section>
			<section class="tsd-panel-group tsd-member-group ">
				<h2>Methods</h2>
				<section class="tsd-panel tsd-member tsd-kind-method tsd-parent-kind-class">
					<a name="createcontract" class="tsd-anchor"></a>
					<h3>create<wbr>Contract</h3>
					<ul class="tsd-signatures tsd-kind-method tsd-parent-kind-class">
						<li class="tsd-signature tsd-kind-icon">create<wbr>Contract<span class="tsd-signature-symbol">(</span>address<span class="tsd-signature-symbol">: </span><span class="tsd-signature-type">string</span>, abiName<span class="tsd-signature-symbol">: </span><span class="tsd-signature-type">string</span><span class="tsd-signature-symbol">)</span><span class="tsd-signature-symbol">: </span><span class="tsd-signature-type">void</span></li>
					</ul>
					<ul class="tsd-descriptions">
						<li class="tsd-description">
							<aside class="tsd-sources">
								<ul>
<<<<<<< HEAD
									<li>Defined in <a href="https://github.com/centrifuge/tinlake.js/blob/7d03da6/src/Tinlake.ts#L140">Tinlake.ts:140</a></li>
=======
									<li>Defined in <a href="https://github.com/centrifuge/tinlake.js/blob/a8fcddf/src/Tinlake.ts#L149">Tinlake.ts:149</a></li>
>>>>>>> 90825d9a
								</ul>
							</aside>
							<h4 class="tsd-parameters-title">Parameters</h4>
							<ul class="tsd-parameters">
								<li>
									<h5>address: <span class="tsd-signature-type">string</span></h5>
								</li>
								<li>
									<h5>abiName: <span class="tsd-signature-type">string</span></h5>
								</li>
							</ul>
							<h4 class="tsd-returns-title">Returns <span class="tsd-signature-type">void</span></h4>
						</li>
					</ul>
				</section>
				<section class="tsd-panel tsd-member tsd-kind-method tsd-parent-kind-class">
					<a name="getoperatortype" class="tsd-anchor"></a>
					<h3>get<wbr>Operator<wbr>Type</h3>
					<ul class="tsd-signatures tsd-kind-method tsd-parent-kind-class">
						<li class="tsd-signature tsd-kind-icon">get<wbr>Operator<wbr>Type<span class="tsd-signature-symbol">(</span>tranche<span class="tsd-signature-symbol">: </span><span class="tsd-signature-type">string</span><span class="tsd-signature-symbol">)</span><span class="tsd-signature-symbol">: </span><span class="tsd-signature-type">any</span></li>
					</ul>
					<ul class="tsd-descriptions">
						<li class="tsd-description">
							<aside class="tsd-sources">
								<ul>
<<<<<<< HEAD
									<li>Defined in <a href="https://github.com/centrifuge/tinlake.js/blob/7d03da6/src/Tinlake.ts#L145">Tinlake.ts:145</a></li>
=======
									<li>Defined in <a href="https://github.com/centrifuge/tinlake.js/blob/a8fcddf/src/Tinlake.ts#L154">Tinlake.ts:154</a></li>
>>>>>>> 90825d9a
								</ul>
							</aside>
							<h4 class="tsd-parameters-title">Parameters</h4>
							<ul class="tsd-parameters">
								<li>
									<h5>tranche: <span class="tsd-signature-type">string</span></h5>
								</li>
							</ul>
							<h4 class="tsd-returns-title">Returns <span class="tsd-signature-type">any</span></h4>
						</li>
					</ul>
				</section>
				<section class="tsd-panel tsd-member tsd-kind-method tsd-parent-kind-class">
					<a name="setcontracts" class="tsd-anchor"></a>
					<h3>set<wbr>Contracts</h3>
					<ul class="tsd-signatures tsd-kind-method tsd-parent-kind-class">
						<li class="tsd-signature tsd-kind-icon">set<wbr>Contracts<span class="tsd-signature-symbol">(</span><span class="tsd-signature-symbol">)</span><span class="tsd-signature-symbol">: </span><span class="tsd-signature-type">void</span></li>
					</ul>
					<ul class="tsd-descriptions">
						<li class="tsd-description">
							<aside class="tsd-sources">
								<ul>
<<<<<<< HEAD
									<li>Defined in <a href="https://github.com/centrifuge/tinlake.js/blob/7d03da6/src/Tinlake.ts#L112">Tinlake.ts:112</a></li>
=======
									<li>Defined in <a href="https://github.com/centrifuge/tinlake.js/blob/a8fcddf/src/Tinlake.ts#L113">Tinlake.ts:113</a></li>
>>>>>>> 90825d9a
								</ul>
							</aside>
							<h4 class="tsd-returns-title">Returns <span class="tsd-signature-type">void</span></h4>
						</li>
					</ul>
				</section>
				<section class="tsd-panel tsd-member tsd-kind-method tsd-parent-kind-class">
					<a name="setethconfig" class="tsd-anchor"></a>
					<h3>set<wbr>Eth<wbr>Config</h3>
					<ul class="tsd-signatures tsd-kind-method tsd-parent-kind-class">
						<li class="tsd-signature tsd-kind-icon">set<wbr>Eth<wbr>Config<span class="tsd-signature-symbol">(</span>ethConfig<span class="tsd-signature-symbol">: </span><a href="../modules/_tinlake_.html#ethconfig" class="tsd-signature-type">EthConfig</a><span class="tsd-signature-symbol">)</span><span class="tsd-signature-symbol">: </span><span class="tsd-signature-type">void</span></li>
					</ul>
					<ul class="tsd-descriptions">
						<li class="tsd-description">
							<aside class="tsd-sources">
								<ul>
<<<<<<< HEAD
									<li>Defined in <a href="https://github.com/centrifuge/tinlake.js/blob/7d03da6/src/Tinlake.ts#L133">Tinlake.ts:133</a></li>
=======
									<li>Defined in <a href="https://github.com/centrifuge/tinlake.js/blob/a8fcddf/src/Tinlake.ts#L135">Tinlake.ts:135</a></li>
>>>>>>> 90825d9a
								</ul>
							</aside>
							<h4 class="tsd-parameters-title">Parameters</h4>
							<ul class="tsd-parameters">
								<li>
									<h5>ethConfig: <a href="../modules/_tinlake_.html#ethconfig" class="tsd-signature-type">EthConfig</a></h5>
								</li>
							</ul>
							<h4 class="tsd-returns-title">Returns <span class="tsd-signature-type">void</span></h4>
						</li>
					</ul>
				</section>
				<section class="tsd-panel tsd-member tsd-kind-method tsd-parent-kind-class">
					<a name="setethersconfig" class="tsd-anchor"></a>
					<h3>set<wbr>Ethers<wbr>Config</h3>
					<ul class="tsd-signatures tsd-kind-method tsd-parent-kind-class">
						<li class="tsd-signature tsd-kind-icon">set<wbr>Ethers<wbr>Config<span class="tsd-signature-symbol">(</span>ethersConfig<span class="tsd-signature-symbol">: </span><a href="../modules/_tinlake_.html#ethersconfig" class="tsd-signature-type">EthersConfig</a><span class="tsd-signature-symbol">)</span><span class="tsd-signature-symbol">: </span><span class="tsd-signature-type">void</span></li>
					</ul>
					<ul class="tsd-descriptions">
						<li class="tsd-description">
							<aside class="tsd-sources">
								<ul>
									<li>Defined in <a href="https://github.com/centrifuge/tinlake.js/blob/a8fcddf/src/Tinlake.ts#L142">Tinlake.ts:142</a></li>
								</ul>
							</aside>
							<h4 class="tsd-parameters-title">Parameters</h4>
							<ul class="tsd-parameters">
								<li>
									<h5>ethersConfig: <a href="../modules/_tinlake_.html#ethersconfig" class="tsd-signature-type">EthersConfig</a></h5>
								</li>
							</ul>
							<h4 class="tsd-returns-title">Returns <span class="tsd-signature-type">void</span></h4>
						</li>
					</ul>
				</section>
				<section class="tsd-panel tsd-member tsd-kind-method tsd-parent-kind-class">
					<a name="setprovider" class="tsd-anchor"></a>
					<h3>set<wbr>Provider</h3>
					<ul class="tsd-signatures tsd-kind-method tsd-parent-kind-class">
						<li class="tsd-signature tsd-kind-icon">set<wbr>Provider<span class="tsd-signature-symbol">(</span>provider<span class="tsd-signature-symbol">: </span><span class="tsd-signature-type">any</span>, ethOptions<span class="tsd-signature-symbol">?: </span><span class="tsd-signature-type">any</span><span class="tsd-signature-symbol">)</span><span class="tsd-signature-symbol">: </span><span class="tsd-signature-type">void</span></li>
					</ul>
					<ul class="tsd-descriptions">
						<li class="tsd-description">
							<aside class="tsd-sources">
								<ul>
<<<<<<< HEAD
									<li>Defined in <a href="https://github.com/centrifuge/tinlake.js/blob/7d03da6/src/Tinlake.ts#L104">Tinlake.ts:104</a></li>
=======
									<li>Defined in <a href="https://github.com/centrifuge/tinlake.js/blob/a8fcddf/src/Tinlake.ts#L105">Tinlake.ts:105</a></li>
>>>>>>> 90825d9a
								</ul>
							</aside>
							<h4 class="tsd-parameters-title">Parameters</h4>
							<ul class="tsd-parameters">
								<li>
									<h5>provider: <span class="tsd-signature-type">any</span></h5>
								</li>
								<li>
									<h5><span class="tsd-flag ts-flagOptional">Optional</span> ethOptions: <span class="tsd-signature-type">any</span></h5>
								</li>
							</ul>
							<h4 class="tsd-returns-title">Returns <span class="tsd-signature-type">void</span></h4>
						</li>
					</ul>
				</section>
			</section>
		</div>
		<div class="col-4 col-menu menu-sticky-wrap menu-highlight">
			<nav class="tsd-navigation primary">
				<ul>
					<li class="globals  ">
						<a href="../globals.html"><em>Globals</em></a>
					</li>
					<li class="current tsd-kind-module">
						<a href="../modules/_tinlake_.html">&quot;<wbr>Tinlake&quot;</a>
					</li>
					<li class=" tsd-kind-module">
						<a href="../modules/_actions_admin_.html">&quot;actions/admin&quot;</a>
					</li>
					<li class=" tsd-kind-module">
						<a href="../modules/_actions_analytics_.html">&quot;actions/analytics&quot;</a>
					</li>
					<li class=" tsd-kind-module">
						<a href="../modules/_actions_borrower_.html">&quot;actions/borrower&quot;</a>
					</li>
					<li class=" tsd-kind-module">
						<a href="../modules/_actions_collateral_.html">&quot;actions/collateral&quot;</a>
					</li>
					<li class=" tsd-kind-module">
						<a href="../modules/_actions_currency_.html">&quot;actions/currency&quot;</a>
					</li>
					<li class=" tsd-kind-module">
						<a href="../modules/_actions_governance_.html">&quot;actions/governance&quot;</a>
					</li>
					<li class=" tsd-kind-module">
						<a href="../modules/_actions_index_.html">&quot;actions/index&quot;</a>
					</li>
					<li class=" tsd-kind-module">
						<a href="../modules/_actions_lender_.html">&quot;actions/lender&quot;</a>
					</li>
					<li class=" tsd-kind-module">
						<a href="../modules/_actions_proxy_.html">&quot;actions/proxy&quot;</a>
					</li>
					<li class=" tsd-kind-module">
						<a href="../modules/_services_ethereum_.html">&quot;services/ethereum&quot;</a>
					</li>
					<li class=" tsd-kind-module">
						<a href="../modules/_types_tinlake_.html">&quot;types/tinlake&quot;</a>
					</li>
					<li class=" tsd-kind-module">
						<a href="../modules/_utils_basetodisplay_.html">&quot;utils/base<wbr>ToDisplay&quot;</a>
					</li>
					<li class=" tsd-kind-module">
						<a href="../modules/_utils_basetodisplay_spec_.html">&quot;utils/base<wbr>ToDisplay.spec&quot;</a>
					</li>
					<li class=" tsd-kind-module">
						<a href="../modules/_utils_bntohex_.html">&quot;utils/bn<wbr>ToHex&quot;</a>
					</li>
					<li class=" tsd-kind-module">
						<a href="../modules/_utils_bntohex_spec_.html">&quot;utils/bn<wbr>ToHex.spec&quot;</a>
					</li>
					<li class=" tsd-kind-module">
						<a href="../modules/_utils_displaytobase_.html">&quot;utils/display<wbr>ToBase&quot;</a>
					</li>
					<li class=" tsd-kind-module">
						<a href="../modules/_utils_displaytobase_spec_.html">&quot;utils/display<wbr>ToBase.spec&quot;</a>
					</li>
					<li class=" tsd-kind-module">
						<a href="../modules/_utils_feetointerestrate_.html">&quot;utils/fee<wbr>ToInterest<wbr>Rate&quot;</a>
					</li>
					<li class=" tsd-kind-module">
						<a href="../modules/_utils_feetointerestrate_spec_.html">&quot;utils/fee<wbr>ToInterest<wbr>Rate.spec&quot;</a>
					</li>
					<li class=" tsd-kind-module">
						<a href="../modules/_utils_getloanstatus_.html">&quot;utils/get<wbr>Loan<wbr>Status&quot;</a>
					</li>
					<li class=" tsd-kind-module">
						<a href="../modules/_utils_interestratetofee_.html">&quot;utils/interest<wbr>Rate<wbr>ToFee&quot;</a>
					</li>
					<li class=" tsd-kind-module">
						<a href="../modules/_utils_interestratetofee_spec_.html">&quot;utils/interest<wbr>Rate<wbr>ToFee.spec&quot;</a>
					</li>
				</ul>
			</nav>
			<nav class="tsd-navigation secondary menu-sticky">
				<ul class="before-current">
				</ul>
				<ul class="current">
					<li class="current tsd-kind-class tsd-parent-kind-module">
						<a href="_tinlake_.tinlake.html" class="tsd-kind-icon">Tinlake</a>
						<ul>
							<li class=" tsd-kind-constructor tsd-parent-kind-class">
								<a href="_tinlake_.tinlake.html#constructor" class="tsd-kind-icon">constructor</a>
							</li>
							<li class=" tsd-kind-property tsd-parent-kind-class">
								<a href="_tinlake_.tinlake.html#contractabis" class="tsd-kind-icon">contract<wbr>Abis</a>
							</li>
							<li class=" tsd-kind-property tsd-parent-kind-class">
								<a href="_tinlake_.tinlake.html#contractaddresses" class="tsd-kind-icon">contract<wbr>Addresses</a>
							</li>
							<li class=" tsd-kind-property tsd-parent-kind-class">
								<a href="_tinlake_.tinlake.html#contractconfig" class="tsd-kind-icon">contract<wbr>Config</a>
							</li>
							<li class=" tsd-kind-property tsd-parent-kind-class">
								<a href="_tinlake_.tinlake.html#contracts" class="tsd-kind-icon">contracts</a>
							</li>
							<li class=" tsd-kind-property tsd-parent-kind-class">
								<a href="_tinlake_.tinlake.html#eth" class="tsd-kind-icon">eth</a>
							</li>
							<li class=" tsd-kind-property tsd-parent-kind-class">
								<a href="_tinlake_.tinlake.html#ethconfig" class="tsd-kind-icon">eth<wbr>Config</a>
							</li>
							<li class=" tsd-kind-property tsd-parent-kind-class">
								<a href="_tinlake_.tinlake.html#ethoptions" class="tsd-kind-icon">eth<wbr>Options</a>
							</li>
							<li class=" tsd-kind-property tsd-parent-kind-class">
								<a href="_tinlake_.tinlake.html#ethersconfig" class="tsd-kind-icon">ethers<wbr>Config</a>
							</li>
							<li class=" tsd-kind-property tsd-parent-kind-class">
								<a href="_tinlake_.tinlake.html#provider" class="tsd-kind-icon">provider</a>
							</li>
							<li class=" tsd-kind-property tsd-parent-kind-class">
								<a href="_tinlake_.tinlake.html#transactiontimeout" class="tsd-kind-icon">transaction<wbr>Timeout</a>
							</li>
							<li class=" tsd-kind-method tsd-parent-kind-class">
								<a href="_tinlake_.tinlake.html#createcontract" class="tsd-kind-icon">create<wbr>Contract</a>
							</li>
							<li class=" tsd-kind-method tsd-parent-kind-class">
								<a href="_tinlake_.tinlake.html#getoperatortype" class="tsd-kind-icon">get<wbr>Operator<wbr>Type</a>
							</li>
							<li class=" tsd-kind-method tsd-parent-kind-class">
								<a href="_tinlake_.tinlake.html#setcontracts" class="tsd-kind-icon">set<wbr>Contracts</a>
							</li>
							<li class=" tsd-kind-method tsd-parent-kind-class">
								<a href="_tinlake_.tinlake.html#setethconfig" class="tsd-kind-icon">set<wbr>Eth<wbr>Config</a>
							</li>
							<li class=" tsd-kind-method tsd-parent-kind-class">
								<a href="_tinlake_.tinlake.html#setethersconfig" class="tsd-kind-icon">set<wbr>Ethers<wbr>Config</a>
							</li>
							<li class=" tsd-kind-method tsd-parent-kind-class">
								<a href="_tinlake_.tinlake.html#setprovider" class="tsd-kind-icon">set<wbr>Provider</a>
							</li>
						</ul>
					</li>
				</ul>
				<ul class="after-current">
					<li class=" tsd-kind-type-alias tsd-parent-kind-module tsd-has-type-parameter">
						<a href="../modules/_tinlake_.html#constructor" class="tsd-kind-icon">Constructor</a>
					</li>
					<li class=" tsd-kind-type-alias tsd-parent-kind-module">
						<a href="../modules/_tinlake_.html#contractabis" class="tsd-kind-icon">Contract<wbr>Abis</a>
					</li>
					<li class=" tsd-kind-type-alias tsd-parent-kind-module">
						<a href="../modules/_tinlake_.html#contractaddresses" class="tsd-kind-icon">Contract<wbr>Addresses</a>
					</li>
					<li class=" tsd-kind-type-alias tsd-parent-kind-module">
						<a href="../modules/_tinlake_.html#contractnames" class="tsd-kind-icon">Contract<wbr>Names</a>
					</li>
					<li class=" tsd-kind-type-alias tsd-parent-kind-module">
						<a href="../modules/_tinlake_.html#contracts" class="tsd-kind-icon">Contracts</a>
					</li>
					<li class=" tsd-kind-type-alias tsd-parent-kind-module">
						<a href="../modules/_tinlake_.html#ethconfig" class="tsd-kind-icon">Eth<wbr>Config</a>
					</li>
					<li class=" tsd-kind-type-alias tsd-parent-kind-module">
						<a href="../modules/_tinlake_.html#ethersconfig" class="tsd-kind-icon">Ethers<wbr>Config</a>
					</li>
					<li class=" tsd-kind-type-alias tsd-parent-kind-module">
						<a href="../modules/_tinlake_.html#tinlakeparams" class="tsd-kind-icon">Tinlake<wbr>Params</a>
					</li>
				</ul>
			</nav>
		</div>
	</div>
</div>
<footer class="with-border-bottom">
	<div class="container">
		<h2>Legend</h2>
		<div class="tsd-legend-group">
			<ul class="tsd-legend">
				<li class="tsd-kind-variable"><span class="tsd-kind-icon">Variable</span></li>
				<li class="tsd-kind-function"><span class="tsd-kind-icon">Function</span></li>
				<li class="tsd-kind-function tsd-has-type-parameter"><span class="tsd-kind-icon">Function with type parameter</span></li>
				<li class="tsd-kind-type-alias"><span class="tsd-kind-icon">Type alias</span></li>
				<li class="tsd-kind-type-alias tsd-has-type-parameter"><span class="tsd-kind-icon">Type alias with type parameter</span></li>
			</ul>
			<ul class="tsd-legend">
				<li class="tsd-kind-class"><span class="tsd-kind-icon">Class</span></li>
				<li class="tsd-kind-constructor tsd-parent-kind-class"><span class="tsd-kind-icon">Constructor</span></li>
				<li class="tsd-kind-property tsd-parent-kind-class"><span class="tsd-kind-icon">Property</span></li>
				<li class="tsd-kind-method tsd-parent-kind-class"><span class="tsd-kind-icon">Method</span></li>
			</ul>
			<ul class="tsd-legend">
				<li class="tsd-kind-interface"><span class="tsd-kind-icon">Interface</span></li>
			</ul>
		</div>
	</div>
</footer>
<div class="container tsd-generator">
	<p>Generated using <a href="https://typedoc.org/" target="_blank">TypeDoc</a></p>
</div>
<div class="overlay"></div>
<script src="../assets/js/main.js"></script>
<script>if (location.protocol == 'file:') document.write('<script src="../assets/js/search.js"><' + '/script>');</script>
</body>
</html><|MERGE_RESOLUTION|>--- conflicted
+++ resolved
@@ -124,11 +124,7 @@
 						<li class="tsd-description">
 							<aside class="tsd-sources">
 								<ul>
-<<<<<<< HEAD
-									<li>Defined in <a href="https://github.com/centrifuge/tinlake.js/blob/7d03da6/src/Tinlake.ts#L81">Tinlake.ts:81</a></li>
-=======
-									<li>Defined in <a href="https://github.com/centrifuge/tinlake.js/blob/a8fcddf/src/Tinlake.ts#L89">Tinlake.ts:89</a></li>
->>>>>>> 90825d9a
+									<li>Defined in <a href="https://github.com/centrifuge/tinlake.js/blob/1aadd73/src/Tinlake.ts#L89">Tinlake.ts:89</a></li>
 								</ul>
 							</aside>
 							<h4 class="tsd-parameters-title">Parameters</h4>
@@ -150,11 +146,7 @@
 					<div class="tsd-signature tsd-kind-icon">contract<wbr>Abis<span class="tsd-signature-symbol">:</span> <a href="../modules/_tinlake_.html#contractabis" class="tsd-signature-type">ContractAbis</a></div>
 					<aside class="tsd-sources">
 						<ul>
-<<<<<<< HEAD
-							<li>Defined in <a href="https://github.com/centrifuge/tinlake.js/blob/7d03da6/src/Tinlake.ts#L80">Tinlake.ts:80</a></li>
-=======
-							<li>Defined in <a href="https://github.com/centrifuge/tinlake.js/blob/a8fcddf/src/Tinlake.ts#L88">Tinlake.ts:88</a></li>
->>>>>>> 90825d9a
+							<li>Defined in <a href="https://github.com/centrifuge/tinlake.js/blob/1aadd73/src/Tinlake.ts#L88">Tinlake.ts:88</a></li>
 						</ul>
 					</aside>
 				</section>
@@ -164,11 +156,7 @@
 					<div class="tsd-signature tsd-kind-icon">contract<wbr>Addresses<span class="tsd-signature-symbol">:</span> <a href="../modules/_tinlake_.html#contractaddresses" class="tsd-signature-type">ContractAddresses</a></div>
 					<aside class="tsd-sources">
 						<ul>
-<<<<<<< HEAD
-							<li>Defined in <a href="https://github.com/centrifuge/tinlake.js/blob/7d03da6/src/Tinlake.ts#L77">Tinlake.ts:77</a></li>
-=======
-							<li>Defined in <a href="https://github.com/centrifuge/tinlake.js/blob/a8fcddf/src/Tinlake.ts#L85">Tinlake.ts:85</a></li>
->>>>>>> 90825d9a
+							<li>Defined in <a href="https://github.com/centrifuge/tinlake.js/blob/1aadd73/src/Tinlake.ts#L85">Tinlake.ts:85</a></li>
 						</ul>
 					</aside>
 				</section>
@@ -178,11 +166,7 @@
 					<div class="tsd-signature tsd-kind-icon">contract<wbr>Config<span class="tsd-signature-symbol">:</span> <span class="tsd-signature-type">any</span></div>
 					<aside class="tsd-sources">
 						<ul>
-<<<<<<< HEAD
-							<li>Defined in <a href="https://github.com/centrifuge/tinlake.js/blob/7d03da6/src/Tinlake.ts#L81">Tinlake.ts:81</a></li>
-=======
-							<li>Defined in <a href="https://github.com/centrifuge/tinlake.js/blob/a8fcddf/src/Tinlake.ts#L89">Tinlake.ts:89</a></li>
->>>>>>> 90825d9a
+							<li>Defined in <a href="https://github.com/centrifuge/tinlake.js/blob/1aadd73/src/Tinlake.ts#L89">Tinlake.ts:89</a></li>
 						</ul>
 					</aside>
 				</section>
@@ -192,11 +176,7 @@
 					<div class="tsd-signature tsd-kind-icon">contracts<span class="tsd-signature-symbol">:</span> <a href="../modules/_tinlake_.html#contracts" class="tsd-signature-type">Contracts</a></div>
 					<aside class="tsd-sources">
 						<ul>
-<<<<<<< HEAD
-							<li>Defined in <a href="https://github.com/centrifuge/tinlake.js/blob/7d03da6/src/Tinlake.ts#L79">Tinlake.ts:79</a></li>
-=======
-							<li>Defined in <a href="https://github.com/centrifuge/tinlake.js/blob/a8fcddf/src/Tinlake.ts#L87">Tinlake.ts:87</a></li>
->>>>>>> 90825d9a
+							<li>Defined in <a href="https://github.com/centrifuge/tinlake.js/blob/1aadd73/src/Tinlake.ts#L87">Tinlake.ts:87</a></li>
 						</ul>
 					</aside>
 				</section>
@@ -206,11 +186,7 @@
 					<div class="tsd-signature tsd-kind-icon">eth<span class="tsd-signature-symbol">:</span> <a href="../interfaces/_services_ethereum_.ethi.html" class="tsd-signature-type">ethI</a></div>
 					<aside class="tsd-sources">
 						<ul>
-<<<<<<< HEAD
-							<li>Defined in <a href="https://github.com/centrifuge/tinlake.js/blob/7d03da6/src/Tinlake.ts#L74">Tinlake.ts:74</a></li>
-=======
-							<li>Defined in <a href="https://github.com/centrifuge/tinlake.js/blob/a8fcddf/src/Tinlake.ts#L81">Tinlake.ts:81</a></li>
->>>>>>> 90825d9a
+							<li>Defined in <a href="https://github.com/centrifuge/tinlake.js/blob/1aadd73/src/Tinlake.ts#L81">Tinlake.ts:81</a></li>
 						</ul>
 					</aside>
 				</section>
@@ -220,11 +196,7 @@
 					<div class="tsd-signature tsd-kind-icon">eth<wbr>Config<span class="tsd-signature-symbol">:</span> <a href="../modules/_tinlake_.html#ethconfig" class="tsd-signature-type">EthConfig</a></div>
 					<aside class="tsd-sources">
 						<ul>
-<<<<<<< HEAD
-							<li>Defined in <a href="https://github.com/centrifuge/tinlake.js/blob/7d03da6/src/Tinlake.ts#L76">Tinlake.ts:76</a></li>
-=======
-							<li>Defined in <a href="https://github.com/centrifuge/tinlake.js/blob/a8fcddf/src/Tinlake.ts#L83">Tinlake.ts:83</a></li>
->>>>>>> 90825d9a
+							<li>Defined in <a href="https://github.com/centrifuge/tinlake.js/blob/1aadd73/src/Tinlake.ts#L83">Tinlake.ts:83</a></li>
 						</ul>
 					</aside>
 				</section>
@@ -234,10 +206,7 @@
 					<div class="tsd-signature tsd-kind-icon">eth<wbr>Options<span class="tsd-signature-symbol">:</span> <span class="tsd-signature-type">any</span></div>
 					<aside class="tsd-sources">
 						<ul>
-<<<<<<< HEAD
-							<li>Defined in <a href="https://github.com/centrifuge/tinlake.js/blob/7d03da6/src/Tinlake.ts#L75">Tinlake.ts:75</a></li>
-=======
-							<li>Defined in <a href="https://github.com/centrifuge/tinlake.js/blob/a8fcddf/src/Tinlake.ts#L82">Tinlake.ts:82</a></li>
+							<li>Defined in <a href="https://github.com/centrifuge/tinlake.js/blob/1aadd73/src/Tinlake.ts#L82">Tinlake.ts:82</a></li>
 						</ul>
 					</aside>
 				</section>
@@ -247,8 +216,7 @@
 					<div class="tsd-signature tsd-kind-icon">ethers<wbr>Config<span class="tsd-signature-symbol">:</span> <a href="../modules/_tinlake_.html#ethersconfig" class="tsd-signature-type">EthersConfig</a></div>
 					<aside class="tsd-sources">
 						<ul>
-							<li>Defined in <a href="https://github.com/centrifuge/tinlake.js/blob/a8fcddf/src/Tinlake.ts#L84">Tinlake.ts:84</a></li>
->>>>>>> 90825d9a
+							<li>Defined in <a href="https://github.com/centrifuge/tinlake.js/blob/1aadd73/src/Tinlake.ts#L84">Tinlake.ts:84</a></li>
 						</ul>
 					</aside>
 				</section>
@@ -258,11 +226,7 @@
 					<div class="tsd-signature tsd-kind-icon">provider<span class="tsd-signature-symbol">:</span> <span class="tsd-signature-type">any</span></div>
 					<aside class="tsd-sources">
 						<ul>
-<<<<<<< HEAD
-							<li>Defined in <a href="https://github.com/centrifuge/tinlake.js/blob/7d03da6/src/Tinlake.ts#L73">Tinlake.ts:73</a></li>
-=======
-							<li>Defined in <a href="https://github.com/centrifuge/tinlake.js/blob/a8fcddf/src/Tinlake.ts#L80">Tinlake.ts:80</a></li>
->>>>>>> 90825d9a
+							<li>Defined in <a href="https://github.com/centrifuge/tinlake.js/blob/1aadd73/src/Tinlake.ts#L80">Tinlake.ts:80</a></li>
 						</ul>
 					</aside>
 				</section>
@@ -272,11 +236,7 @@
 					<div class="tsd-signature tsd-kind-icon">transaction<wbr>Timeout<span class="tsd-signature-symbol">:</span> <span class="tsd-signature-type">number</span></div>
 					<aside class="tsd-sources">
 						<ul>
-<<<<<<< HEAD
-							<li>Defined in <a href="https://github.com/centrifuge/tinlake.js/blob/7d03da6/src/Tinlake.ts#L78">Tinlake.ts:78</a></li>
-=======
-							<li>Defined in <a href="https://github.com/centrifuge/tinlake.js/blob/a8fcddf/src/Tinlake.ts#L86">Tinlake.ts:86</a></li>
->>>>>>> 90825d9a
+							<li>Defined in <a href="https://github.com/centrifuge/tinlake.js/blob/1aadd73/src/Tinlake.ts#L86">Tinlake.ts:86</a></li>
 						</ul>
 					</aside>
 				</section>
@@ -293,11 +253,7 @@
 						<li class="tsd-description">
 							<aside class="tsd-sources">
 								<ul>
-<<<<<<< HEAD
-									<li>Defined in <a href="https://github.com/centrifuge/tinlake.js/blob/7d03da6/src/Tinlake.ts#L140">Tinlake.ts:140</a></li>
-=======
-									<li>Defined in <a href="https://github.com/centrifuge/tinlake.js/blob/a8fcddf/src/Tinlake.ts#L149">Tinlake.ts:149</a></li>
->>>>>>> 90825d9a
+									<li>Defined in <a href="https://github.com/centrifuge/tinlake.js/blob/1aadd73/src/Tinlake.ts#L148">Tinlake.ts:148</a></li>
 								</ul>
 							</aside>
 							<h4 class="tsd-parameters-title">Parameters</h4>
@@ -323,11 +279,7 @@
 						<li class="tsd-description">
 							<aside class="tsd-sources">
 								<ul>
-<<<<<<< HEAD
-									<li>Defined in <a href="https://github.com/centrifuge/tinlake.js/blob/7d03da6/src/Tinlake.ts#L145">Tinlake.ts:145</a></li>
-=======
-									<li>Defined in <a href="https://github.com/centrifuge/tinlake.js/blob/a8fcddf/src/Tinlake.ts#L154">Tinlake.ts:154</a></li>
->>>>>>> 90825d9a
+									<li>Defined in <a href="https://github.com/centrifuge/tinlake.js/blob/1aadd73/src/Tinlake.ts#L153">Tinlake.ts:153</a></li>
 								</ul>
 							</aside>
 							<h4 class="tsd-parameters-title">Parameters</h4>
@@ -350,11 +302,7 @@
 						<li class="tsd-description">
 							<aside class="tsd-sources">
 								<ul>
-<<<<<<< HEAD
-									<li>Defined in <a href="https://github.com/centrifuge/tinlake.js/blob/7d03da6/src/Tinlake.ts#L112">Tinlake.ts:112</a></li>
-=======
-									<li>Defined in <a href="https://github.com/centrifuge/tinlake.js/blob/a8fcddf/src/Tinlake.ts#L113">Tinlake.ts:113</a></li>
->>>>>>> 90825d9a
+									<li>Defined in <a href="https://github.com/centrifuge/tinlake.js/blob/1aadd73/src/Tinlake.ts#L113">Tinlake.ts:113</a></li>
 								</ul>
 							</aside>
 							<h4 class="tsd-returns-title">Returns <span class="tsd-signature-type">void</span></h4>
@@ -371,11 +319,7 @@
 						<li class="tsd-description">
 							<aside class="tsd-sources">
 								<ul>
-<<<<<<< HEAD
-									<li>Defined in <a href="https://github.com/centrifuge/tinlake.js/blob/7d03da6/src/Tinlake.ts#L133">Tinlake.ts:133</a></li>
-=======
-									<li>Defined in <a href="https://github.com/centrifuge/tinlake.js/blob/a8fcddf/src/Tinlake.ts#L135">Tinlake.ts:135</a></li>
->>>>>>> 90825d9a
+									<li>Defined in <a href="https://github.com/centrifuge/tinlake.js/blob/1aadd73/src/Tinlake.ts#L134">Tinlake.ts:134</a></li>
 								</ul>
 							</aside>
 							<h4 class="tsd-parameters-title">Parameters</h4>
@@ -398,7 +342,7 @@
 						<li class="tsd-description">
 							<aside class="tsd-sources">
 								<ul>
-									<li>Defined in <a href="https://github.com/centrifuge/tinlake.js/blob/a8fcddf/src/Tinlake.ts#L142">Tinlake.ts:142</a></li>
+									<li>Defined in <a href="https://github.com/centrifuge/tinlake.js/blob/1aadd73/src/Tinlake.ts#L141">Tinlake.ts:141</a></li>
 								</ul>
 							</aside>
 							<h4 class="tsd-parameters-title">Parameters</h4>
@@ -421,11 +365,7 @@
 						<li class="tsd-description">
 							<aside class="tsd-sources">
 								<ul>
-<<<<<<< HEAD
-									<li>Defined in <a href="https://github.com/centrifuge/tinlake.js/blob/7d03da6/src/Tinlake.ts#L104">Tinlake.ts:104</a></li>
-=======
-									<li>Defined in <a href="https://github.com/centrifuge/tinlake.js/blob/a8fcddf/src/Tinlake.ts#L105">Tinlake.ts:105</a></li>
->>>>>>> 90825d9a
+									<li>Defined in <a href="https://github.com/centrifuge/tinlake.js/blob/1aadd73/src/Tinlake.ts#L105">Tinlake.ts:105</a></li>
 								</ul>
 							</aside>
 							<h4 class="tsd-parameters-title">Parameters</h4>
