--- conflicted
+++ resolved
@@ -89,11 +89,7 @@
 					<div class="tsd-signature tsd-kind-icon">IAnalytics<wbr>Actions<span class="tsd-signature-symbol">:</span> <span class="tsd-signature-symbol">{ </span>existsSenior<span class="tsd-signature-symbol">: </span><span class="tsd-signature-type">any</span><span class="tsd-signature-symbol">; </span>getAssetValueJunior<span class="tsd-signature-symbol">: </span><span class="tsd-signature-type">any</span><span class="tsd-signature-symbol">; </span>getCollateral<span class="tsd-signature-symbol">: </span><span class="tsd-signature-type">any</span><span class="tsd-signature-symbol">; </span>getCurrentJuniorRatio<span class="tsd-signature-symbol">: </span><span class="tsd-signature-type">any</span><span class="tsd-signature-symbol">; </span>getDebt<span class="tsd-signature-symbol">: </span><span class="tsd-signature-type">any</span><span class="tsd-signature-symbol">; </span>getInterestRate<span class="tsd-signature-symbol">: </span><span class="tsd-signature-type">any</span><span class="tsd-signature-symbol">; </span>getInvestor<span class="tsd-signature-symbol">: </span><span class="tsd-signature-type">any</span><span class="tsd-signature-symbol">; </span>getJuniorReserve<span class="tsd-signature-symbol">: </span><span class="tsd-signature-type">any</span><span class="tsd-signature-symbol">; </span>getJuniorTokenBalance<span class="tsd-signature-symbol">: </span><span class="tsd-signature-type">any</span><span class="tsd-signature-symbol">; </span>getLoan<span class="tsd-signature-symbol">: </span><span class="tsd-signature-type">any</span><span class="tsd-signature-symbol">; </span>getLoanList<span class="tsd-signature-symbol">: </span><span class="tsd-signature-type">any</span><span class="tsd-signature-symbol">; </span>getMaxRedeemAmountJunior<span class="tsd-signature-symbol">: </span><span class="tsd-signature-type">any</span><span class="tsd-signature-symbol">; </span>getMaxRedeemAmountSenior<span class="tsd-signature-symbol">: </span><span class="tsd-signature-type">any</span><span class="tsd-signature-symbol">; </span>getMaxSupplyAmountJunior<span class="tsd-signature-symbol">: </span><span class="tsd-signature-type">any</span><span class="tsd-signature-symbol">; </span>getMaxSupplyAmountSenior<span class="tsd-signature-symbol">: </span><span class="tsd-signature-type">any</span><span class="tsd-signature-symbol">; </span>getMinJuniorRatio<span class="tsd-signature-symbol">: </span><span class="tsd-signature-type">any</span><span class="tsd-signature-symbol">; </span>getOwnerOfCollateral<span class="tsd-signature-symbol">: </span><span class="tsd-signature-type">any</span><span class="tsd-signature-symbol">; </span>getOwnerOfLoan<span class="tsd-signature-symbol">: </span><span class="tsd-signature-type">any</span><span class="tsd-signature-symbol">; </span>getPrincipal<span class="tsd-signature-symbol">: </span><span class="tsd-signature-type">any</span><span class="tsd-signature-symbol">; </span>getSeniorDebt<span class="tsd-signature-symbol">: </span><span class="tsd-signature-type">any</span><span class="tsd-signature-symbol">; </span>getSeniorInterestRate<span class="tsd-signature-symbol">: </span><span class="tsd-signature-type">any</span><span class="tsd-signature-symbol">; </span>getSeniorReserve<span class="tsd-signature-symbol">: </span><span class="tsd-signature-type">any</span><span class="tsd-signature-symbol">; </span>getSeniorTokenBalance<span class="tsd-signature-symbol">: </span><span class="tsd-signature-type">any</span><span class="tsd-signature-symbol">; </span>getTokenPriceJunior<span class="tsd-signature-symbol">: </span><span class="tsd-signature-type">any</span><span class="tsd-signature-symbol">; </span>getTokenPriceSenior<span class="tsd-signature-symbol">: </span><span class="tsd-signature-type">any</span><span class="tsd-signature-symbol">; </span>getTotalBalance<span class="tsd-signature-symbol">: </span><span class="tsd-signature-type">any</span><span class="tsd-signature-symbol">; </span>getTotalDebt<span class="tsd-signature-symbol">: </span><span class="tsd-signature-type">any</span><span class="tsd-signature-symbol">; </span>loanCount<span class="tsd-signature-symbol">: </span><span class="tsd-signature-type">any</span><span class="tsd-signature-symbol"> }</span></div>
 					<aside class="tsd-sources">
 						<ul>
-<<<<<<< HEAD
-							<li>Defined in <a href="https://github.com/philipstanislaus/tinlake.js/blob/e05b580/src/actions/analytics.ts#L268">actions/analytics.ts:268</a></li>
-=======
-							<li>Defined in <a href="https://github.com/ilinzweilin/tinlake.js/blob/81161c3/src/actions/analytics.ts#L273">actions/analytics.ts:273</a></li>
->>>>>>> 6932eb04
+							<li>Defined in <a href="https://github.com/philipstanislaus/tinlake.js/blob/c99284c/src/actions/analytics.ts#L273">actions/analytics.ts:273</a></li>
 						</ul>
 					</aside>
 					<div class="tsd-type-declaration">
@@ -108,11 +104,7 @@
 									<li class="tsd-description">
 										<aside class="tsd-sources">
 											<ul>
-<<<<<<< HEAD
-												<li>Defined in <a href="https://github.com/philipstanislaus/tinlake.js/blob/e05b580/src/actions/analytics.ts#L280">actions/analytics.ts:280</a></li>
-=======
-												<li>Defined in <a href="https://github.com/ilinzweilin/tinlake.js/blob/81161c3/src/actions/analytics.ts#L285">actions/analytics.ts:285</a></li>
->>>>>>> 6932eb04
+												<li>Defined in <a href="https://github.com/philipstanislaus/tinlake.js/blob/c99284c/src/actions/analytics.ts#L285">actions/analytics.ts:285</a></li>
 											</ul>
 										</aside>
 										<h4 class="tsd-returns-title">Returns <span class="tsd-signature-type">boolean</span></h4>
@@ -128,11 +120,7 @@
 									<li class="tsd-description">
 										<aside class="tsd-sources">
 											<ul>
-<<<<<<< HEAD
-												<li>Defined in <a href="https://github.com/philipstanislaus/tinlake.js/blob/e05b580/src/actions/analytics.ts#L295">actions/analytics.ts:295</a></li>
-=======
-												<li>Defined in <a href="https://github.com/ilinzweilin/tinlake.js/blob/81161c3/src/actions/analytics.ts#L300">actions/analytics.ts:300</a></li>
->>>>>>> 6932eb04
+												<li>Defined in <a href="https://github.com/philipstanislaus/tinlake.js/blob/c99284c/src/actions/analytics.ts#L300">actions/analytics.ts:300</a></li>
 											</ul>
 										</aside>
 										<h4 class="tsd-returns-title">Returns <span class="tsd-signature-type">Promise</span><span class="tsd-signature-symbol">&lt;</span><span class="tsd-signature-type">BN</span><span class="tsd-signature-symbol">&gt;</span></h4>
@@ -148,11 +136,7 @@
 									<li class="tsd-description">
 										<aside class="tsd-sources">
 											<ul>
-<<<<<<< HEAD
-												<li>Defined in <a href="https://github.com/philipstanislaus/tinlake.js/blob/e05b580/src/actions/analytics.ts#L275">actions/analytics.ts:275</a></li>
-=======
-												<li>Defined in <a href="https://github.com/ilinzweilin/tinlake.js/blob/81161c3/src/actions/analytics.ts#L280">actions/analytics.ts:280</a></li>
->>>>>>> 6932eb04
+												<li>Defined in <a href="https://github.com/philipstanislaus/tinlake.js/blob/c99284c/src/actions/analytics.ts#L280">actions/analytics.ts:280</a></li>
 											</ul>
 										</aside>
 										<h4 class="tsd-parameters-title">Parameters</h4>
@@ -174,11 +158,7 @@
 									<li class="tsd-description">
 										<aside class="tsd-sources">
 											<ul>
-<<<<<<< HEAD
-												<li>Defined in <a href="https://github.com/philipstanislaus/tinlake.js/blob/e05b580/src/actions/analytics.ts#L294">actions/analytics.ts:294</a></li>
-=======
-												<li>Defined in <a href="https://github.com/ilinzweilin/tinlake.js/blob/81161c3/src/actions/analytics.ts#L299">actions/analytics.ts:299</a></li>
->>>>>>> 6932eb04
+												<li>Defined in <a href="https://github.com/philipstanislaus/tinlake.js/blob/c99284c/src/actions/analytics.ts#L299">actions/analytics.ts:299</a></li>
 											</ul>
 										</aside>
 										<h4 class="tsd-returns-title">Returns <span class="tsd-signature-type">Promise</span><span class="tsd-signature-symbol">&lt;</span><span class="tsd-signature-type">BN</span><span class="tsd-signature-symbol">&gt;</span></h4>
@@ -194,11 +174,7 @@
 									<li class="tsd-description">
 										<aside class="tsd-sources">
 											<ul>
-<<<<<<< HEAD
-												<li>Defined in <a href="https://github.com/philipstanislaus/tinlake.js/blob/e05b580/src/actions/analytics.ts#L271">actions/analytics.ts:271</a></li>
-=======
-												<li>Defined in <a href="https://github.com/ilinzweilin/tinlake.js/blob/81161c3/src/actions/analytics.ts#L276">actions/analytics.ts:276</a></li>
->>>>>>> 6932eb04
+												<li>Defined in <a href="https://github.com/philipstanislaus/tinlake.js/blob/c99284c/src/actions/analytics.ts#L276">actions/analytics.ts:276</a></li>
 											</ul>
 										</aside>
 										<h4 class="tsd-parameters-title">Parameters</h4>
@@ -220,11 +196,7 @@
 									<li class="tsd-description">
 										<aside class="tsd-sources">
 											<ul>
-<<<<<<< HEAD
-												<li>Defined in <a href="https://github.com/philipstanislaus/tinlake.js/blob/e05b580/src/actions/analytics.ts#L277">actions/analytics.ts:277</a></li>
-=======
-												<li>Defined in <a href="https://github.com/ilinzweilin/tinlake.js/blob/81161c3/src/actions/analytics.ts#L282">actions/analytics.ts:282</a></li>
->>>>>>> 6932eb04
+												<li>Defined in <a href="https://github.com/philipstanislaus/tinlake.js/blob/c99284c/src/actions/analytics.ts#L282">actions/analytics.ts:282</a></li>
 											</ul>
 										</aside>
 										<h4 class="tsd-parameters-title">Parameters</h4>
@@ -246,11 +218,7 @@
 									<li class="tsd-description">
 										<aside class="tsd-sources">
 											<ul>
-<<<<<<< HEAD
-												<li>Defined in <a href="https://github.com/philipstanislaus/tinlake.js/blob/e05b580/src/actions/analytics.ts#L296">actions/analytics.ts:296</a></li>
-=======
-												<li>Defined in <a href="https://github.com/ilinzweilin/tinlake.js/blob/81161c3/src/actions/analytics.ts#L301">actions/analytics.ts:301</a></li>
->>>>>>> 6932eb04
+												<li>Defined in <a href="https://github.com/philipstanislaus/tinlake.js/blob/c99284c/src/actions/analytics.ts#L301">actions/analytics.ts:301</a></li>
 											</ul>
 										</aside>
 										<h4 class="tsd-parameters-title">Parameters</h4>
@@ -272,11 +240,7 @@
 									<li class="tsd-description">
 										<aside class="tsd-sources">
 											<ul>
-<<<<<<< HEAD
-												<li>Defined in <a href="https://github.com/philipstanislaus/tinlake.js/blob/e05b580/src/actions/analytics.ts#L281">actions/analytics.ts:281</a></li>
-=======
-												<li>Defined in <a href="https://github.com/ilinzweilin/tinlake.js/blob/81161c3/src/actions/analytics.ts#L286">actions/analytics.ts:286</a></li>
->>>>>>> 6932eb04
+												<li>Defined in <a href="https://github.com/philipstanislaus/tinlake.js/blob/c99284c/src/actions/analytics.ts#L286">actions/analytics.ts:286</a></li>
 											</ul>
 										</aside>
 										<h4 class="tsd-returns-title">Returns <span class="tsd-signature-type">Promise</span><span class="tsd-signature-symbol">&lt;</span><span class="tsd-signature-type">BN</span><span class="tsd-signature-symbol">&gt;</span></h4>
@@ -292,11 +256,7 @@
 									<li class="tsd-description">
 										<aside class="tsd-sources">
 											<ul>
-<<<<<<< HEAD
-												<li>Defined in <a href="https://github.com/philipstanislaus/tinlake.js/blob/e05b580/src/actions/analytics.ts#L283">actions/analytics.ts:283</a></li>
-=======
-												<li>Defined in <a href="https://github.com/ilinzweilin/tinlake.js/blob/81161c3/src/actions/analytics.ts#L288">actions/analytics.ts:288</a></li>
->>>>>>> 6932eb04
+												<li>Defined in <a href="https://github.com/philipstanislaus/tinlake.js/blob/c99284c/src/actions/analytics.ts#L288">actions/analytics.ts:288</a></li>
 											</ul>
 										</aside>
 										<h4 class="tsd-parameters-title">Parameters</h4>
@@ -318,11 +278,7 @@
 									<li class="tsd-description">
 										<aside class="tsd-sources">
 											<ul>
-<<<<<<< HEAD
-												<li>Defined in <a href="https://github.com/philipstanislaus/tinlake.js/blob/e05b580/src/actions/analytics.ts#L274">actions/analytics.ts:274</a></li>
-=======
-												<li>Defined in <a href="https://github.com/ilinzweilin/tinlake.js/blob/81161c3/src/actions/analytics.ts#L279">actions/analytics.ts:279</a></li>
->>>>>>> 6932eb04
+												<li>Defined in <a href="https://github.com/philipstanislaus/tinlake.js/blob/c99284c/src/actions/analytics.ts#L279">actions/analytics.ts:279</a></li>
 											</ul>
 										</aside>
 										<h4 class="tsd-parameters-title">Parameters</h4>
@@ -344,11 +300,7 @@
 									<li class="tsd-description">
 										<aside class="tsd-sources">
 											<ul>
-<<<<<<< HEAD
-												<li>Defined in <a href="https://github.com/philipstanislaus/tinlake.js/blob/e05b580/src/actions/analytics.ts#L273">actions/analytics.ts:273</a></li>
-=======
-												<li>Defined in <a href="https://github.com/ilinzweilin/tinlake.js/blob/81161c3/src/actions/analytics.ts#L278">actions/analytics.ts:278</a></li>
->>>>>>> 6932eb04
+												<li>Defined in <a href="https://github.com/philipstanislaus/tinlake.js/blob/c99284c/src/actions/analytics.ts#L278">actions/analytics.ts:278</a></li>
 											</ul>
 										</aside>
 										<h4 class="tsd-returns-title">Returns <span class="tsd-signature-type">Promise</span><span class="tsd-signature-symbol">&lt;</span><a href="_types_tinlake_.html#loan" class="tsd-signature-type">Loan</a><span class="tsd-signature-symbol">[]</span><span class="tsd-signature-symbol">&gt;</span></h4>
@@ -364,11 +316,7 @@
 									<li class="tsd-description">
 										<aside class="tsd-sources">
 											<ul>
-<<<<<<< HEAD
-												<li>Defined in <a href="https://github.com/philipstanislaus/tinlake.js/blob/e05b580/src/actions/analytics.ts#L286">actions/analytics.ts:286</a></li>
-=======
-												<li>Defined in <a href="https://github.com/ilinzweilin/tinlake.js/blob/81161c3/src/actions/analytics.ts#L291">actions/analytics.ts:291</a></li>
->>>>>>> 6932eb04
+												<li>Defined in <a href="https://github.com/philipstanislaus/tinlake.js/blob/c99284c/src/actions/analytics.ts#L291">actions/analytics.ts:291</a></li>
 											</ul>
 										</aside>
 										<h4 class="tsd-parameters-title">Parameters</h4>
@@ -390,11 +338,7 @@
 									<li class="tsd-description">
 										<aside class="tsd-sources">
 											<ul>
-<<<<<<< HEAD
-												<li>Defined in <a href="https://github.com/philipstanislaus/tinlake.js/blob/e05b580/src/actions/analytics.ts#L288">actions/analytics.ts:288</a></li>
-=======
-												<li>Defined in <a href="https://github.com/ilinzweilin/tinlake.js/blob/81161c3/src/actions/analytics.ts#L293">actions/analytics.ts:293</a></li>
->>>>>>> 6932eb04
+												<li>Defined in <a href="https://github.com/philipstanislaus/tinlake.js/blob/c99284c/src/actions/analytics.ts#L293">actions/analytics.ts:293</a></li>
 											</ul>
 										</aside>
 										<h4 class="tsd-parameters-title">Parameters</h4>
@@ -416,11 +360,7 @@
 									<li class="tsd-description">
 										<aside class="tsd-sources">
 											<ul>
-<<<<<<< HEAD
-												<li>Defined in <a href="https://github.com/philipstanislaus/tinlake.js/blob/e05b580/src/actions/analytics.ts#L285">actions/analytics.ts:285</a></li>
-=======
-												<li>Defined in <a href="https://github.com/ilinzweilin/tinlake.js/blob/81161c3/src/actions/analytics.ts#L290">actions/analytics.ts:290</a></li>
->>>>>>> 6932eb04
+												<li>Defined in <a href="https://github.com/philipstanislaus/tinlake.js/blob/c99284c/src/actions/analytics.ts#L290">actions/analytics.ts:290</a></li>
 											</ul>
 										</aside>
 										<h4 class="tsd-parameters-title">Parameters</h4>
@@ -442,11 +382,7 @@
 									<li class="tsd-description">
 										<aside class="tsd-sources">
 											<ul>
-<<<<<<< HEAD
-												<li>Defined in <a href="https://github.com/philipstanislaus/tinlake.js/blob/e05b580/src/actions/analytics.ts#L287">actions/analytics.ts:287</a></li>
-=======
-												<li>Defined in <a href="https://github.com/ilinzweilin/tinlake.js/blob/81161c3/src/actions/analytics.ts#L292">actions/analytics.ts:292</a></li>
->>>>>>> 6932eb04
+												<li>Defined in <a href="https://github.com/philipstanislaus/tinlake.js/blob/c99284c/src/actions/analytics.ts#L292">actions/analytics.ts:292</a></li>
 											</ul>
 										</aside>
 										<h4 class="tsd-parameters-title">Parameters</h4>
@@ -468,11 +404,7 @@
 									<li class="tsd-description">
 										<aside class="tsd-sources">
 											<ul>
-<<<<<<< HEAD
-												<li>Defined in <a href="https://github.com/philipstanislaus/tinlake.js/blob/e05b580/src/actions/analytics.ts#L293">actions/analytics.ts:293</a></li>
-=======
-												<li>Defined in <a href="https://github.com/ilinzweilin/tinlake.js/blob/81161c3/src/actions/analytics.ts#L298">actions/analytics.ts:298</a></li>
->>>>>>> 6932eb04
+												<li>Defined in <a href="https://github.com/philipstanislaus/tinlake.js/blob/c99284c/src/actions/analytics.ts#L298">actions/analytics.ts:298</a></li>
 											</ul>
 										</aside>
 										<h4 class="tsd-returns-title">Returns <span class="tsd-signature-type">Promise</span><span class="tsd-signature-symbol">&lt;</span><span class="tsd-signature-type">BN</span><span class="tsd-signature-symbol">&gt;</span></h4>
@@ -488,11 +420,7 @@
 									<li class="tsd-description">
 										<aside class="tsd-sources">
 											<ul>
-<<<<<<< HEAD
-												<li>Defined in <a href="https://github.com/philipstanislaus/tinlake.js/blob/e05b580/src/actions/analytics.ts#L279">actions/analytics.ts:279</a></li>
-=======
-												<li>Defined in <a href="https://github.com/ilinzweilin/tinlake.js/blob/81161c3/src/actions/analytics.ts#L284">actions/analytics.ts:284</a></li>
->>>>>>> 6932eb04
+												<li>Defined in <a href="https://github.com/philipstanislaus/tinlake.js/blob/c99284c/src/actions/analytics.ts#L284">actions/analytics.ts:284</a></li>
 											</ul>
 										</aside>
 										<h4 class="tsd-parameters-title">Parameters</h4>
@@ -520,11 +448,7 @@
 									<li class="tsd-description">
 										<aside class="tsd-sources">
 											<ul>
-<<<<<<< HEAD
-												<li>Defined in <a href="https://github.com/philipstanislaus/tinlake.js/blob/e05b580/src/actions/analytics.ts#L278">actions/analytics.ts:278</a></li>
-=======
-												<li>Defined in <a href="https://github.com/ilinzweilin/tinlake.js/blob/81161c3/src/actions/analytics.ts#L283">actions/analytics.ts:283</a></li>
->>>>>>> 6932eb04
+												<li>Defined in <a href="https://github.com/philipstanislaus/tinlake.js/blob/c99284c/src/actions/analytics.ts#L283">actions/analytics.ts:283</a></li>
 											</ul>
 										</aside>
 										<h4 class="tsd-parameters-title">Parameters</h4>
@@ -546,11 +470,7 @@
 									<li class="tsd-description">
 										<aside class="tsd-sources">
 											<ul>
-<<<<<<< HEAD
-												<li>Defined in <a href="https://github.com/philipstanislaus/tinlake.js/blob/e05b580/src/actions/analytics.ts#L276">actions/analytics.ts:276</a></li>
-=======
-												<li>Defined in <a href="https://github.com/ilinzweilin/tinlake.js/blob/81161c3/src/actions/analytics.ts#L281">actions/analytics.ts:281</a></li>
->>>>>>> 6932eb04
+												<li>Defined in <a href="https://github.com/philipstanislaus/tinlake.js/blob/c99284c/src/actions/analytics.ts#L281">actions/analytics.ts:281</a></li>
 											</ul>
 										</aside>
 										<h4 class="tsd-parameters-title">Parameters</h4>
@@ -572,11 +492,7 @@
 									<li class="tsd-description">
 										<aside class="tsd-sources">
 											<ul>
-<<<<<<< HEAD
-												<li>Defined in <a href="https://github.com/philipstanislaus/tinlake.js/blob/e05b580/src/actions/analytics.ts#L291">actions/analytics.ts:291</a></li>
-=======
-												<li>Defined in <a href="https://github.com/ilinzweilin/tinlake.js/blob/81161c3/src/actions/analytics.ts#L296">actions/analytics.ts:296</a></li>
->>>>>>> 6932eb04
+												<li>Defined in <a href="https://github.com/philipstanislaus/tinlake.js/blob/c99284c/src/actions/analytics.ts#L296">actions/analytics.ts:296</a></li>
 											</ul>
 										</aside>
 										<h4 class="tsd-returns-title">Returns <span class="tsd-signature-type">Promise</span><span class="tsd-signature-symbol">&lt;</span><span class="tsd-signature-type">BN</span><span class="tsd-signature-symbol">&gt;</span></h4>
@@ -592,11 +508,7 @@
 									<li class="tsd-description">
 										<aside class="tsd-sources">
 											<ul>
-<<<<<<< HEAD
-												<li>Defined in <a href="https://github.com/philipstanislaus/tinlake.js/blob/e05b580/src/actions/analytics.ts#L292">actions/analytics.ts:292</a></li>
-=======
-												<li>Defined in <a href="https://github.com/ilinzweilin/tinlake.js/blob/81161c3/src/actions/analytics.ts#L297">actions/analytics.ts:297</a></li>
->>>>>>> 6932eb04
+												<li>Defined in <a href="https://github.com/philipstanislaus/tinlake.js/blob/c99284c/src/actions/analytics.ts#L297">actions/analytics.ts:297</a></li>
 											</ul>
 										</aside>
 										<h4 class="tsd-returns-title">Returns <span class="tsd-signature-type">Promise</span><span class="tsd-signature-symbol">&lt;</span><span class="tsd-signature-type">BN</span><span class="tsd-signature-symbol">&gt;</span></h4>
@@ -612,11 +524,7 @@
 									<li class="tsd-description">
 										<aside class="tsd-sources">
 											<ul>
-<<<<<<< HEAD
-												<li>Defined in <a href="https://github.com/philipstanislaus/tinlake.js/blob/e05b580/src/actions/analytics.ts#L282">actions/analytics.ts:282</a></li>
-=======
-												<li>Defined in <a href="https://github.com/ilinzweilin/tinlake.js/blob/81161c3/src/actions/analytics.ts#L287">actions/analytics.ts:287</a></li>
->>>>>>> 6932eb04
+												<li>Defined in <a href="https://github.com/philipstanislaus/tinlake.js/blob/c99284c/src/actions/analytics.ts#L287">actions/analytics.ts:287</a></li>
 											</ul>
 										</aside>
 										<h4 class="tsd-returns-title">Returns <span class="tsd-signature-type">Promise</span><span class="tsd-signature-symbol">&lt;</span><span class="tsd-signature-type">BN</span><span class="tsd-signature-symbol">&gt;</span></h4>
@@ -632,11 +540,7 @@
 									<li class="tsd-description">
 										<aside class="tsd-sources">
 											<ul>
-<<<<<<< HEAD
-												<li>Defined in <a href="https://github.com/philipstanislaus/tinlake.js/blob/e05b580/src/actions/analytics.ts#L284">actions/analytics.ts:284</a></li>
-=======
-												<li>Defined in <a href="https://github.com/ilinzweilin/tinlake.js/blob/81161c3/src/actions/analytics.ts#L289">actions/analytics.ts:289</a></li>
->>>>>>> 6932eb04
+												<li>Defined in <a href="https://github.com/philipstanislaus/tinlake.js/blob/c99284c/src/actions/analytics.ts#L289">actions/analytics.ts:289</a></li>
 											</ul>
 										</aside>
 										<h4 class="tsd-parameters-title">Parameters</h4>
@@ -658,11 +562,7 @@
 									<li class="tsd-description">
 										<aside class="tsd-sources">
 											<ul>
-<<<<<<< HEAD
-												<li>Defined in <a href="https://github.com/philipstanislaus/tinlake.js/blob/e05b580/src/actions/analytics.ts#L289">actions/analytics.ts:289</a></li>
-=======
-												<li>Defined in <a href="https://github.com/ilinzweilin/tinlake.js/blob/81161c3/src/actions/analytics.ts#L294">actions/analytics.ts:294</a></li>
->>>>>>> 6932eb04
+												<li>Defined in <a href="https://github.com/philipstanislaus/tinlake.js/blob/c99284c/src/actions/analytics.ts#L294">actions/analytics.ts:294</a></li>
 											</ul>
 										</aside>
 										<h4 class="tsd-returns-title">Returns <span class="tsd-signature-type">Promise</span><span class="tsd-signature-symbol">&lt;</span><span class="tsd-signature-type">BN</span><span class="tsd-signature-symbol">&gt;</span></h4>
@@ -678,11 +578,7 @@
 									<li class="tsd-description">
 										<aside class="tsd-sources">
 											<ul>
-<<<<<<< HEAD
-												<li>Defined in <a href="https://github.com/philipstanislaus/tinlake.js/blob/e05b580/src/actions/analytics.ts#L290">actions/analytics.ts:290</a></li>
-=======
-												<li>Defined in <a href="https://github.com/ilinzweilin/tinlake.js/blob/81161c3/src/actions/analytics.ts#L295">actions/analytics.ts:295</a></li>
->>>>>>> 6932eb04
+												<li>Defined in <a href="https://github.com/philipstanislaus/tinlake.js/blob/c99284c/src/actions/analytics.ts#L295">actions/analytics.ts:295</a></li>
 											</ul>
 										</aside>
 										<h4 class="tsd-parameters-title">Parameters</h4>
@@ -704,11 +600,7 @@
 									<li class="tsd-description">
 										<aside class="tsd-sources">
 											<ul>
-<<<<<<< HEAD
-												<li>Defined in <a href="https://github.com/philipstanislaus/tinlake.js/blob/e05b580/src/actions/analytics.ts#L270">actions/analytics.ts:270</a></li>
-=======
-												<li>Defined in <a href="https://github.com/ilinzweilin/tinlake.js/blob/81161c3/src/actions/analytics.ts#L275">actions/analytics.ts:275</a></li>
->>>>>>> 6932eb04
+												<li>Defined in <a href="https://github.com/philipstanislaus/tinlake.js/blob/c99284c/src/actions/analytics.ts#L275">actions/analytics.ts:275</a></li>
 											</ul>
 										</aside>
 										<h4 class="tsd-returns-title">Returns <span class="tsd-signature-type">Promise</span><span class="tsd-signature-symbol">&lt;</span><span class="tsd-signature-type">BN</span><span class="tsd-signature-symbol">&gt;</span></h4>
@@ -724,11 +616,7 @@
 									<li class="tsd-description">
 										<aside class="tsd-sources">
 											<ul>
-<<<<<<< HEAD
-												<li>Defined in <a href="https://github.com/philipstanislaus/tinlake.js/blob/e05b580/src/actions/analytics.ts#L269">actions/analytics.ts:269</a></li>
-=======
-												<li>Defined in <a href="https://github.com/ilinzweilin/tinlake.js/blob/81161c3/src/actions/analytics.ts#L274">actions/analytics.ts:274</a></li>
->>>>>>> 6932eb04
+												<li>Defined in <a href="https://github.com/philipstanislaus/tinlake.js/blob/c99284c/src/actions/analytics.ts#L274">actions/analytics.ts:274</a></li>
 											</ul>
 										</aside>
 										<h4 class="tsd-returns-title">Returns <span class="tsd-signature-type">Promise</span><span class="tsd-signature-symbol">&lt;</span><span class="tsd-signature-type">BN</span><span class="tsd-signature-symbol">&gt;</span></h4>
@@ -744,11 +632,7 @@
 									<li class="tsd-description">
 										<aside class="tsd-sources">
 											<ul>
-<<<<<<< HEAD
-												<li>Defined in <a href="https://github.com/philipstanislaus/tinlake.js/blob/e05b580/src/actions/analytics.ts#L272">actions/analytics.ts:272</a></li>
-=======
-												<li>Defined in <a href="https://github.com/ilinzweilin/tinlake.js/blob/81161c3/src/actions/analytics.ts#L277">actions/analytics.ts:277</a></li>
->>>>>>> 6932eb04
+												<li>Defined in <a href="https://github.com/philipstanislaus/tinlake.js/blob/c99284c/src/actions/analytics.ts#L277">actions/analytics.ts:277</a></li>
 											</ul>
 										</aside>
 										<h4 class="tsd-returns-title">Returns <span class="tsd-signature-type">Promise</span><span class="tsd-signature-symbol">&lt;</span><span class="tsd-signature-type">BN</span><span class="tsd-signature-symbol">&gt;</span></h4>
@@ -771,11 +655,7 @@
 						<li class="tsd-description">
 							<aside class="tsd-sources">
 								<ul>
-<<<<<<< HEAD
-									<li>Defined in <a href="https://github.com/philipstanislaus/tinlake.js/blob/e05b580/src/actions/analytics.ts#L6">actions/analytics.ts:6</a></li>
-=======
-									<li>Defined in <a href="https://github.com/ilinzweilin/tinlake.js/blob/81161c3/src/actions/analytics.ts#L6">actions/analytics.ts:6</a></li>
->>>>>>> 6932eb04
+									<li>Defined in <a href="https://github.com/philipstanislaus/tinlake.js/blob/c99284c/src/actions/analytics.ts#L6">actions/analytics.ts:6</a></li>
 								</ul>
 							</aside>
 							<h4 class="tsd-type-parameters-title">Type parameters</h4>
