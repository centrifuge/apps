--- conflicted
+++ resolved
@@ -89,11 +89,7 @@
 					<div class="tsd-signature tsd-kind-icon">IAdmin<wbr>Actions<span class="tsd-signature-symbol">:</span> <span class="tsd-signature-symbol">{ </span>approveAllowanceJunior<span class="tsd-signature-symbol">: </span><span class="tsd-signature-type">any</span><span class="tsd-signature-symbol">; </span>approveAllowanceSenior<span class="tsd-signature-symbol">: </span><span class="tsd-signature-type">any</span><span class="tsd-signature-symbol">; </span>canSetInterestRate<span class="tsd-signature-symbol">: </span><span class="tsd-signature-type">any</span><span class="tsd-signature-symbol">; </span>canSetInvestorAllowanceJunior<span class="tsd-signature-symbol">: </span><span class="tsd-signature-type">any</span><span class="tsd-signature-symbol">; </span>canSetInvestorAllowanceSenior<span class="tsd-signature-symbol">: </span><span class="tsd-signature-type">any</span><span class="tsd-signature-symbol">; </span>canSetLoanPrice<span class="tsd-signature-symbol">: </span><span class="tsd-signature-type">any</span><span class="tsd-signature-symbol">; </span>canSetMinimumJuniorRatio<span class="tsd-signature-symbol">: </span><span class="tsd-signature-type">any</span><span class="tsd-signature-symbol">; </span>canSetRiskScore<span class="tsd-signature-symbol">: </span><span class="tsd-signature-type">any</span><span class="tsd-signature-symbol">; </span>canSetSeniorTrancheInterest<span class="tsd-signature-symbol">: </span><span class="tsd-signature-type">any</span><span class="tsd-signature-symbol">; </span>initRate<span class="tsd-signature-symbol">: </span><span class="tsd-signature-type">any</span><span class="tsd-signature-symbol">; </span>isWard<span class="tsd-signature-symbol">: </span><span class="tsd-signature-type">any</span><span class="tsd-signature-symbol">; </span>setMinimumJuniorRatio<span class="tsd-signature-symbol">: </span><span class="tsd-signature-type">any</span><span class="tsd-signature-symbol">; </span>setRate<span class="tsd-signature-symbol">: </span><span class="tsd-signature-type">any</span><span class="tsd-signature-symbol"> }</span></div>
 					<aside class="tsd-sources">
 						<ul>
-<<<<<<< HEAD
-							<li>Defined in <a href="https://github.com/charleenfei/tinlake.js/blob/ef664a4/src/actions/admin.ts#L118">actions/admin.ts:118</a></li>
-=======
-							<li>Defined in <a href="https://github.com/philipstanislaus/tinlake.js/blob/2b38ad9/src/actions/admin.ts#L118">actions/admin.ts:118</a></li>
->>>>>>> a512606c
+							<li>Defined in <a href="https://github.com/charleenfei/tinlake.js/blob/45f1e09/src/actions/admin.ts#L118">actions/admin.ts:118</a></li>
 						</ul>
 					</aside>
 					<div class="tsd-type-declaration">
@@ -108,11 +104,7 @@
 									<li class="tsd-description">
 										<aside class="tsd-sources">
 											<ul>
-<<<<<<< HEAD
-												<li>Defined in <a href="https://github.com/charleenfei/tinlake.js/blob/ef664a4/src/actions/admin.ts#L130">actions/admin.ts:130</a></li>
-=======
-												<li>Defined in <a href="https://github.com/philipstanislaus/tinlake.js/blob/2b38ad9/src/actions/admin.ts#L130">actions/admin.ts:130</a></li>
->>>>>>> a512606c
+												<li>Defined in <a href="https://github.com/charleenfei/tinlake.js/blob/45f1e09/src/actions/admin.ts#L130">actions/admin.ts:130</a></li>
 											</ul>
 										</aside>
 										<h4 class="tsd-parameters-title">Parameters</h4>
@@ -140,11 +132,7 @@
 									<li class="tsd-description">
 										<aside class="tsd-sources">
 											<ul>
-<<<<<<< HEAD
-												<li>Defined in <a href="https://github.com/charleenfei/tinlake.js/blob/ef664a4/src/actions/admin.ts#L131">actions/admin.ts:131</a></li>
-=======
-												<li>Defined in <a href="https://github.com/philipstanislaus/tinlake.js/blob/2b38ad9/src/actions/admin.ts#L131">actions/admin.ts:131</a></li>
->>>>>>> a512606c
+												<li>Defined in <a href="https://github.com/charleenfei/tinlake.js/blob/45f1e09/src/actions/admin.ts#L131">actions/admin.ts:131</a></li>
 											</ul>
 										</aside>
 										<h4 class="tsd-parameters-title">Parameters</h4>
@@ -172,11 +160,7 @@
 									<li class="tsd-description">
 										<aside class="tsd-sources">
 											<ul>
-<<<<<<< HEAD
-												<li>Defined in <a href="https://github.com/charleenfei/tinlake.js/blob/ef664a4/src/actions/admin.ts#L120">actions/admin.ts:120</a></li>
-=======
-												<li>Defined in <a href="https://github.com/philipstanislaus/tinlake.js/blob/2b38ad9/src/actions/admin.ts#L120">actions/admin.ts:120</a></li>
->>>>>>> a512606c
+												<li>Defined in <a href="https://github.com/charleenfei/tinlake.js/blob/45f1e09/src/actions/admin.ts#L120">actions/admin.ts:120</a></li>
 											</ul>
 										</aside>
 										<h4 class="tsd-parameters-title">Parameters</h4>
@@ -198,11 +182,7 @@
 									<li class="tsd-description">
 										<aside class="tsd-sources">
 											<ul>
-<<<<<<< HEAD
-												<li>Defined in <a href="https://github.com/charleenfei/tinlake.js/blob/ef664a4/src/actions/admin.ts#L124">actions/admin.ts:124</a></li>
-=======
-												<li>Defined in <a href="https://github.com/philipstanislaus/tinlake.js/blob/2b38ad9/src/actions/admin.ts#L124">actions/admin.ts:124</a></li>
->>>>>>> a512606c
+												<li>Defined in <a href="https://github.com/charleenfei/tinlake.js/blob/45f1e09/src/actions/admin.ts#L124">actions/admin.ts:124</a></li>
 											</ul>
 										</aside>
 										<h4 class="tsd-parameters-title">Parameters</h4>
@@ -224,11 +204,7 @@
 									<li class="tsd-description">
 										<aside class="tsd-sources">
 											<ul>
-<<<<<<< HEAD
-												<li>Defined in <a href="https://github.com/charleenfei/tinlake.js/blob/ef664a4/src/actions/admin.ts#L125">actions/admin.ts:125</a></li>
-=======
-												<li>Defined in <a href="https://github.com/philipstanislaus/tinlake.js/blob/2b38ad9/src/actions/admin.ts#L125">actions/admin.ts:125</a></li>
->>>>>>> a512606c
+												<li>Defined in <a href="https://github.com/charleenfei/tinlake.js/blob/45f1e09/src/actions/admin.ts#L125">actions/admin.ts:125</a></li>
 											</ul>
 										</aside>
 										<h4 class="tsd-parameters-title">Parameters</h4>
@@ -250,11 +226,7 @@
 									<li class="tsd-description">
 										<aside class="tsd-sources">
 											<ul>
-<<<<<<< HEAD
-												<li>Defined in <a href="https://github.com/charleenfei/tinlake.js/blob/ef664a4/src/actions/admin.ts#L126">actions/admin.ts:126</a></li>
-=======
-												<li>Defined in <a href="https://github.com/philipstanislaus/tinlake.js/blob/2b38ad9/src/actions/admin.ts#L126">actions/admin.ts:126</a></li>
->>>>>>> a512606c
+												<li>Defined in <a href="https://github.com/charleenfei/tinlake.js/blob/45f1e09/src/actions/admin.ts#L126">actions/admin.ts:126</a></li>
 											</ul>
 										</aside>
 										<h4 class="tsd-parameters-title">Parameters</h4>
@@ -276,11 +248,7 @@
 									<li class="tsd-description">
 										<aside class="tsd-sources">
 											<ul>
-<<<<<<< HEAD
-												<li>Defined in <a href="https://github.com/charleenfei/tinlake.js/blob/ef664a4/src/actions/admin.ts#L122">actions/admin.ts:122</a></li>
-=======
-												<li>Defined in <a href="https://github.com/philipstanislaus/tinlake.js/blob/2b38ad9/src/actions/admin.ts#L122">actions/admin.ts:122</a></li>
->>>>>>> a512606c
+												<li>Defined in <a href="https://github.com/charleenfei/tinlake.js/blob/45f1e09/src/actions/admin.ts#L122">actions/admin.ts:122</a></li>
 											</ul>
 										</aside>
 										<h4 class="tsd-parameters-title">Parameters</h4>
@@ -302,11 +270,7 @@
 									<li class="tsd-description">
 										<aside class="tsd-sources">
 											<ul>
-<<<<<<< HEAD
-												<li>Defined in <a href="https://github.com/charleenfei/tinlake.js/blob/ef664a4/src/actions/admin.ts#L123">actions/admin.ts:123</a></li>
-=======
-												<li>Defined in <a href="https://github.com/philipstanislaus/tinlake.js/blob/2b38ad9/src/actions/admin.ts#L123">actions/admin.ts:123</a></li>
->>>>>>> a512606c
+												<li>Defined in <a href="https://github.com/charleenfei/tinlake.js/blob/45f1e09/src/actions/admin.ts#L123">actions/admin.ts:123</a></li>
 											</ul>
 										</aside>
 										<h4 class="tsd-parameters-title">Parameters</h4>
@@ -328,11 +292,7 @@
 									<li class="tsd-description">
 										<aside class="tsd-sources">
 											<ul>
-<<<<<<< HEAD
-												<li>Defined in <a href="https://github.com/charleenfei/tinlake.js/blob/ef664a4/src/actions/admin.ts#L121">actions/admin.ts:121</a></li>
-=======
-												<li>Defined in <a href="https://github.com/philipstanislaus/tinlake.js/blob/2b38ad9/src/actions/admin.ts#L121">actions/admin.ts:121</a></li>
->>>>>>> a512606c
+												<li>Defined in <a href="https://github.com/charleenfei/tinlake.js/blob/45f1e09/src/actions/admin.ts#L121">actions/admin.ts:121</a></li>
 											</ul>
 										</aside>
 										<h4 class="tsd-parameters-title">Parameters</h4>
@@ -354,11 +314,7 @@
 									<li class="tsd-description">
 										<aside class="tsd-sources">
 											<ul>
-<<<<<<< HEAD
-												<li>Defined in <a href="https://github.com/charleenfei/tinlake.js/blob/ef664a4/src/actions/admin.ts#L127">actions/admin.ts:127</a></li>
-=======
-												<li>Defined in <a href="https://github.com/philipstanislaus/tinlake.js/blob/2b38ad9/src/actions/admin.ts#L127">actions/admin.ts:127</a></li>
->>>>>>> a512606c
+												<li>Defined in <a href="https://github.com/charleenfei/tinlake.js/blob/45f1e09/src/actions/admin.ts#L127">actions/admin.ts:127</a></li>
 											</ul>
 										</aside>
 										<h4 class="tsd-parameters-title">Parameters</h4>
@@ -380,11 +336,7 @@
 									<li class="tsd-description">
 										<aside class="tsd-sources">
 											<ul>
-<<<<<<< HEAD
-												<li>Defined in <a href="https://github.com/charleenfei/tinlake.js/blob/ef664a4/src/actions/admin.ts#L119">actions/admin.ts:119</a></li>
-=======
-												<li>Defined in <a href="https://github.com/philipstanislaus/tinlake.js/blob/2b38ad9/src/actions/admin.ts#L119">actions/admin.ts:119</a></li>
->>>>>>> a512606c
+												<li>Defined in <a href="https://github.com/charleenfei/tinlake.js/blob/45f1e09/src/actions/admin.ts#L119">actions/admin.ts:119</a></li>
 											</ul>
 										</aside>
 										<h4 class="tsd-parameters-title">Parameters</h4>
@@ -409,11 +361,7 @@
 									<li class="tsd-description">
 										<aside class="tsd-sources">
 											<ul>
-<<<<<<< HEAD
-												<li>Defined in <a href="https://github.com/charleenfei/tinlake.js/blob/ef664a4/src/actions/admin.ts#L129">actions/admin.ts:129</a></li>
-=======
-												<li>Defined in <a href="https://github.com/philipstanislaus/tinlake.js/blob/2b38ad9/src/actions/admin.ts#L129">actions/admin.ts:129</a></li>
->>>>>>> a512606c
+												<li>Defined in <a href="https://github.com/charleenfei/tinlake.js/blob/45f1e09/src/actions/admin.ts#L129">actions/admin.ts:129</a></li>
 											</ul>
 										</aside>
 										<h4 class="tsd-parameters-title">Parameters</h4>
@@ -435,11 +383,7 @@
 									<li class="tsd-description">
 										<aside class="tsd-sources">
 											<ul>
-<<<<<<< HEAD
-												<li>Defined in <a href="https://github.com/charleenfei/tinlake.js/blob/ef664a4/src/actions/admin.ts#L128">actions/admin.ts:128</a></li>
-=======
-												<li>Defined in <a href="https://github.com/philipstanislaus/tinlake.js/blob/2b38ad9/src/actions/admin.ts#L128">actions/admin.ts:128</a></li>
->>>>>>> a512606c
+												<li>Defined in <a href="https://github.com/charleenfei/tinlake.js/blob/45f1e09/src/actions/admin.ts#L128">actions/admin.ts:128</a></li>
 											</ul>
 										</aside>
 										<h4 class="tsd-parameters-title">Parameters</h4>
@@ -471,11 +415,7 @@
 						<li class="tsd-description">
 							<aside class="tsd-sources">
 								<ul>
-<<<<<<< HEAD
-									<li>Defined in <a href="https://github.com/charleenfei/tinlake.js/blob/ef664a4/src/actions/admin.ts#L6">actions/admin.ts:6</a></li>
-=======
-									<li>Defined in <a href="https://github.com/philipstanislaus/tinlake.js/blob/2b38ad9/src/actions/admin.ts#L6">actions/admin.ts:6</a></li>
->>>>>>> a512606c
+									<li>Defined in <a href="https://github.com/charleenfei/tinlake.js/blob/45f1e09/src/actions/admin.ts#L6">actions/admin.ts:6</a></li>
 								</ul>
 							</aside>
 							<h4 class="tsd-type-parameters-title">Type parameters</h4>
