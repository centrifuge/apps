--- conflicted
+++ resolved
@@ -89,11 +89,7 @@
 					<div class="tsd-signature tsd-kind-icon">IAdmin<wbr>Actions<span class="tsd-signature-symbol">:</span> <span class="tsd-signature-symbol">{ </span>approveAllowanceJunior<span class="tsd-signature-symbol">: </span><span class="tsd-signature-type">any</span><span class="tsd-signature-symbol">; </span>approveAllowanceSenior<span class="tsd-signature-symbol">: </span><span class="tsd-signature-type">any</span><span class="tsd-signature-symbol">; </span>canSetInterestRate<span class="tsd-signature-symbol">: </span><span class="tsd-signature-type">any</span><span class="tsd-signature-symbol">; </span>canSetInvestorAllowanceJunior<span class="tsd-signature-symbol">: </span><span class="tsd-signature-type">any</span><span class="tsd-signature-symbol">; </span>canSetInvestorAllowanceSenior<span class="tsd-signature-symbol">: </span><span class="tsd-signature-type">any</span><span class="tsd-signature-symbol">; </span>canSetLoanPrice<span class="tsd-signature-symbol">: </span><span class="tsd-signature-type">any</span><span class="tsd-signature-symbol">; </span>canSetMinimumJuniorRatio<span class="tsd-signature-symbol">: </span><span class="tsd-signature-type">any</span><span class="tsd-signature-symbol">; </span>canSetRiskScore<span class="tsd-signature-symbol">: </span><span class="tsd-signature-type">any</span><span class="tsd-signature-symbol">; </span>canSetSeniorTrancheInterest<span class="tsd-signature-symbol">: </span><span class="tsd-signature-type">any</span><span class="tsd-signature-symbol">; </span>initRate<span class="tsd-signature-symbol">: </span><span class="tsd-signature-type">any</span><span class="tsd-signature-symbol">; </span>isWard<span class="tsd-signature-symbol">: </span><span class="tsd-signature-type">any</span><span class="tsd-signature-symbol">; </span>setMinimumJuniorRatio<span class="tsd-signature-symbol">: </span><span class="tsd-signature-type">any</span><span class="tsd-signature-symbol">; </span>setRate<span class="tsd-signature-symbol">: </span><span class="tsd-signature-type">any</span><span class="tsd-signature-symbol"> }</span></div>
 					<aside class="tsd-sources">
 						<ul>
-<<<<<<< HEAD
-							<li>Defined in <a href="https://github.com/centrifuge/tinlake.js/blob/7d03da6/src/actions/admin.ts#L173">actions/admin.ts:173</a></li>
-=======
-							<li>Defined in <a href="https://github.com/centrifuge/tinlake.js/blob/a8fcddf/src/actions/admin.ts#L136">actions/admin.ts:136</a></li>
->>>>>>> 90825d9a
+							<li>Defined in <a href="https://github.com/centrifuge/tinlake.js/blob/1aadd73/src/actions/admin.ts#L173">actions/admin.ts:173</a></li>
 						</ul>
 					</aside>
 					<div class="tsd-type-declaration">
@@ -108,11 +104,7 @@
 									<li class="tsd-description">
 										<aside class="tsd-sources">
 											<ul>
-<<<<<<< HEAD
-												<li>Defined in <a href="https://github.com/centrifuge/tinlake.js/blob/7d03da6/src/actions/admin.ts#L185">actions/admin.ts:185</a></li>
-=======
-												<li>Defined in <a href="https://github.com/centrifuge/tinlake.js/blob/a8fcddf/src/actions/admin.ts#L148">actions/admin.ts:148</a></li>
->>>>>>> 90825d9a
+												<li>Defined in <a href="https://github.com/centrifuge/tinlake.js/blob/1aadd73/src/actions/admin.ts#L185">actions/admin.ts:185</a></li>
 											</ul>
 										</aside>
 										<h4 class="tsd-parameters-title">Parameters</h4>
@@ -140,11 +132,7 @@
 									<li class="tsd-description">
 										<aside class="tsd-sources">
 											<ul>
-<<<<<<< HEAD
-												<li>Defined in <a href="https://github.com/centrifuge/tinlake.js/blob/7d03da6/src/actions/admin.ts#L186">actions/admin.ts:186</a></li>
-=======
-												<li>Defined in <a href="https://github.com/centrifuge/tinlake.js/blob/a8fcddf/src/actions/admin.ts#L149">actions/admin.ts:149</a></li>
->>>>>>> 90825d9a
+												<li>Defined in <a href="https://github.com/centrifuge/tinlake.js/blob/1aadd73/src/actions/admin.ts#L186">actions/admin.ts:186</a></li>
 											</ul>
 										</aside>
 										<h4 class="tsd-parameters-title">Parameters</h4>
@@ -172,11 +160,7 @@
 									<li class="tsd-description">
 										<aside class="tsd-sources">
 											<ul>
-<<<<<<< HEAD
-												<li>Defined in <a href="https://github.com/centrifuge/tinlake.js/blob/7d03da6/src/actions/admin.ts#L175">actions/admin.ts:175</a></li>
-=======
-												<li>Defined in <a href="https://github.com/centrifuge/tinlake.js/blob/a8fcddf/src/actions/admin.ts#L138">actions/admin.ts:138</a></li>
->>>>>>> 90825d9a
+												<li>Defined in <a href="https://github.com/centrifuge/tinlake.js/blob/1aadd73/src/actions/admin.ts#L175">actions/admin.ts:175</a></li>
 											</ul>
 										</aside>
 										<h4 class="tsd-parameters-title">Parameters</h4>
@@ -198,11 +182,7 @@
 									<li class="tsd-description">
 										<aside class="tsd-sources">
 											<ul>
-<<<<<<< HEAD
-												<li>Defined in <a href="https://github.com/centrifuge/tinlake.js/blob/7d03da6/src/actions/admin.ts#L179">actions/admin.ts:179</a></li>
-=======
-												<li>Defined in <a href="https://github.com/centrifuge/tinlake.js/blob/a8fcddf/src/actions/admin.ts#L142">actions/admin.ts:142</a></li>
->>>>>>> 90825d9a
+												<li>Defined in <a href="https://github.com/centrifuge/tinlake.js/blob/1aadd73/src/actions/admin.ts#L179">actions/admin.ts:179</a></li>
 											</ul>
 										</aside>
 										<h4 class="tsd-parameters-title">Parameters</h4>
@@ -224,11 +204,7 @@
 									<li class="tsd-description">
 										<aside class="tsd-sources">
 											<ul>
-<<<<<<< HEAD
-												<li>Defined in <a href="https://github.com/centrifuge/tinlake.js/blob/7d03da6/src/actions/admin.ts#L180">actions/admin.ts:180</a></li>
-=======
-												<li>Defined in <a href="https://github.com/centrifuge/tinlake.js/blob/a8fcddf/src/actions/admin.ts#L143">actions/admin.ts:143</a></li>
->>>>>>> 90825d9a
+												<li>Defined in <a href="https://github.com/centrifuge/tinlake.js/blob/1aadd73/src/actions/admin.ts#L180">actions/admin.ts:180</a></li>
 											</ul>
 										</aside>
 										<h4 class="tsd-parameters-title">Parameters</h4>
@@ -250,11 +226,7 @@
 									<li class="tsd-description">
 										<aside class="tsd-sources">
 											<ul>
-<<<<<<< HEAD
-												<li>Defined in <a href="https://github.com/centrifuge/tinlake.js/blob/7d03da6/src/actions/admin.ts#L181">actions/admin.ts:181</a></li>
-=======
-												<li>Defined in <a href="https://github.com/centrifuge/tinlake.js/blob/a8fcddf/src/actions/admin.ts#L144">actions/admin.ts:144</a></li>
->>>>>>> 90825d9a
+												<li>Defined in <a href="https://github.com/centrifuge/tinlake.js/blob/1aadd73/src/actions/admin.ts#L181">actions/admin.ts:181</a></li>
 											</ul>
 										</aside>
 										<h4 class="tsd-parameters-title">Parameters</h4>
@@ -276,11 +248,7 @@
 									<li class="tsd-description">
 										<aside class="tsd-sources">
 											<ul>
-<<<<<<< HEAD
-												<li>Defined in <a href="https://github.com/centrifuge/tinlake.js/blob/7d03da6/src/actions/admin.ts#L177">actions/admin.ts:177</a></li>
-=======
-												<li>Defined in <a href="https://github.com/centrifuge/tinlake.js/blob/a8fcddf/src/actions/admin.ts#L140">actions/admin.ts:140</a></li>
->>>>>>> 90825d9a
+												<li>Defined in <a href="https://github.com/centrifuge/tinlake.js/blob/1aadd73/src/actions/admin.ts#L177">actions/admin.ts:177</a></li>
 											</ul>
 										</aside>
 										<h4 class="tsd-parameters-title">Parameters</h4>
@@ -302,11 +270,7 @@
 									<li class="tsd-description">
 										<aside class="tsd-sources">
 											<ul>
-<<<<<<< HEAD
-												<li>Defined in <a href="https://github.com/centrifuge/tinlake.js/blob/7d03da6/src/actions/admin.ts#L178">actions/admin.ts:178</a></li>
-=======
-												<li>Defined in <a href="https://github.com/centrifuge/tinlake.js/blob/a8fcddf/src/actions/admin.ts#L141">actions/admin.ts:141</a></li>
->>>>>>> 90825d9a
+												<li>Defined in <a href="https://github.com/centrifuge/tinlake.js/blob/1aadd73/src/actions/admin.ts#L178">actions/admin.ts:178</a></li>
 											</ul>
 										</aside>
 										<h4 class="tsd-parameters-title">Parameters</h4>
@@ -328,11 +292,7 @@
 									<li class="tsd-description">
 										<aside class="tsd-sources">
 											<ul>
-<<<<<<< HEAD
-												<li>Defined in <a href="https://github.com/centrifuge/tinlake.js/blob/7d03da6/src/actions/admin.ts#L176">actions/admin.ts:176</a></li>
-=======
-												<li>Defined in <a href="https://github.com/centrifuge/tinlake.js/blob/a8fcddf/src/actions/admin.ts#L139">actions/admin.ts:139</a></li>
->>>>>>> 90825d9a
+												<li>Defined in <a href="https://github.com/centrifuge/tinlake.js/blob/1aadd73/src/actions/admin.ts#L176">actions/admin.ts:176</a></li>
 											</ul>
 										</aside>
 										<h4 class="tsd-parameters-title">Parameters</h4>
@@ -354,11 +314,7 @@
 									<li class="tsd-description">
 										<aside class="tsd-sources">
 											<ul>
-<<<<<<< HEAD
-												<li>Defined in <a href="https://github.com/centrifuge/tinlake.js/blob/7d03da6/src/actions/admin.ts#L182">actions/admin.ts:182</a></li>
-=======
-												<li>Defined in <a href="https://github.com/centrifuge/tinlake.js/blob/a8fcddf/src/actions/admin.ts#L145">actions/admin.ts:145</a></li>
->>>>>>> 90825d9a
+												<li>Defined in <a href="https://github.com/centrifuge/tinlake.js/blob/1aadd73/src/actions/admin.ts#L182">actions/admin.ts:182</a></li>
 											</ul>
 										</aside>
 										<h4 class="tsd-parameters-title">Parameters</h4>
@@ -380,11 +336,7 @@
 									<li class="tsd-description">
 										<aside class="tsd-sources">
 											<ul>
-<<<<<<< HEAD
-												<li>Defined in <a href="https://github.com/centrifuge/tinlake.js/blob/7d03da6/src/actions/admin.ts#L174">actions/admin.ts:174</a></li>
-=======
-												<li>Defined in <a href="https://github.com/centrifuge/tinlake.js/blob/a8fcddf/src/actions/admin.ts#L137">actions/admin.ts:137</a></li>
->>>>>>> 90825d9a
+												<li>Defined in <a href="https://github.com/centrifuge/tinlake.js/blob/1aadd73/src/actions/admin.ts#L174">actions/admin.ts:174</a></li>
 											</ul>
 										</aside>
 										<h4 class="tsd-parameters-title">Parameters</h4>
@@ -409,11 +361,7 @@
 									<li class="tsd-description">
 										<aside class="tsd-sources">
 											<ul>
-<<<<<<< HEAD
-												<li>Defined in <a href="https://github.com/centrifuge/tinlake.js/blob/7d03da6/src/actions/admin.ts#L184">actions/admin.ts:184</a></li>
-=======
-												<li>Defined in <a href="https://github.com/centrifuge/tinlake.js/blob/a8fcddf/src/actions/admin.ts#L147">actions/admin.ts:147</a></li>
->>>>>>> 90825d9a
+												<li>Defined in <a href="https://github.com/centrifuge/tinlake.js/blob/1aadd73/src/actions/admin.ts#L184">actions/admin.ts:184</a></li>
 											</ul>
 										</aside>
 										<h4 class="tsd-parameters-title">Parameters</h4>
@@ -435,11 +383,7 @@
 									<li class="tsd-description">
 										<aside class="tsd-sources">
 											<ul>
-<<<<<<< HEAD
-												<li>Defined in <a href="https://github.com/centrifuge/tinlake.js/blob/7d03da6/src/actions/admin.ts#L183">actions/admin.ts:183</a></li>
-=======
-												<li>Defined in <a href="https://github.com/centrifuge/tinlake.js/blob/a8fcddf/src/actions/admin.ts#L146">actions/admin.ts:146</a></li>
->>>>>>> 90825d9a
+												<li>Defined in <a href="https://github.com/centrifuge/tinlake.js/blob/1aadd73/src/actions/admin.ts#L183">actions/admin.ts:183</a></li>
 											</ul>
 										</aside>
 										<h4 class="tsd-parameters-title">Parameters</h4>
@@ -471,11 +415,7 @@
 						<li class="tsd-description">
 							<aside class="tsd-sources">
 								<ul>
-<<<<<<< HEAD
-									<li>Defined in <a href="https://github.com/centrifuge/tinlake.js/blob/7d03da6/src/actions/admin.ts#L6">actions/admin.ts:6</a></li>
-=======
-									<li>Defined in <a href="https://github.com/centrifuge/tinlake.js/blob/a8fcddf/src/actions/admin.ts#L6">actions/admin.ts:6</a></li>
->>>>>>> 90825d9a
+									<li>Defined in <a href="https://github.com/centrifuge/tinlake.js/blob/1aadd73/src/actions/admin.ts#L6">actions/admin.ts:6</a></li>
 								</ul>
 							</aside>
 							<h4 class="tsd-type-parameters-title">Type parameters</h4>
