--- conflicted
+++ resolved
@@ -89,11 +89,7 @@
 					<div class="tsd-signature tsd-kind-icon">ILender<wbr>Actions<span class="tsd-signature-symbol">:</span> <span class="tsd-signature-symbol">{ </span>balance<span class="tsd-signature-symbol">: </span><span class="tsd-signature-type">any</span><span class="tsd-signature-symbol">; </span>redeemJunior<span class="tsd-signature-symbol">: </span><span class="tsd-signature-type">any</span><span class="tsd-signature-symbol">; </span>redeemSenior<span class="tsd-signature-symbol">: </span><span class="tsd-signature-type">any</span><span class="tsd-signature-symbol">; </span>supplyJunior<span class="tsd-signature-symbol">: </span><span class="tsd-signature-type">any</span><span class="tsd-signature-symbol">; </span>supplySenior<span class="tsd-signature-symbol">: </span><span class="tsd-signature-type">any</span><span class="tsd-signature-symbol"> }</span></div>
 					<aside class="tsd-sources">
 						<ul>
-<<<<<<< HEAD
-							<li>Defined in <a href="https://github.com/philipstanislaus/tinlake.js/blob/e05b580/src/actions/lender.ts#L54">actions/lender.ts:54</a></li>
-=======
-							<li>Defined in <a href="https://github.com/ilinzweilin/tinlake.js/blob/81161c3/src/actions/lender.ts#L54">actions/lender.ts:54</a></li>
->>>>>>> 6932eb04
+							<li>Defined in <a href="https://github.com/philipstanislaus/tinlake.js/blob/c99284c/src/actions/lender.ts#L54">actions/lender.ts:54</a></li>
 						</ul>
 					</aside>
 					<div class="tsd-type-declaration">
@@ -108,11 +104,7 @@
 									<li class="tsd-description">
 										<aside class="tsd-sources">
 											<ul>
-<<<<<<< HEAD
-												<li>Defined in <a href="https://github.com/philipstanislaus/tinlake.js/blob/e05b580/src/actions/lender.ts#L59">actions/lender.ts:59</a></li>
-=======
-												<li>Defined in <a href="https://github.com/ilinzweilin/tinlake.js/blob/81161c3/src/actions/lender.ts#L59">actions/lender.ts:59</a></li>
->>>>>>> 6932eb04
+												<li>Defined in <a href="https://github.com/philipstanislaus/tinlake.js/blob/c99284c/src/actions/lender.ts#L59">actions/lender.ts:59</a></li>
 											</ul>
 										</aside>
 										<h4 class="tsd-returns-title">Returns <span class="tsd-signature-type">Promise</span><span class="tsd-signature-symbol">&lt;</span><span class="tsd-signature-type">any</span><span class="tsd-signature-symbol">&gt;</span></h4>
@@ -128,11 +120,7 @@
 									<li class="tsd-description">
 										<aside class="tsd-sources">
 											<ul>
-<<<<<<< HEAD
-												<li>Defined in <a href="https://github.com/philipstanislaus/tinlake.js/blob/e05b580/src/actions/lender.ts#L56">actions/lender.ts:56</a></li>
-=======
-												<li>Defined in <a href="https://github.com/ilinzweilin/tinlake.js/blob/81161c3/src/actions/lender.ts#L56">actions/lender.ts:56</a></li>
->>>>>>> 6932eb04
+												<li>Defined in <a href="https://github.com/philipstanislaus/tinlake.js/blob/c99284c/src/actions/lender.ts#L56">actions/lender.ts:56</a></li>
 											</ul>
 										</aside>
 										<h4 class="tsd-parameters-title">Parameters</h4>
@@ -154,11 +142,7 @@
 									<li class="tsd-description">
 										<aside class="tsd-sources">
 											<ul>
-<<<<<<< HEAD
-												<li>Defined in <a href="https://github.com/philipstanislaus/tinlake.js/blob/e05b580/src/actions/lender.ts#L58">actions/lender.ts:58</a></li>
-=======
-												<li>Defined in <a href="https://github.com/ilinzweilin/tinlake.js/blob/81161c3/src/actions/lender.ts#L58">actions/lender.ts:58</a></li>
->>>>>>> 6932eb04
+												<li>Defined in <a href="https://github.com/philipstanislaus/tinlake.js/blob/c99284c/src/actions/lender.ts#L58">actions/lender.ts:58</a></li>
 											</ul>
 										</aside>
 										<h4 class="tsd-parameters-title">Parameters</h4>
@@ -180,11 +164,7 @@
 									<li class="tsd-description">
 										<aside class="tsd-sources">
 											<ul>
-<<<<<<< HEAD
-												<li>Defined in <a href="https://github.com/philipstanislaus/tinlake.js/blob/e05b580/src/actions/lender.ts#L55">actions/lender.ts:55</a></li>
-=======
-												<li>Defined in <a href="https://github.com/ilinzweilin/tinlake.js/blob/81161c3/src/actions/lender.ts#L55">actions/lender.ts:55</a></li>
->>>>>>> 6932eb04
+												<li>Defined in <a href="https://github.com/philipstanislaus/tinlake.js/blob/c99284c/src/actions/lender.ts#L55">actions/lender.ts:55</a></li>
 											</ul>
 										</aside>
 										<h4 class="tsd-parameters-title">Parameters</h4>
@@ -206,11 +186,7 @@
 									<li class="tsd-description">
 										<aside class="tsd-sources">
 											<ul>
-<<<<<<< HEAD
-												<li>Defined in <a href="https://github.com/philipstanislaus/tinlake.js/blob/e05b580/src/actions/lender.ts#L57">actions/lender.ts:57</a></li>
-=======
-												<li>Defined in <a href="https://github.com/ilinzweilin/tinlake.js/blob/81161c3/src/actions/lender.ts#L57">actions/lender.ts:57</a></li>
->>>>>>> 6932eb04
+												<li>Defined in <a href="https://github.com/philipstanislaus/tinlake.js/blob/c99284c/src/actions/lender.ts#L57">actions/lender.ts:57</a></li>
 											</ul>
 										</aside>
 										<h4 class="tsd-parameters-title">Parameters</h4>
@@ -239,11 +215,7 @@
 						<li class="tsd-description">
 							<aside class="tsd-sources">
 								<ul>
-<<<<<<< HEAD
-									<li>Defined in <a href="https://github.com/philipstanislaus/tinlake.js/blob/e05b580/src/actions/lender.ts#L4">actions/lender.ts:4</a></li>
-=======
-									<li>Defined in <a href="https://github.com/ilinzweilin/tinlake.js/blob/81161c3/src/actions/lender.ts#L4">actions/lender.ts:4</a></li>
->>>>>>> 6932eb04
+									<li>Defined in <a href="https://github.com/philipstanislaus/tinlake.js/blob/c99284c/src/actions/lender.ts#L4">actions/lender.ts:4</a></li>
 								</ul>
 							</aside>
 							<h4 class="tsd-type-parameters-title">Type parameters</h4>
