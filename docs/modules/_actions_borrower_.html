<!doctype html>
<html class="default no-js">
<head>
	<meta charset="utf-8">
	<meta http-equiv="X-UA-Compatible" content="IE=edge">
	<title>&quot;actions/borrower&quot; | tinlake</title>
	<meta name="description" content="">
	<meta name="viewport" content="width=device-width, initial-scale=1">
	<link rel="stylesheet" href="../assets/css/main.css">
</head>
<body>
<header>
	<div class="tsd-page-toolbar">
		<div class="container">
			<div class="table-wrap">
				<div class="table-cell" id="tsd-search" data-index="../assets/js/search.js" data-base="..">
					<div class="field">
						<label for="tsd-search-field" class="tsd-widget search no-caption">Search</label>
						<input id="tsd-search-field" type="text" />
					</div>
					<ul class="results">
						<li class="state loading">Preparing search index...</li>
						<li class="state failure">The search index is not available</li>
					</ul>
					<a href="../index.html" class="title">tinlake</a>
				</div>
				<div class="table-cell" id="tsd-widgets">
					<div id="tsd-filter">
						<a href="#" class="tsd-widget options no-caption" data-toggle="options">Options</a>
						<div class="tsd-filter-group">
							<div class="tsd-select" id="tsd-filter-visibility">
								<span class="tsd-select-label">All</span>
								<ul class="tsd-select-list">
									<li data-value="public">Public</li>
									<li data-value="protected">Public/Protected</li>
									<li data-value="private" class="selected">All</li>
								</ul>
							</div>
							<input type="checkbox" id="tsd-filter-inherited" checked />
							<label class="tsd-widget" for="tsd-filter-inherited">Inherited</label>
						</div>
					</div>
					<a href="#" class="tsd-widget menu no-caption" data-toggle="menu">Menu</a>
				</div>
			</div>
		</div>
	</div>
	<div class="tsd-page-title">
		<div class="container">
			<ul class="tsd-breadcrumb">
				<li>
					<a href="../globals.html">Globals</a>
				</li>
				<li>
					<a href="_actions_borrower_.html">&quot;actions/borrower&quot;</a>
				</li>
			</ul>
			<h1>Module &quot;actions/borrower&quot;</h1>
		</div>
	</div>
</header>
<div class="container container-main">
	<div class="row">
		<div class="col-8 col-content">
			<section class="tsd-panel-group tsd-index-group">
				<h2>Index</h2>
				<section class="tsd-panel tsd-index-panel">
					<div class="tsd-index-content">
						<section class="tsd-index-section ">
							<h3>Type aliases</h3>
							<ul class="tsd-index-list">
								<li class="tsd-kind-type-alias tsd-parent-kind-module"><a href="_actions_borrower_.html#iborroweractions" class="tsd-kind-icon">IBorrower<wbr>Actions</a></li>
							</ul>
						</section>
						<section class="tsd-index-section ">
							<h3>Functions</h3>
							<ul class="tsd-index-list">
								<li class="tsd-kind-function tsd-parent-kind-module tsd-has-type-parameter"><a href="_actions_borrower_.html#borroweractions" class="tsd-kind-icon">Borrower<wbr>Actions</a></li>
							</ul>
						</section>
					</div>
				</section>
			</section>
			<section class="tsd-panel-group tsd-member-group ">
				<h2>Type aliases</h2>
				<section class="tsd-panel tsd-member tsd-kind-type-alias tsd-parent-kind-module">
					<a name="iborroweractions" class="tsd-anchor"></a>
					<h3>IBorrower<wbr>Actions</h3>
					<div class="tsd-signature tsd-kind-icon">IBorrower<wbr>Actions<span class="tsd-signature-symbol">:</span> <span class="tsd-signature-symbol">{ </span>borrow<span class="tsd-signature-symbol">: </span><span class="tsd-signature-type">any</span><span class="tsd-signature-symbol">; </span>close<span class="tsd-signature-symbol">: </span><span class="tsd-signature-type">any</span><span class="tsd-signature-symbol">; </span>issue<span class="tsd-signature-symbol">: </span><span class="tsd-signature-type">any</span><span class="tsd-signature-symbol">; </span>lock<span class="tsd-signature-symbol">: </span><span class="tsd-signature-type">any</span><span class="tsd-signature-symbol">; </span>nftLookup<span class="tsd-signature-symbol">: </span><span class="tsd-signature-type">any</span><span class="tsd-signature-symbol">; </span>repay<span class="tsd-signature-symbol">: </span><span class="tsd-signature-type">any</span><span class="tsd-signature-symbol">; </span>unlock<span class="tsd-signature-symbol">: </span><span class="tsd-signature-type">any</span><span class="tsd-signature-symbol">; </span>withdraw<span class="tsd-signature-symbol">: </span><span class="tsd-signature-type">any</span><span class="tsd-signature-symbol"> }</span></div>
					<aside class="tsd-sources">
						<ul>
<<<<<<< HEAD
							<li>Defined in <a href="https://github.com/charleenfei/tinlake.js/blob/ef664a4/src/actions/borrower.ts#L59">actions/borrower.ts:59</a></li>
=======
							<li>Defined in <a href="https://github.com/philipstanislaus/tinlake.js/blob/2b38ad9/src/actions/borrower.ts#L59">actions/borrower.ts:59</a></li>
>>>>>>> a512606c
						</ul>
					</aside>
					<div class="tsd-type-declaration">
						<h4>Type declaration</h4>
						<ul class="tsd-parameters">
							<li class="tsd-parameter">
								<h5>borrow<span class="tsd-signature-symbol">: </span>function</h5>
								<ul class="tsd-signatures tsd-kind-function tsd-parent-kind-type-literal">
									<li class="tsd-signature tsd-kind-icon">borrow<span class="tsd-signature-symbol">(</span>loan<span class="tsd-signature-symbol">: </span><span class="tsd-signature-type">string</span>, currencyAmount<span class="tsd-signature-symbol">: </span><span class="tsd-signature-type">string</span><span class="tsd-signature-symbol">)</span><span class="tsd-signature-symbol">: </span><span class="tsd-signature-type">Promise</span><span class="tsd-signature-symbol">&lt;</span><span class="tsd-signature-type">any</span><span class="tsd-signature-symbol">&gt;</span></li>
								</ul>
								<ul class="tsd-descriptions">
									<li class="tsd-description">
										<aside class="tsd-sources">
											<ul>
<<<<<<< HEAD
												<li>Defined in <a href="https://github.com/charleenfei/tinlake.js/blob/ef664a4/src/actions/borrower.ts#L65">actions/borrower.ts:65</a></li>
=======
												<li>Defined in <a href="https://github.com/philipstanislaus/tinlake.js/blob/2b38ad9/src/actions/borrower.ts#L65">actions/borrower.ts:65</a></li>
>>>>>>> a512606c
											</ul>
										</aside>
										<h4 class="tsd-parameters-title">Parameters</h4>
										<ul class="tsd-parameters">
											<li>
												<h5>loan: <span class="tsd-signature-type">string</span></h5>
											</li>
											<li>
												<h5>currencyAmount: <span class="tsd-signature-type">string</span></h5>
											</li>
										</ul>
										<h4 class="tsd-returns-title">Returns <span class="tsd-signature-type">Promise</span><span class="tsd-signature-symbol">&lt;</span><span class="tsd-signature-type">any</span><span class="tsd-signature-symbol">&gt;</span></h4>
									</li>
								</ul>
							</li>
							<li class="tsd-parameter">
								<h5>close<span class="tsd-signature-symbol">: </span>function</h5>
								<ul class="tsd-signatures tsd-kind-function tsd-parent-kind-type-literal">
									<li class="tsd-signature tsd-kind-icon">close<span class="tsd-signature-symbol">(</span>loan<span class="tsd-signature-symbol">: </span><span class="tsd-signature-type">string</span><span class="tsd-signature-symbol">)</span><span class="tsd-signature-symbol">: </span><span class="tsd-signature-type">Promise</span><span class="tsd-signature-symbol">&lt;</span><span class="tsd-signature-type">any</span><span class="tsd-signature-symbol">&gt;</span></li>
								</ul>
								<ul class="tsd-descriptions">
									<li class="tsd-description">
										<aside class="tsd-sources">
											<ul>
<<<<<<< HEAD
												<li>Defined in <a href="https://github.com/charleenfei/tinlake.js/blob/ef664a4/src/actions/borrower.ts#L64">actions/borrower.ts:64</a></li>
=======
												<li>Defined in <a href="https://github.com/philipstanislaus/tinlake.js/blob/2b38ad9/src/actions/borrower.ts#L64">actions/borrower.ts:64</a></li>
>>>>>>> a512606c
											</ul>
										</aside>
										<h4 class="tsd-parameters-title">Parameters</h4>
										<ul class="tsd-parameters">
											<li>
												<h5>loan: <span class="tsd-signature-type">string</span></h5>
											</li>
										</ul>
										<h4 class="tsd-returns-title">Returns <span class="tsd-signature-type">Promise</span><span class="tsd-signature-symbol">&lt;</span><span class="tsd-signature-type">any</span><span class="tsd-signature-symbol">&gt;</span></h4>
									</li>
								</ul>
							</li>
							<li class="tsd-parameter">
								<h5>issue<span class="tsd-signature-symbol">: </span>function</h5>
								<ul class="tsd-signatures tsd-kind-function tsd-parent-kind-type-literal">
									<li class="tsd-signature tsd-kind-icon">issue<span class="tsd-signature-symbol">(</span>registry<span class="tsd-signature-symbol">: </span><span class="tsd-signature-type">string</span>, tokenId<span class="tsd-signature-symbol">: </span><span class="tsd-signature-type">string</span><span class="tsd-signature-symbol">)</span><span class="tsd-signature-symbol">: </span><span class="tsd-signature-type">Promise</span><span class="tsd-signature-symbol">&lt;</span><span class="tsd-signature-type">any</span><span class="tsd-signature-symbol">&gt;</span></li>
								</ul>
								<ul class="tsd-descriptions">
									<li class="tsd-description">
										<aside class="tsd-sources">
											<ul>
<<<<<<< HEAD
												<li>Defined in <a href="https://github.com/charleenfei/tinlake.js/blob/ef664a4/src/actions/borrower.ts#L60">actions/borrower.ts:60</a></li>
=======
												<li>Defined in <a href="https://github.com/philipstanislaus/tinlake.js/blob/2b38ad9/src/actions/borrower.ts#L60">actions/borrower.ts:60</a></li>
>>>>>>> a512606c
											</ul>
										</aside>
										<h4 class="tsd-parameters-title">Parameters</h4>
										<ul class="tsd-parameters">
											<li>
												<h5>registry: <span class="tsd-signature-type">string</span></h5>
											</li>
											<li>
												<h5>tokenId: <span class="tsd-signature-type">string</span></h5>
											</li>
										</ul>
										<h4 class="tsd-returns-title">Returns <span class="tsd-signature-type">Promise</span><span class="tsd-signature-symbol">&lt;</span><span class="tsd-signature-type">any</span><span class="tsd-signature-symbol">&gt;</span></h4>
									</li>
								</ul>
							</li>
							<li class="tsd-parameter">
								<h5>lock<span class="tsd-signature-symbol">: </span>function</h5>
								<ul class="tsd-signatures tsd-kind-function tsd-parent-kind-type-literal">
									<li class="tsd-signature tsd-kind-icon">lock<span class="tsd-signature-symbol">(</span>loan<span class="tsd-signature-symbol">: </span><span class="tsd-signature-type">string</span><span class="tsd-signature-symbol">)</span><span class="tsd-signature-symbol">: </span><span class="tsd-signature-type">Promise</span><span class="tsd-signature-symbol">&lt;</span><span class="tsd-signature-type">any</span><span class="tsd-signature-symbol">&gt;</span></li>
								</ul>
								<ul class="tsd-descriptions">
									<li class="tsd-description">
										<aside class="tsd-sources">
											<ul>
<<<<<<< HEAD
												<li>Defined in <a href="https://github.com/charleenfei/tinlake.js/blob/ef664a4/src/actions/borrower.ts#L62">actions/borrower.ts:62</a></li>
=======
												<li>Defined in <a href="https://github.com/philipstanislaus/tinlake.js/blob/2b38ad9/src/actions/borrower.ts#L62">actions/borrower.ts:62</a></li>
>>>>>>> a512606c
											</ul>
										</aside>
										<h4 class="tsd-parameters-title">Parameters</h4>
										<ul class="tsd-parameters">
											<li>
												<h5>loan: <span class="tsd-signature-type">string</span></h5>
											</li>
										</ul>
										<h4 class="tsd-returns-title">Returns <span class="tsd-signature-type">Promise</span><span class="tsd-signature-symbol">&lt;</span><span class="tsd-signature-type">any</span><span class="tsd-signature-symbol">&gt;</span></h4>
									</li>
								</ul>
							</li>
							<li class="tsd-parameter">
								<h5>nft<wbr>Lookup<span class="tsd-signature-symbol">: </span>function</h5>
								<ul class="tsd-signatures tsd-kind-function tsd-parent-kind-type-literal">
									<li class="tsd-signature tsd-kind-icon">nft<wbr>Lookup<span class="tsd-signature-symbol">(</span>registry<span class="tsd-signature-symbol">: </span><span class="tsd-signature-type">string</span>, tokenId<span class="tsd-signature-symbol">: </span><span class="tsd-signature-type">string</span><span class="tsd-signature-symbol">)</span><span class="tsd-signature-symbol">: </span><span class="tsd-signature-type">Promise</span><span class="tsd-signature-symbol">&lt;</span><span class="tsd-signature-type">any</span><span class="tsd-signature-symbol">&gt;</span></li>
								</ul>
								<ul class="tsd-descriptions">
									<li class="tsd-description">
										<aside class="tsd-sources">
											<ul>
<<<<<<< HEAD
												<li>Defined in <a href="https://github.com/charleenfei/tinlake.js/blob/ef664a4/src/actions/borrower.ts#L61">actions/borrower.ts:61</a></li>
=======
												<li>Defined in <a href="https://github.com/philipstanislaus/tinlake.js/blob/2b38ad9/src/actions/borrower.ts#L61">actions/borrower.ts:61</a></li>
>>>>>>> a512606c
											</ul>
										</aside>
										<h4 class="tsd-parameters-title">Parameters</h4>
										<ul class="tsd-parameters">
											<li>
												<h5>registry: <span class="tsd-signature-type">string</span></h5>
											</li>
											<li>
												<h5>tokenId: <span class="tsd-signature-type">string</span></h5>
											</li>
										</ul>
										<h4 class="tsd-returns-title">Returns <span class="tsd-signature-type">Promise</span><span class="tsd-signature-symbol">&lt;</span><span class="tsd-signature-type">any</span><span class="tsd-signature-symbol">&gt;</span></h4>
									</li>
								</ul>
							</li>
							<li class="tsd-parameter">
								<h5>repay<span class="tsd-signature-symbol">: </span>function</h5>
								<ul class="tsd-signatures tsd-kind-function tsd-parent-kind-type-literal">
									<li class="tsd-signature tsd-kind-icon">repay<span class="tsd-signature-symbol">(</span>loan<span class="tsd-signature-symbol">: </span><span class="tsd-signature-type">string</span>, currencyAmount<span class="tsd-signature-symbol">: </span><span class="tsd-signature-type">string</span><span class="tsd-signature-symbol">)</span><span class="tsd-signature-symbol">: </span><span class="tsd-signature-type">Promise</span><span class="tsd-signature-symbol">&lt;</span><span class="tsd-signature-type">any</span><span class="tsd-signature-symbol">&gt;</span></li>
								</ul>
								<ul class="tsd-descriptions">
									<li class="tsd-description">
										<aside class="tsd-sources">
											<ul>
<<<<<<< HEAD
												<li>Defined in <a href="https://github.com/charleenfei/tinlake.js/blob/ef664a4/src/actions/borrower.ts#L67">actions/borrower.ts:67</a></li>
=======
												<li>Defined in <a href="https://github.com/philipstanislaus/tinlake.js/blob/2b38ad9/src/actions/borrower.ts#L67">actions/borrower.ts:67</a></li>
>>>>>>> a512606c
											</ul>
										</aside>
										<h4 class="tsd-parameters-title">Parameters</h4>
										<ul class="tsd-parameters">
											<li>
												<h5>loan: <span class="tsd-signature-type">string</span></h5>
											</li>
											<li>
												<h5>currencyAmount: <span class="tsd-signature-type">string</span></h5>
											</li>
										</ul>
										<h4 class="tsd-returns-title">Returns <span class="tsd-signature-type">Promise</span><span class="tsd-signature-symbol">&lt;</span><span class="tsd-signature-type">any</span><span class="tsd-signature-symbol">&gt;</span></h4>
									</li>
								</ul>
							</li>
							<li class="tsd-parameter">
								<h5>unlock<span class="tsd-signature-symbol">: </span>function</h5>
								<ul class="tsd-signatures tsd-kind-function tsd-parent-kind-type-literal">
									<li class="tsd-signature tsd-kind-icon">unlock<span class="tsd-signature-symbol">(</span>loan<span class="tsd-signature-symbol">: </span><span class="tsd-signature-type">string</span><span class="tsd-signature-symbol">)</span><span class="tsd-signature-symbol">: </span><span class="tsd-signature-type">Promise</span><span class="tsd-signature-symbol">&lt;</span><span class="tsd-signature-type">any</span><span class="tsd-signature-symbol">&gt;</span></li>
								</ul>
								<ul class="tsd-descriptions">
									<li class="tsd-description">
										<aside class="tsd-sources">
											<ul>
<<<<<<< HEAD
												<li>Defined in <a href="https://github.com/charleenfei/tinlake.js/blob/ef664a4/src/actions/borrower.ts#L63">actions/borrower.ts:63</a></li>
=======
												<li>Defined in <a href="https://github.com/philipstanislaus/tinlake.js/blob/2b38ad9/src/actions/borrower.ts#L63">actions/borrower.ts:63</a></li>
>>>>>>> a512606c
											</ul>
										</aside>
										<h4 class="tsd-parameters-title">Parameters</h4>
										<ul class="tsd-parameters">
											<li>
												<h5>loan: <span class="tsd-signature-type">string</span></h5>
											</li>
										</ul>
										<h4 class="tsd-returns-title">Returns <span class="tsd-signature-type">Promise</span><span class="tsd-signature-symbol">&lt;</span><span class="tsd-signature-type">any</span><span class="tsd-signature-symbol">&gt;</span></h4>
									</li>
								</ul>
							</li>
							<li class="tsd-parameter">
								<h5>withdraw<span class="tsd-signature-symbol">: </span>function</h5>
								<ul class="tsd-signatures tsd-kind-function tsd-parent-kind-type-literal">
									<li class="tsd-signature tsd-kind-icon">withdraw<span class="tsd-signature-symbol">(</span>loan<span class="tsd-signature-symbol">: </span><span class="tsd-signature-type">string</span>, currencyAmount<span class="tsd-signature-symbol">: </span><span class="tsd-signature-type">string</span>, usr<span class="tsd-signature-symbol">: </span><span class="tsd-signature-type">string</span><span class="tsd-signature-symbol">)</span><span class="tsd-signature-symbol">: </span><span class="tsd-signature-type">Promise</span><span class="tsd-signature-symbol">&lt;</span><span class="tsd-signature-type">any</span><span class="tsd-signature-symbol">&gt;</span></li>
								</ul>
								<ul class="tsd-descriptions">
									<li class="tsd-description">
										<aside class="tsd-sources">
											<ul>
<<<<<<< HEAD
												<li>Defined in <a href="https://github.com/charleenfei/tinlake.js/blob/ef664a4/src/actions/borrower.ts#L66">actions/borrower.ts:66</a></li>
=======
												<li>Defined in <a href="https://github.com/philipstanislaus/tinlake.js/blob/2b38ad9/src/actions/borrower.ts#L66">actions/borrower.ts:66</a></li>
>>>>>>> a512606c
											</ul>
										</aside>
										<h4 class="tsd-parameters-title">Parameters</h4>
										<ul class="tsd-parameters">
											<li>
												<h5>loan: <span class="tsd-signature-type">string</span></h5>
											</li>
											<li>
												<h5>currencyAmount: <span class="tsd-signature-type">string</span></h5>
											</li>
											<li>
												<h5>usr: <span class="tsd-signature-type">string</span></h5>
											</li>
										</ul>
										<h4 class="tsd-returns-title">Returns <span class="tsd-signature-type">Promise</span><span class="tsd-signature-symbol">&lt;</span><span class="tsd-signature-type">any</span><span class="tsd-signature-symbol">&gt;</span></h4>
									</li>
								</ul>
							</li>
						</ul>
					</div>
				</section>
			</section>
			<section class="tsd-panel-group tsd-member-group ">
				<h2>Functions</h2>
				<section class="tsd-panel tsd-member tsd-kind-function tsd-parent-kind-module tsd-has-type-parameter">
					<a name="borroweractions" class="tsd-anchor"></a>
					<h3>Borrower<wbr>Actions</h3>
					<ul class="tsd-signatures tsd-kind-function tsd-parent-kind-module tsd-has-type-parameter">
						<li class="tsd-signature tsd-kind-icon">Borrower<wbr>Actions&lt;ActionsBase&gt;<span class="tsd-signature-symbol">(</span>Base<span class="tsd-signature-symbol">: </span><span class="tsd-signature-type">ActionsBase</span><span class="tsd-signature-symbol">)</span><span class="tsd-signature-symbol">: </span><span class="tsd-signature-type">(Anonymous class)</span><span class="tsd-signature-symbol"> &amp; </span><span class="tsd-signature-type">ActionsBase</span></li>
					</ul>
					<ul class="tsd-descriptions">
						<li class="tsd-description">
							<aside class="tsd-sources">
								<ul>
<<<<<<< HEAD
									<li>Defined in <a href="https://github.com/charleenfei/tinlake.js/blob/ef664a4/src/actions/borrower.ts#L5">actions/borrower.ts:5</a></li>
=======
									<li>Defined in <a href="https://github.com/philipstanislaus/tinlake.js/blob/2b38ad9/src/actions/borrower.ts#L5">actions/borrower.ts:5</a></li>
>>>>>>> a512606c
								</ul>
							</aside>
							<h4 class="tsd-type-parameters-title">Type parameters</h4>
							<ul class="tsd-type-parameters">
								<li>
									<h4>ActionsBase<span class="tsd-signature-symbol">: </span><a href="_tinlake_.html#constructor" class="tsd-signature-type">Constructor</a><span class="tsd-signature-symbol">&lt;</span><a href="_tinlake_.html#tinlakeparams" class="tsd-signature-type">TinlakeParams</a><span class="tsd-signature-symbol">&gt;</span></h4>
								</li>
							</ul>
							<h4 class="tsd-parameters-title">Parameters</h4>
							<ul class="tsd-parameters">
								<li>
									<h5>Base: <span class="tsd-signature-type">ActionsBase</span></h5>
								</li>
							</ul>
							<h4 class="tsd-returns-title">Returns <span class="tsd-signature-type">(Anonymous class)</span><span class="tsd-signature-symbol"> &amp; </span><span class="tsd-signature-type">ActionsBase</span></h4>
						</li>
					</ul>
				</section>
			</section>
		</div>
		<div class="col-4 col-menu menu-sticky-wrap menu-highlight">
			<nav class="tsd-navigation primary">
				<ul>
					<li class="globals  ">
						<a href="../globals.html"><em>Globals</em></a>
					</li>
					<li class=" tsd-kind-module">
						<a href="_tinlake_.html">&quot;<wbr>Tinlake&quot;</a>
					</li>
					<li class=" tsd-kind-module">
						<a href="_tinlake_spec_.html">&quot;<wbr>Tinlake.spec&quot;</a>
					</li>
					<li class=" tsd-kind-module">
						<a href="_actions_admin_.html">&quot;actions/admin&quot;</a>
					</li>
					<li class=" tsd-kind-module">
						<a href="_actions_analytics_.html">&quot;actions/analytics&quot;</a>
					</li>
					<li class="current tsd-kind-module">
						<a href="_actions_borrower_.html">&quot;actions/borrower&quot;</a>
					</li>
					<li class=" tsd-kind-module">
						<a href="_actions_collateral_.html">&quot;actions/collateral&quot;</a>
					</li>
					<li class=" tsd-kind-module">
						<a href="_actions_currency_.html">&quot;actions/currency&quot;</a>
					</li>
					<li class=" tsd-kind-module">
						<a href="_actions_governance_.html">&quot;actions/governance&quot;</a>
					</li>
					<li class=" tsd-kind-module">
						<a href="_actions_index_.html">&quot;actions/index&quot;</a>
					</li>
					<li class=" tsd-kind-module">
						<a href="_actions_lender_.html">&quot;actions/lender&quot;</a>
					</li>
					<li class=" tsd-kind-module">
						<a href="_actions_proxy_.html">&quot;actions/proxy&quot;</a>
					</li>
					<li class=" tsd-kind-module">
						<a href="_services_ethereum_.html">&quot;services/ethereum&quot;</a>
					</li>
					<li class=" tsd-kind-module">
						<a href="_types_tinlake_.html">&quot;types/tinlake&quot;</a>
					</li>
					<li class=" tsd-kind-module">
						<a href="_utils_basetodisplay_.html">&quot;utils/base<wbr>ToDisplay&quot;</a>
					</li>
					<li class=" tsd-kind-module">
						<a href="_utils_basetodisplay_spec_.html">&quot;utils/base<wbr>ToDisplay.spec&quot;</a>
					</li>
					<li class=" tsd-kind-module">
						<a href="_utils_bntohex_.html">&quot;utils/bn<wbr>ToHex&quot;</a>
					</li>
					<li class=" tsd-kind-module">
						<a href="_utils_bntohex_spec_.html">&quot;utils/bn<wbr>ToHex.spec&quot;</a>
					</li>
					<li class=" tsd-kind-module">
						<a href="_utils_displaytobase_.html">&quot;utils/display<wbr>ToBase&quot;</a>
					</li>
					<li class=" tsd-kind-module">
						<a href="_utils_displaytobase_spec_.html">&quot;utils/display<wbr>ToBase.spec&quot;</a>
					</li>
					<li class=" tsd-kind-module">
						<a href="_utils_feetointerestrate_.html">&quot;utils/fee<wbr>ToInterest<wbr>Rate&quot;</a>
					</li>
					<li class=" tsd-kind-module">
						<a href="_utils_feetointerestrate_spec_.html">&quot;utils/fee<wbr>ToInterest<wbr>Rate.spec&quot;</a>
					</li>
					<li class=" tsd-kind-module">
						<a href="_utils_getloanstatus_.html">&quot;utils/get<wbr>Loan<wbr>Status&quot;</a>
					</li>
					<li class=" tsd-kind-module">
						<a href="_utils_interestratetofee_.html">&quot;utils/interest<wbr>Rate<wbr>ToFee&quot;</a>
					</li>
					<li class=" tsd-kind-module">
						<a href="_utils_interestratetofee_spec_.html">&quot;utils/interest<wbr>Rate<wbr>ToFee.spec&quot;</a>
					</li>
				</ul>
			</nav>
			<nav class="tsd-navigation secondary menu-sticky">
				<ul class="before-current">
					<li class=" tsd-kind-type-alias tsd-parent-kind-module">
						<a href="_actions_borrower_.html#iborroweractions" class="tsd-kind-icon">IBorrower<wbr>Actions</a>
					</li>
					<li class=" tsd-kind-function tsd-parent-kind-module tsd-has-type-parameter">
						<a href="_actions_borrower_.html#borroweractions" class="tsd-kind-icon">Borrower<wbr>Actions</a>
					</li>
				</ul>
			</nav>
		</div>
	</div>
</div>
<footer class="with-border-bottom">
	<div class="container">
		<h2>Legend</h2>
		<div class="tsd-legend-group">
			<ul class="tsd-legend">
				<li class="tsd-kind-variable"><span class="tsd-kind-icon">Variable</span></li>
				<li class="tsd-kind-function"><span class="tsd-kind-icon">Function</span></li>
				<li class="tsd-kind-function tsd-has-type-parameter"><span class="tsd-kind-icon">Function with type parameter</span></li>
				<li class="tsd-kind-type-alias"><span class="tsd-kind-icon">Type alias</span></li>
				<li class="tsd-kind-type-alias tsd-has-type-parameter"><span class="tsd-kind-icon">Type alias with type parameter</span></li>
			</ul>
			<ul class="tsd-legend">
				<li class="tsd-kind-interface"><span class="tsd-kind-icon">Interface</span></li>
			</ul>
			<ul class="tsd-legend">
				<li class="tsd-kind-class"><span class="tsd-kind-icon">Class</span></li>
			</ul>
		</div>
	</div>
</footer>
<div class="container tsd-generator">
	<p>Generated using <a href="https://typedoc.org/" target="_blank">TypeDoc</a></p>
</div>
<div class="overlay"></div>
<script src="../assets/js/main.js"></script>
<script>if (location.protocol == 'file:') document.write('<script src="../assets/js/search.js"><' + '/script>');</script>
</body>
</html><|MERGE_RESOLUTION|>--- conflicted
+++ resolved
@@ -89,11 +89,7 @@
 					<div class="tsd-signature tsd-kind-icon">IBorrower<wbr>Actions<span class="tsd-signature-symbol">:</span> <span class="tsd-signature-symbol">{ </span>borrow<span class="tsd-signature-symbol">: </span><span class="tsd-signature-type">any</span><span class="tsd-signature-symbol">; </span>close<span class="tsd-signature-symbol">: </span><span class="tsd-signature-type">any</span><span class="tsd-signature-symbol">; </span>issue<span class="tsd-signature-symbol">: </span><span class="tsd-signature-type">any</span><span class="tsd-signature-symbol">; </span>lock<span class="tsd-signature-symbol">: </span><span class="tsd-signature-type">any</span><span class="tsd-signature-symbol">; </span>nftLookup<span class="tsd-signature-symbol">: </span><span class="tsd-signature-type">any</span><span class="tsd-signature-symbol">; </span>repay<span class="tsd-signature-symbol">: </span><span class="tsd-signature-type">any</span><span class="tsd-signature-symbol">; </span>unlock<span class="tsd-signature-symbol">: </span><span class="tsd-signature-type">any</span><span class="tsd-signature-symbol">; </span>withdraw<span class="tsd-signature-symbol">: </span><span class="tsd-signature-type">any</span><span class="tsd-signature-symbol"> }</span></div>
 					<aside class="tsd-sources">
 						<ul>
-<<<<<<< HEAD
-							<li>Defined in <a href="https://github.com/charleenfei/tinlake.js/blob/ef664a4/src/actions/borrower.ts#L59">actions/borrower.ts:59</a></li>
-=======
-							<li>Defined in <a href="https://github.com/philipstanislaus/tinlake.js/blob/2b38ad9/src/actions/borrower.ts#L59">actions/borrower.ts:59</a></li>
->>>>>>> a512606c
+							<li>Defined in <a href="https://github.com/charleenfei/tinlake.js/blob/45f1e09/src/actions/borrower.ts#L59">actions/borrower.ts:59</a></li>
 						</ul>
 					</aside>
 					<div class="tsd-type-declaration">
@@ -108,11 +104,7 @@
 									<li class="tsd-description">
 										<aside class="tsd-sources">
 											<ul>
-<<<<<<< HEAD
-												<li>Defined in <a href="https://github.com/charleenfei/tinlake.js/blob/ef664a4/src/actions/borrower.ts#L65">actions/borrower.ts:65</a></li>
-=======
-												<li>Defined in <a href="https://github.com/philipstanislaus/tinlake.js/blob/2b38ad9/src/actions/borrower.ts#L65">actions/borrower.ts:65</a></li>
->>>>>>> a512606c
+												<li>Defined in <a href="https://github.com/charleenfei/tinlake.js/blob/45f1e09/src/actions/borrower.ts#L65">actions/borrower.ts:65</a></li>
 											</ul>
 										</aside>
 										<h4 class="tsd-parameters-title">Parameters</h4>
@@ -137,11 +129,7 @@
 									<li class="tsd-description">
 										<aside class="tsd-sources">
 											<ul>
-<<<<<<< HEAD
-												<li>Defined in <a href="https://github.com/charleenfei/tinlake.js/blob/ef664a4/src/actions/borrower.ts#L64">actions/borrower.ts:64</a></li>
-=======
-												<li>Defined in <a href="https://github.com/philipstanislaus/tinlake.js/blob/2b38ad9/src/actions/borrower.ts#L64">actions/borrower.ts:64</a></li>
->>>>>>> a512606c
+												<li>Defined in <a href="https://github.com/charleenfei/tinlake.js/blob/45f1e09/src/actions/borrower.ts#L64">actions/borrower.ts:64</a></li>
 											</ul>
 										</aside>
 										<h4 class="tsd-parameters-title">Parameters</h4>
@@ -163,11 +151,7 @@
 									<li class="tsd-description">
 										<aside class="tsd-sources">
 											<ul>
-<<<<<<< HEAD
-												<li>Defined in <a href="https://github.com/charleenfei/tinlake.js/blob/ef664a4/src/actions/borrower.ts#L60">actions/borrower.ts:60</a></li>
-=======
-												<li>Defined in <a href="https://github.com/philipstanislaus/tinlake.js/blob/2b38ad9/src/actions/borrower.ts#L60">actions/borrower.ts:60</a></li>
->>>>>>> a512606c
+												<li>Defined in <a href="https://github.com/charleenfei/tinlake.js/blob/45f1e09/src/actions/borrower.ts#L60">actions/borrower.ts:60</a></li>
 											</ul>
 										</aside>
 										<h4 class="tsd-parameters-title">Parameters</h4>
@@ -192,11 +176,7 @@
 									<li class="tsd-description">
 										<aside class="tsd-sources">
 											<ul>
-<<<<<<< HEAD
-												<li>Defined in <a href="https://github.com/charleenfei/tinlake.js/blob/ef664a4/src/actions/borrower.ts#L62">actions/borrower.ts:62</a></li>
-=======
-												<li>Defined in <a href="https://github.com/philipstanislaus/tinlake.js/blob/2b38ad9/src/actions/borrower.ts#L62">actions/borrower.ts:62</a></li>
->>>>>>> a512606c
+												<li>Defined in <a href="https://github.com/charleenfei/tinlake.js/blob/45f1e09/src/actions/borrower.ts#L62">actions/borrower.ts:62</a></li>
 											</ul>
 										</aside>
 										<h4 class="tsd-parameters-title">Parameters</h4>
@@ -218,11 +198,7 @@
 									<li class="tsd-description">
 										<aside class="tsd-sources">
 											<ul>
-<<<<<<< HEAD
-												<li>Defined in <a href="https://github.com/charleenfei/tinlake.js/blob/ef664a4/src/actions/borrower.ts#L61">actions/borrower.ts:61</a></li>
-=======
-												<li>Defined in <a href="https://github.com/philipstanislaus/tinlake.js/blob/2b38ad9/src/actions/borrower.ts#L61">actions/borrower.ts:61</a></li>
->>>>>>> a512606c
+												<li>Defined in <a href="https://github.com/charleenfei/tinlake.js/blob/45f1e09/src/actions/borrower.ts#L61">actions/borrower.ts:61</a></li>
 											</ul>
 										</aside>
 										<h4 class="tsd-parameters-title">Parameters</h4>
@@ -247,11 +223,7 @@
 									<li class="tsd-description">
 										<aside class="tsd-sources">
 											<ul>
-<<<<<<< HEAD
-												<li>Defined in <a href="https://github.com/charleenfei/tinlake.js/blob/ef664a4/src/actions/borrower.ts#L67">actions/borrower.ts:67</a></li>
-=======
-												<li>Defined in <a href="https://github.com/philipstanislaus/tinlake.js/blob/2b38ad9/src/actions/borrower.ts#L67">actions/borrower.ts:67</a></li>
->>>>>>> a512606c
+												<li>Defined in <a href="https://github.com/charleenfei/tinlake.js/blob/45f1e09/src/actions/borrower.ts#L67">actions/borrower.ts:67</a></li>
 											</ul>
 										</aside>
 										<h4 class="tsd-parameters-title">Parameters</h4>
@@ -276,11 +248,7 @@
 									<li class="tsd-description">
 										<aside class="tsd-sources">
 											<ul>
-<<<<<<< HEAD
-												<li>Defined in <a href="https://github.com/charleenfei/tinlake.js/blob/ef664a4/src/actions/borrower.ts#L63">actions/borrower.ts:63</a></li>
-=======
-												<li>Defined in <a href="https://github.com/philipstanislaus/tinlake.js/blob/2b38ad9/src/actions/borrower.ts#L63">actions/borrower.ts:63</a></li>
->>>>>>> a512606c
+												<li>Defined in <a href="https://github.com/charleenfei/tinlake.js/blob/45f1e09/src/actions/borrower.ts#L63">actions/borrower.ts:63</a></li>
 											</ul>
 										</aside>
 										<h4 class="tsd-parameters-title">Parameters</h4>
@@ -302,11 +270,7 @@
 									<li class="tsd-description">
 										<aside class="tsd-sources">
 											<ul>
-<<<<<<< HEAD
-												<li>Defined in <a href="https://github.com/charleenfei/tinlake.js/blob/ef664a4/src/actions/borrower.ts#L66">actions/borrower.ts:66</a></li>
-=======
-												<li>Defined in <a href="https://github.com/philipstanislaus/tinlake.js/blob/2b38ad9/src/actions/borrower.ts#L66">actions/borrower.ts:66</a></li>
->>>>>>> a512606c
+												<li>Defined in <a href="https://github.com/charleenfei/tinlake.js/blob/45f1e09/src/actions/borrower.ts#L66">actions/borrower.ts:66</a></li>
 											</ul>
 										</aside>
 										<h4 class="tsd-parameters-title">Parameters</h4>
@@ -341,11 +305,7 @@
 						<li class="tsd-description">
 							<aside class="tsd-sources">
 								<ul>
-<<<<<<< HEAD
-									<li>Defined in <a href="https://github.com/charleenfei/tinlake.js/blob/ef664a4/src/actions/borrower.ts#L5">actions/borrower.ts:5</a></li>
-=======
-									<li>Defined in <a href="https://github.com/philipstanislaus/tinlake.js/blob/2b38ad9/src/actions/borrower.ts#L5">actions/borrower.ts:5</a></li>
->>>>>>> a512606c
+									<li>Defined in <a href="https://github.com/charleenfei/tinlake.js/blob/45f1e09/src/actions/borrower.ts#L5">actions/borrower.ts:5</a></li>
 								</ul>
 							</aside>
 							<h4 class="tsd-type-parameters-title">Type parameters</h4>
