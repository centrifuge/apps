--- conflicted
+++ resolved
@@ -83,11 +83,7 @@
 					<div class="tsd-signature tsd-kind-icon">IGovernance<wbr>Actions<span class="tsd-signature-symbol">:</span> <span class="tsd-signature-symbol">{ </span>relyAddress<span class="tsd-signature-symbol">: </span><span class="tsd-signature-type">any</span><span class="tsd-signature-symbol"> }</span></div>
 					<aside class="tsd-sources">
 						<ul>
-<<<<<<< HEAD
-							<li>Defined in <a href="https://github.com/centrifuge/tinlake.js/blob/eb5d045/src/actions/governance.ts#L16">actions/governance.ts:16</a></li>
-=======
-							<li>Defined in <a href="https://github.com/centrifuge/tinlake.js/blob/1aadd73/src/actions/governance.ts#L15">actions/governance.ts:15</a></li>
->>>>>>> 8ea6c172
+							<li>Defined in <a href="https://github.com/centrifuge/tinlake.js/blob/dabab21/src/actions/governance.ts#L15">actions/governance.ts:15</a></li>
 						</ul>
 					</aside>
 					<div class="tsd-type-declaration">
@@ -102,11 +98,7 @@
 									<li class="tsd-description">
 										<aside class="tsd-sources">
 											<ul>
-<<<<<<< HEAD
-												<li>Defined in <a href="https://github.com/centrifuge/tinlake.js/blob/eb5d045/src/actions/governance.ts#L17">actions/governance.ts:17</a></li>
-=======
-												<li>Defined in <a href="https://github.com/centrifuge/tinlake.js/blob/1aadd73/src/actions/governance.ts#L16">actions/governance.ts:16</a></li>
->>>>>>> 8ea6c172
+												<li>Defined in <a href="https://github.com/centrifuge/tinlake.js/blob/dabab21/src/actions/governance.ts#L16">actions/governance.ts:16</a></li>
 											</ul>
 										</aside>
 										<h4 class="tsd-parameters-title">Parameters</h4>
