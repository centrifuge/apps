<!doctype html>
<html class="default no-js">
<head>
	<meta charset="utf-8">
	<meta http-equiv="X-UA-Compatible" content="IE=edge">
	<title>&quot;utils/getLoanStatus&quot; | tinlake</title>
	<meta name="description" content="">
	<meta name="viewport" content="width=device-width, initial-scale=1">
	<link rel="stylesheet" href="../assets/css/main.css">
</head>
<body>
<header>
	<div class="tsd-page-toolbar">
		<div class="container">
			<div class="table-wrap">
				<div class="table-cell" id="tsd-search" data-index="../assets/js/search.js" data-base="..">
					<div class="field">
						<label for="tsd-search-field" class="tsd-widget search no-caption">Search</label>
						<input id="tsd-search-field" type="text" />
					</div>
					<ul class="results">
						<li class="state loading">Preparing search index...</li>
						<li class="state failure">The search index is not available</li>
					</ul>
					<a href="../index.html" class="title">tinlake</a>
				</div>
				<div class="table-cell" id="tsd-widgets">
					<div id="tsd-filter">
						<a href="#" class="tsd-widget options no-caption" data-toggle="options">Options</a>
						<div class="tsd-filter-group">
							<div class="tsd-select" id="tsd-filter-visibility">
								<span class="tsd-select-label">All</span>
								<ul class="tsd-select-list">
									<li data-value="public">Public</li>
									<li data-value="protected">Public/Protected</li>
									<li data-value="private" class="selected">All</li>
								</ul>
							</div>
							<input type="checkbox" id="tsd-filter-inherited" checked />
							<label class="tsd-widget" for="tsd-filter-inherited">Inherited</label>
						</div>
					</div>
					<a href="#" class="tsd-widget menu no-caption" data-toggle="menu">Menu</a>
				</div>
			</div>
		</div>
	</div>
	<div class="tsd-page-title">
		<div class="container">
			<ul class="tsd-breadcrumb">
				<li>
					<a href="../globals.html">Globals</a>
				</li>
				<li>
					<a href="_utils_getloanstatus_.html">&quot;utils/getLoanStatus&quot;</a>
				</li>
			</ul>
			<h1>Module &quot;utils/getLoanStatus&quot;</h1>
		</div>
	</div>
</header>
<div class="container container-main">
	<div class="row">
		<div class="col-8 col-content">
			<section class="tsd-panel-group tsd-index-group">
				<h2>Index</h2>
				<section class="tsd-panel tsd-index-panel">
					<div class="tsd-index-content">
						<section class="tsd-index-section ">
							<h3>Type aliases</h3>
							<ul class="tsd-index-list">
								<li class="tsd-kind-type-alias tsd-parent-kind-module"><a href="_utils_getloanstatus_.html#loanstatus" class="tsd-kind-icon">Loan<wbr>Status</a></li>
							</ul>
						</section>
						<section class="tsd-index-section ">
							<h3>Functions</h3>
							<ul class="tsd-index-list">
								<li class="tsd-kind-function tsd-parent-kind-module"><a href="_utils_getloanstatus_.html#getloanstatus" class="tsd-kind-icon">get<wbr>Loan<wbr>Status</a></li>
							</ul>
						</section>
					</div>
				</section>
			</section>
			<section class="tsd-panel-group tsd-member-group ">
				<h2>Type aliases</h2>
				<section class="tsd-panel tsd-member tsd-kind-type-alias tsd-parent-kind-module">
					<a name="loanstatus" class="tsd-anchor"></a>
					<h3>Loan<wbr>Status</h3>
					<div class="tsd-signature tsd-kind-icon">Loan<wbr>Status<span class="tsd-signature-symbol">:</span> <span class="tsd-signature-type">"Whitelisted"</span><span class="tsd-signature-symbol"> | </span><span class="tsd-signature-type">"Ongoing"</span><span class="tsd-signature-symbol"> | </span><span class="tsd-signature-type">"Repaid"</span></div>
					<aside class="tsd-sources">
						<ul>
<<<<<<< HEAD
							<li>Defined in <a href="https://github.com/centrifuge/tinlake.js/blob/eb5d045/src/utils/getLoanStatus.ts#L3">utils/getLoanStatus.ts:3</a></li>
=======
							<li>Defined in <a href="https://github.com/centrifuge/tinlake.js/blob/1aadd73/src/utils/getLoanStatus.ts#L3">utils/getLoanStatus.ts:3</a></li>
>>>>>>> 8ea6c172
						</ul>
					</aside>
				</section>
			</section>
			<section class="tsd-panel-group tsd-member-group ">
				<h2>Functions</h2>
				<section class="tsd-panel tsd-member tsd-kind-function tsd-parent-kind-module">
					<a name="getloanstatus" class="tsd-anchor"></a>
					<h3>get<wbr>Loan<wbr>Status</h3>
					<ul class="tsd-signatures tsd-kind-function tsd-parent-kind-module">
						<li class="tsd-signature tsd-kind-icon">get<wbr>Loan<wbr>Status<span class="tsd-signature-symbol">(</span>principal<span class="tsd-signature-symbol">: </span><span class="tsd-signature-type">BN</span>, debt<span class="tsd-signature-symbol">: </span><span class="tsd-signature-type">BN</span><span class="tsd-signature-symbol">)</span><span class="tsd-signature-symbol">: </span><a href="_utils_getloanstatus_.html#loanstatus" class="tsd-signature-type">LoanStatus</a></li>
					</ul>
					<ul class="tsd-descriptions">
						<li class="tsd-description">
							<aside class="tsd-sources">
								<ul>
<<<<<<< HEAD
									<li>Defined in <a href="https://github.com/centrifuge/tinlake.js/blob/eb5d045/src/utils/getLoanStatus.ts#L5">utils/getLoanStatus.ts:5</a></li>
=======
									<li>Defined in <a href="https://github.com/centrifuge/tinlake.js/blob/1aadd73/src/utils/getLoanStatus.ts#L5">utils/getLoanStatus.ts:5</a></li>
>>>>>>> 8ea6c172
								</ul>
							</aside>
							<h4 class="tsd-parameters-title">Parameters</h4>
							<ul class="tsd-parameters">
								<li>
									<h5>principal: <span class="tsd-signature-type">BN</span></h5>
								</li>
								<li>
									<h5>debt: <span class="tsd-signature-type">BN</span></h5>
								</li>
							</ul>
							<h4 class="tsd-returns-title">Returns <a href="_utils_getloanstatus_.html#loanstatus" class="tsd-signature-type">LoanStatus</a></h4>
						</li>
					</ul>
				</section>
			</section>
		</div>
		<div class="col-4 col-menu menu-sticky-wrap menu-highlight">
			<nav class="tsd-navigation primary">
				<ul>
					<li class="globals  ">
						<a href="../globals.html"><em>Globals</em></a>
					</li>
					<li class=" tsd-kind-module">
						<a href="_tinlake_.html">&quot;<wbr>Tinlake&quot;</a>
					</li>
					<li class=" tsd-kind-module">
						<a href="_actions_admin_.html">&quot;actions/admin&quot;</a>
					</li>
					<li class=" tsd-kind-module">
						<a href="_actions_analytics_.html">&quot;actions/analytics&quot;</a>
					</li>
					<li class=" tsd-kind-module">
						<a href="_actions_borrower_.html">&quot;actions/borrower&quot;</a>
					</li>
					<li class=" tsd-kind-module">
						<a href="_actions_collateral_.html">&quot;actions/collateral&quot;</a>
					</li>
					<li class=" tsd-kind-module">
						<a href="_actions_currency_.html">&quot;actions/currency&quot;</a>
					</li>
					<li class=" tsd-kind-module">
						<a href="_actions_governance_.html">&quot;actions/governance&quot;</a>
					</li>
					<li class=" tsd-kind-module">
						<a href="_actions_index_.html">&quot;actions/index&quot;</a>
					</li>
					<li class=" tsd-kind-module">
						<a href="_actions_lender_.html">&quot;actions/lender&quot;</a>
					</li>
					<li class=" tsd-kind-module">
						<a href="_actions_proxy_.html">&quot;actions/proxy&quot;</a>
					</li>
					<li class=" tsd-kind-module">
						<a href="_services_ethereum_.html">&quot;services/ethereum&quot;</a>
					</li>
					<li class=" tsd-kind-module">
						<a href="_types_tinlake_.html">&quot;types/tinlake&quot;</a>
					</li>
					<li class=" tsd-kind-module">
						<a href="_utils_basetodisplay_.html">&quot;utils/base<wbr>ToDisplay&quot;</a>
					</li>
					<li class=" tsd-kind-module">
						<a href="_utils_basetodisplay_spec_.html">&quot;utils/base<wbr>ToDisplay.spec&quot;</a>
					</li>
					<li class=" tsd-kind-module">
						<a href="_utils_bntohex_.html">&quot;utils/bn<wbr>ToHex&quot;</a>
					</li>
					<li class=" tsd-kind-module">
						<a href="_utils_bntohex_spec_.html">&quot;utils/bn<wbr>ToHex.spec&quot;</a>
					</li>
					<li class=" tsd-kind-module">
						<a href="_utils_displaytobase_.html">&quot;utils/display<wbr>ToBase&quot;</a>
					</li>
					<li class=" tsd-kind-module">
						<a href="_utils_displaytobase_spec_.html">&quot;utils/display<wbr>ToBase.spec&quot;</a>
					</li>
					<li class=" tsd-kind-module">
						<a href="_utils_feetointerestrate_.html">&quot;utils/fee<wbr>ToInterest<wbr>Rate&quot;</a>
					</li>
					<li class=" tsd-kind-module">
						<a href="_utils_feetointerestrate_spec_.html">&quot;utils/fee<wbr>ToInterest<wbr>Rate.spec&quot;</a>
					</li>
					<li class="current tsd-kind-module">
						<a href="_utils_getloanstatus_.html">&quot;utils/get<wbr>Loan<wbr>Status&quot;</a>
					</li>
					<li class=" tsd-kind-module">
						<a href="_utils_interestratetofee_.html">&quot;utils/interest<wbr>Rate<wbr>ToFee&quot;</a>
					</li>
					<li class=" tsd-kind-module">
						<a href="_utils_interestratetofee_spec_.html">&quot;utils/interest<wbr>Rate<wbr>ToFee.spec&quot;</a>
					</li>
				</ul>
			</nav>
			<nav class="tsd-navigation secondary menu-sticky">
				<ul class="before-current">
					<li class=" tsd-kind-type-alias tsd-parent-kind-module">
						<a href="_utils_getloanstatus_.html#loanstatus" class="tsd-kind-icon">Loan<wbr>Status</a>
					</li>
					<li class=" tsd-kind-function tsd-parent-kind-module">
						<a href="_utils_getloanstatus_.html#getloanstatus" class="tsd-kind-icon">get<wbr>Loan<wbr>Status</a>
					</li>
				</ul>
			</nav>
		</div>
	</div>
</div>
<footer class="with-border-bottom">
	<div class="container">
		<h2>Legend</h2>
		<div class="tsd-legend-group">
			<ul class="tsd-legend">
				<li class="tsd-kind-variable"><span class="tsd-kind-icon">Variable</span></li>
				<li class="tsd-kind-function"><span class="tsd-kind-icon">Function</span></li>
				<li class="tsd-kind-function tsd-has-type-parameter"><span class="tsd-kind-icon">Function with type parameter</span></li>
				<li class="tsd-kind-type-alias"><span class="tsd-kind-icon">Type alias</span></li>
				<li class="tsd-kind-type-alias tsd-has-type-parameter"><span class="tsd-kind-icon">Type alias with type parameter</span></li>
			</ul>
			<ul class="tsd-legend">
				<li class="tsd-kind-interface"><span class="tsd-kind-icon">Interface</span></li>
			</ul>
			<ul class="tsd-legend">
				<li class="tsd-kind-class"><span class="tsd-kind-icon">Class</span></li>
			</ul>
		</div>
	</div>
</footer>
<div class="container tsd-generator">
	<p>Generated using <a href="https://typedoc.org/" target="_blank">TypeDoc</a></p>
</div>
<div class="overlay"></div>
<script src="../assets/js/main.js"></script>
<script>if (location.protocol == 'file:') document.write('<script src="../assets/js/search.js"><' + '/script>');</script>
</body>
</html><|MERGE_RESOLUTION|>--- conflicted
+++ resolved
@@ -89,11 +89,7 @@
 					<div class="tsd-signature tsd-kind-icon">Loan<wbr>Status<span class="tsd-signature-symbol">:</span> <span class="tsd-signature-type">"Whitelisted"</span><span class="tsd-signature-symbol"> | </span><span class="tsd-signature-type">"Ongoing"</span><span class="tsd-signature-symbol"> | </span><span class="tsd-signature-type">"Repaid"</span></div>
 					<aside class="tsd-sources">
 						<ul>
-<<<<<<< HEAD
-							<li>Defined in <a href="https://github.com/centrifuge/tinlake.js/blob/eb5d045/src/utils/getLoanStatus.ts#L3">utils/getLoanStatus.ts:3</a></li>
-=======
-							<li>Defined in <a href="https://github.com/centrifuge/tinlake.js/blob/1aadd73/src/utils/getLoanStatus.ts#L3">utils/getLoanStatus.ts:3</a></li>
->>>>>>> 8ea6c172
+							<li>Defined in <a href="https://github.com/centrifuge/tinlake.js/blob/dabab21/src/utils/getLoanStatus.ts#L3">utils/getLoanStatus.ts:3</a></li>
 						</ul>
 					</aside>
 				</section>
@@ -110,11 +106,7 @@
 						<li class="tsd-description">
 							<aside class="tsd-sources">
 								<ul>
-<<<<<<< HEAD
-									<li>Defined in <a href="https://github.com/centrifuge/tinlake.js/blob/eb5d045/src/utils/getLoanStatus.ts#L5">utils/getLoanStatus.ts:5</a></li>
-=======
-									<li>Defined in <a href="https://github.com/centrifuge/tinlake.js/blob/1aadd73/src/utils/getLoanStatus.ts#L5">utils/getLoanStatus.ts:5</a></li>
->>>>>>> 8ea6c172
+									<li>Defined in <a href="https://github.com/centrifuge/tinlake.js/blob/dabab21/src/utils/getLoanStatus.ts#L5">utils/getLoanStatus.ts:5</a></li>
 								</ul>
 							</aside>
 							<h4 class="tsd-parameters-title">Parameters</h4>
