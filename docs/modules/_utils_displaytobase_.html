<!doctype html>
<html class="default no-js">
<head>
	<meta charset="utf-8">
	<meta http-equiv="X-UA-Compatible" content="IE=edge">
	<title>&quot;utils/displayToBase&quot; | tinlake</title>
	<meta name="description" content="">
	<meta name="viewport" content="width=device-width, initial-scale=1">
	<link rel="stylesheet" href="../assets/css/main.css">
</head>
<body>
<header>
	<div class="tsd-page-toolbar">
		<div class="container">
			<div class="table-wrap">
				<div class="table-cell" id="tsd-search" data-index="../assets/js/search.js" data-base="..">
					<div class="field">
						<label for="tsd-search-field" class="tsd-widget search no-caption">Search</label>
						<input id="tsd-search-field" type="text" />
					</div>
					<ul class="results">
						<li class="state loading">Preparing search index...</li>
						<li class="state failure">The search index is not available</li>
					</ul>
					<a href="../index.html" class="title">tinlake</a>
				</div>
				<div class="table-cell" id="tsd-widgets">
					<div id="tsd-filter">
						<a href="#" class="tsd-widget options no-caption" data-toggle="options">Options</a>
						<div class="tsd-filter-group">
							<div class="tsd-select" id="tsd-filter-visibility">
								<span class="tsd-select-label">All</span>
								<ul class="tsd-select-list">
									<li data-value="public">Public</li>
									<li data-value="protected">Public/Protected</li>
									<li data-value="private" class="selected">All</li>
								</ul>
							</div>
							<input type="checkbox" id="tsd-filter-inherited" checked />
							<label class="tsd-widget" for="tsd-filter-inherited">Inherited</label>
						</div>
					</div>
					<a href="#" class="tsd-widget menu no-caption" data-toggle="menu">Menu</a>
				</div>
			</div>
		</div>
	</div>
	<div class="tsd-page-title">
		<div class="container">
			<ul class="tsd-breadcrumb">
				<li>
					<a href="../globals.html">Globals</a>
				</li>
				<li>
					<a href="_utils_displaytobase_.html">&quot;utils/displayToBase&quot;</a>
				</li>
			</ul>
			<h1>Module &quot;utils/displayToBase&quot;</h1>
		</div>
	</div>
</header>
<div class="container container-main">
	<div class="row">
		<div class="col-8 col-content">
			<section class="tsd-panel-group tsd-index-group">
				<h2>Index</h2>
				<section class="tsd-panel tsd-index-panel">
					<div class="tsd-index-content">
						<section class="tsd-index-section ">
							<h3>Functions</h3>
							<ul class="tsd-index-list">
								<li class="tsd-kind-function tsd-parent-kind-module"><a href="_utils_displaytobase_.html#displaytobase" class="tsd-kind-icon">display<wbr>ToBase</a></li>
							</ul>
						</section>
					</div>
				</section>
			</section>
			<section class="tsd-panel-group tsd-member-group ">
				<h2>Functions</h2>
				<section class="tsd-panel tsd-member tsd-kind-function tsd-parent-kind-module">
					<a name="displaytobase" class="tsd-anchor"></a>
					<h3><span class="tsd-flag ts-flagConst">Const</span> display<wbr>ToBase</h3>
					<ul class="tsd-signatures tsd-kind-function tsd-parent-kind-module">
						<li class="tsd-signature tsd-kind-icon">display<wbr>ToBase<span class="tsd-signature-symbol">(</span>display<span class="tsd-signature-symbol">: </span><span class="tsd-signature-type">string</span>, decimals<span class="tsd-signature-symbol">: </span><span class="tsd-signature-type">number</span><span class="tsd-signature-symbol">)</span><span class="tsd-signature-symbol">: </span><span class="tsd-signature-type">string</span></li>
					</ul>
					<ul class="tsd-descriptions">
						<li class="tsd-description">
							<aside class="tsd-sources">
								<ul>
<<<<<<< HEAD
									<li>Defined in <a href="https://github.com/philipstanislaus/tinlake.js/blob/e05b580/src/utils/displayToBase.ts#L1">utils/displayToBase.ts:1</a></li>
=======
									<li>Defined in <a href="https://github.com/ilinzweilin/tinlake.js/blob/81161c3/src/utils/displayToBase.ts#L1">utils/displayToBase.ts:1</a></li>
>>>>>>> 6932eb04
								</ul>
							</aside>
							<h4 class="tsd-parameters-title">Parameters</h4>
							<ul class="tsd-parameters">
								<li>
									<h5>display: <span class="tsd-signature-type">string</span></h5>
								</li>
								<li>
									<h5>decimals: <span class="tsd-signature-type">number</span></h5>
								</li>
							</ul>
							<h4 class="tsd-returns-title">Returns <span class="tsd-signature-type">string</span></h4>
						</li>
					</ul>
				</section>
			</section>
		</div>
		<div class="col-4 col-menu menu-sticky-wrap menu-highlight">
			<nav class="tsd-navigation primary">
				<ul>
					<li class="globals  ">
						<a href="../globals.html"><em>Globals</em></a>
					</li>
					<li class=" tsd-kind-module">
						<a href="_tinlake_.html">&quot;<wbr>Tinlake&quot;</a>
					</li>
					<li class=" tsd-kind-module">
						<a href="_tinlake_spec_.html">&quot;<wbr>Tinlake.spec&quot;</a>
					</li>
					<li class=" tsd-kind-module">
						<a href="_actions_admin_.html">&quot;actions/admin&quot;</a>
					</li>
					<li class=" tsd-kind-module">
						<a href="_actions_analytics_.html">&quot;actions/analytics&quot;</a>
					</li>
					<li class=" tsd-kind-module">
						<a href="_actions_borrower_.html">&quot;actions/borrower&quot;</a>
					</li>
					<li class=" tsd-kind-module">
						<a href="_actions_collateral_.html">&quot;actions/collateral&quot;</a>
					</li>
					<li class=" tsd-kind-module">
						<a href="_actions_currency_.html">&quot;actions/currency&quot;</a>
					</li>
					<li class=" tsd-kind-module">
						<a href="_actions_governance_.html">&quot;actions/governance&quot;</a>
					</li>
					<li class=" tsd-kind-module">
						<a href="_actions_index_.html">&quot;actions/index&quot;</a>
					</li>
					<li class=" tsd-kind-module">
						<a href="_actions_lender_.html">&quot;actions/lender&quot;</a>
					</li>
					<li class=" tsd-kind-module">
						<a href="_actions_proxy_.html">&quot;actions/proxy&quot;</a>
					</li>
					<li class=" tsd-kind-module">
						<a href="_services_ethereum_.html">&quot;services/ethereum&quot;</a>
					</li>
					<li class=" tsd-kind-module">
						<a href="_types_tinlake_.html">&quot;types/tinlake&quot;</a>
					</li>
					<li class=" tsd-kind-module">
						<a href="_utils_basetodisplay_.html">&quot;utils/base<wbr>ToDisplay&quot;</a>
					</li>
					<li class=" tsd-kind-module">
						<a href="_utils_basetodisplay_spec_.html">&quot;utils/base<wbr>ToDisplay.spec&quot;</a>
					</li>
					<li class=" tsd-kind-module">
						<a href="_utils_bntohex_.html">&quot;utils/bn<wbr>ToHex&quot;</a>
					</li>
					<li class=" tsd-kind-module">
						<a href="_utils_bntohex_spec_.html">&quot;utils/bn<wbr>ToHex.spec&quot;</a>
					</li>
					<li class="current tsd-kind-module">
						<a href="_utils_displaytobase_.html">&quot;utils/display<wbr>ToBase&quot;</a>
					</li>
					<li class=" tsd-kind-module">
						<a href="_utils_displaytobase_spec_.html">&quot;utils/display<wbr>ToBase.spec&quot;</a>
					</li>
					<li class=" tsd-kind-module">
						<a href="_utils_feetointerestrate_.html">&quot;utils/fee<wbr>ToInterest<wbr>Rate&quot;</a>
					</li>
					<li class=" tsd-kind-module">
						<a href="_utils_feetointerestrate_spec_.html">&quot;utils/fee<wbr>ToInterest<wbr>Rate.spec&quot;</a>
					</li>
					<li class=" tsd-kind-module">
						<a href="_utils_getloanstatus_.html">&quot;utils/get<wbr>Loan<wbr>Status&quot;</a>
					</li>
					<li class=" tsd-kind-module">
						<a href="_utils_interestratetofee_.html">&quot;utils/interest<wbr>Rate<wbr>ToFee&quot;</a>
					</li>
					<li class=" tsd-kind-module">
						<a href="_utils_interestratetofee_spec_.html">&quot;utils/interest<wbr>Rate<wbr>ToFee.spec&quot;</a>
					</li>
				</ul>
			</nav>
			<nav class="tsd-navigation secondary menu-sticky">
				<ul class="before-current">
					<li class=" tsd-kind-function tsd-parent-kind-module">
						<a href="_utils_displaytobase_.html#displaytobase" class="tsd-kind-icon">display<wbr>ToBase</a>
					</li>
				</ul>
			</nav>
		</div>
	</div>
</div>
<footer class="with-border-bottom">
	<div class="container">
		<h2>Legend</h2>
		<div class="tsd-legend-group">
			<ul class="tsd-legend">
				<li class="tsd-kind-variable"><span class="tsd-kind-icon">Variable</span></li>
				<li class="tsd-kind-function"><span class="tsd-kind-icon">Function</span></li>
				<li class="tsd-kind-function tsd-has-type-parameter"><span class="tsd-kind-icon">Function with type parameter</span></li>
				<li class="tsd-kind-type-alias"><span class="tsd-kind-icon">Type alias</span></li>
				<li class="tsd-kind-type-alias tsd-has-type-parameter"><span class="tsd-kind-icon">Type alias with type parameter</span></li>
			</ul>
			<ul class="tsd-legend">
				<li class="tsd-kind-interface"><span class="tsd-kind-icon">Interface</span></li>
			</ul>
			<ul class="tsd-legend">
				<li class="tsd-kind-class"><span class="tsd-kind-icon">Class</span></li>
			</ul>
		</div>
	</div>
</footer>
<div class="container tsd-generator">
	<p>Generated using <a href="https://typedoc.org/" target="_blank">TypeDoc</a></p>
</div>
<div class="overlay"></div>
<script src="../assets/js/main.js"></script>
<script>if (location.protocol == 'file:') document.write('<script src="../assets/js/search.js"><' + '/script>');</script>
</body>
</html><|MERGE_RESOLUTION|>--- conflicted
+++ resolved
@@ -87,11 +87,7 @@
 						<li class="tsd-description">
 							<aside class="tsd-sources">
 								<ul>
-<<<<<<< HEAD
-									<li>Defined in <a href="https://github.com/philipstanislaus/tinlake.js/blob/e05b580/src/utils/displayToBase.ts#L1">utils/displayToBase.ts:1</a></li>
-=======
-									<li>Defined in <a href="https://github.com/ilinzweilin/tinlake.js/blob/81161c3/src/utils/displayToBase.ts#L1">utils/displayToBase.ts:1</a></li>
->>>>>>> 6932eb04
+									<li>Defined in <a href="https://github.com/philipstanislaus/tinlake.js/blob/c99284c/src/utils/displayToBase.ts#L1">utils/displayToBase.ts:1</a></li>
 								</ul>
 							</aside>
 							<h4 class="tsd-parameters-title">Parameters</h4>
