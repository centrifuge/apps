<!doctype html>
<html class="default no-js">
<head>
	<meta charset="utf-8">
	<meta http-equiv="X-UA-Compatible" content="IE=edge">
	<title>&quot;utils/displayToBase&quot; | tinlake</title>
	<meta name="description" content="">
	<meta name="viewport" content="width=device-width, initial-scale=1">
	<link rel="stylesheet" href="../assets/css/main.css">
</head>
<body>
<header>
	<div class="tsd-page-toolbar">
		<div class="container">
			<div class="table-wrap">
				<div class="table-cell" id="tsd-search" data-index="../assets/js/search.js" data-base="..">
					<div class="field">
						<label for="tsd-search-field" class="tsd-widget search no-caption">Search</label>
						<input id="tsd-search-field" type="text" />
					</div>
					<ul class="results">
						<li class="state loading">Preparing search index...</li>
						<li class="state failure">The search index is not available</li>
					</ul>
					<a href="../index.html" class="title">tinlake</a>
				</div>
				<div class="table-cell" id="tsd-widgets">
					<div id="tsd-filter">
						<a href="#" class="tsd-widget options no-caption" data-toggle="options">Options</a>
						<div class="tsd-filter-group">
							<div class="tsd-select" id="tsd-filter-visibility">
								<span class="tsd-select-label">All</span>
								<ul class="tsd-select-list">
									<li data-value="public">Public</li>
									<li data-value="protected">Public/Protected</li>
									<li data-value="private" class="selected">All</li>
								</ul>
							</div>
							<input type="checkbox" id="tsd-filter-inherited" checked />
							<label class="tsd-widget" for="tsd-filter-inherited">Inherited</label>
						</div>
					</div>
					<a href="#" class="tsd-widget menu no-caption" data-toggle="menu">Menu</a>
				</div>
			</div>
		</div>
	</div>
	<div class="tsd-page-title">
		<div class="container">
			<ul class="tsd-breadcrumb">
				<li>
					<a href="../globals.html">Globals</a>
				</li>
				<li>
					<a href="_utils_displaytobase_.html">&quot;utils/displayToBase&quot;</a>
				</li>
			</ul>
			<h1>Module &quot;utils/displayToBase&quot;</h1>
		</div>
	</div>
</header>
<div class="container container-main">
	<div class="row">
		<div class="col-8 col-content">
			<section class="tsd-panel-group tsd-index-group">
				<h2>Index</h2>
				<section class="tsd-panel tsd-index-panel">
					<div class="tsd-index-content">
						<section class="tsd-index-section ">
							<h3>Functions</h3>
							<ul class="tsd-index-list">
								<li class="tsd-kind-function tsd-parent-kind-module"><a href="_utils_displaytobase_.html#displaytobase" class="tsd-kind-icon">display<wbr>ToBase</a></li>
							</ul>
						</section>
					</div>
				</section>
			</section>
			<section class="tsd-panel-group tsd-member-group ">
				<h2>Functions</h2>
				<section class="tsd-panel tsd-member tsd-kind-function tsd-parent-kind-module">
					<a name="displaytobase" class="tsd-anchor"></a>
					<h3><span class="tsd-flag ts-flagConst">Const</span> display<wbr>ToBase</h3>
					<ul class="tsd-signatures tsd-kind-function tsd-parent-kind-module">
						<li class="tsd-signature tsd-kind-icon">display<wbr>ToBase<span class="tsd-signature-symbol">(</span>display<span class="tsd-signature-symbol">: </span><span class="tsd-signature-type">string</span>, decimals<span class="tsd-signature-symbol">: </span><span class="tsd-signature-type">number</span><span class="tsd-signature-symbol">)</span><span class="tsd-signature-symbol">: </span><span class="tsd-signature-type">string</span></li>
					</ul>
					<ul class="tsd-descriptions">
						<li class="tsd-description">
							<aside class="tsd-sources">
								<ul>
<<<<<<< HEAD
									<li>Defined in <a href="https://github.com/centrifuge/tinlake.js/blob/eb5d045/src/utils/displayToBase.ts#L1">utils/displayToBase.ts:1</a></li>
=======
									<li>Defined in <a href="https://github.com/centrifuge/tinlake.js/blob/1aadd73/src/utils/displayToBase.ts#L1">utils/displayToBase.ts:1</a></li>
>>>>>>> 8ea6c172
								</ul>
							</aside>
							<h4 class="tsd-parameters-title">Parameters</h4>
							<ul class="tsd-parameters">
								<li>
									<h5>display: <span class="tsd-signature-type">string</span></h5>
								</li>
								<li>
									<h5>decimals: <span class="tsd-signature-type">number</span></h5>
								</li>
							</ul>
							<h4 class="tsd-returns-title">Returns <span class="tsd-signature-type">string</span></h4>
						</li>
					</ul>
				</section>
			</section>
		</div>
		<div class="col-4 col-menu menu-sticky-wrap menu-highlight">
			<nav class="tsd-navigation primary">
				<ul>
					<li class="globals  ">
						<a href="../globals.html"><em>Globals</em></a>
					</li>
					<li class=" tsd-kind-module">
						<a href="_tinlake_.html">&quot;<wbr>Tinlake&quot;</a>
					</li>
					<li class=" tsd-kind-module">
						<a href="_actions_admin_.html">&quot;actions/admin&quot;</a>
					</li>
					<li class=" tsd-kind-module">
						<a href="_actions_analytics_.html">&quot;actions/analytics&quot;</a>
					</li>
					<li class=" tsd-kind-module">
						<a href="_actions_borrower_.html">&quot;actions/borrower&quot;</a>
					</li>
					<li class=" tsd-kind-module">
						<a href="_actions_collateral_.html">&quot;actions/collateral&quot;</a>
					</li>
					<li class=" tsd-kind-module">
						<a href="_actions_currency_.html">&quot;actions/currency&quot;</a>
					</li>
					<li class=" tsd-kind-module">
						<a href="_actions_governance_.html">&quot;actions/governance&quot;</a>
					</li>
					<li class=" tsd-kind-module">
						<a href="_actions_index_.html">&quot;actions/index&quot;</a>
					</li>
					<li class=" tsd-kind-module">
						<a href="_actions_lender_.html">&quot;actions/lender&quot;</a>
					</li>
					<li class=" tsd-kind-module">
						<a href="_actions_proxy_.html">&quot;actions/proxy&quot;</a>
					</li>
					<li class=" tsd-kind-module">
						<a href="_services_ethereum_.html">&quot;services/ethereum&quot;</a>
					</li>
					<li class=" tsd-kind-module">
						<a href="_types_tinlake_.html">&quot;types/tinlake&quot;</a>
					</li>
					<li class=" tsd-kind-module">
						<a href="_utils_basetodisplay_.html">&quot;utils/base<wbr>ToDisplay&quot;</a>
					</li>
					<li class=" tsd-kind-module">
						<a href="_utils_basetodisplay_spec_.html">&quot;utils/base<wbr>ToDisplay.spec&quot;</a>
					</li>
					<li class=" tsd-kind-module">
						<a href="_utils_bntohex_.html">&quot;utils/bn<wbr>ToHex&quot;</a>
					</li>
					<li class=" tsd-kind-module">
						<a href="_utils_bntohex_spec_.html">&quot;utils/bn<wbr>ToHex.spec&quot;</a>
					</li>
					<li class="current tsd-kind-module">
						<a href="_utils_displaytobase_.html">&quot;utils/display<wbr>ToBase&quot;</a>
					</li>
					<li class=" tsd-kind-module">
						<a href="_utils_displaytobase_spec_.html">&quot;utils/display<wbr>ToBase.spec&quot;</a>
					</li>
					<li class=" tsd-kind-module">
						<a href="_utils_feetointerestrate_.html">&quot;utils/fee<wbr>ToInterest<wbr>Rate&quot;</a>
					</li>
					<li class=" tsd-kind-module">
						<a href="_utils_feetointerestrate_spec_.html">&quot;utils/fee<wbr>ToInterest<wbr>Rate.spec&quot;</a>
					</li>
					<li class=" tsd-kind-module">
						<a href="_utils_getloanstatus_.html">&quot;utils/get<wbr>Loan<wbr>Status&quot;</a>
					</li>
					<li class=" tsd-kind-module">
						<a href="_utils_interestratetofee_.html">&quot;utils/interest<wbr>Rate<wbr>ToFee&quot;</a>
					</li>
					<li class=" tsd-kind-module">
						<a href="_utils_interestratetofee_spec_.html">&quot;utils/interest<wbr>Rate<wbr>ToFee.spec&quot;</a>
					</li>
				</ul>
			</nav>
			<nav class="tsd-navigation secondary menu-sticky">
				<ul class="before-current">
					<li class=" tsd-kind-function tsd-parent-kind-module">
						<a href="_utils_displaytobase_.html#displaytobase" class="tsd-kind-icon">display<wbr>ToBase</a>
					</li>
				</ul>
			</nav>
		</div>
	</div>
</div>
<footer class="with-border-bottom">
	<div class="container">
		<h2>Legend</h2>
		<div class="tsd-legend-group">
			<ul class="tsd-legend">
				<li class="tsd-kind-variable"><span class="tsd-kind-icon">Variable</span></li>
				<li class="tsd-kind-function"><span class="tsd-kind-icon">Function</span></li>
				<li class="tsd-kind-function tsd-has-type-parameter"><span class="tsd-kind-icon">Function with type parameter</span></li>
				<li class="tsd-kind-type-alias"><span class="tsd-kind-icon">Type alias</span></li>
				<li class="tsd-kind-type-alias tsd-has-type-parameter"><span class="tsd-kind-icon">Type alias with type parameter</span></li>
			</ul>
			<ul class="tsd-legend">
				<li class="tsd-kind-interface"><span class="tsd-kind-icon">Interface</span></li>
			</ul>
			<ul class="tsd-legend">
				<li class="tsd-kind-class"><span class="tsd-kind-icon">Class</span></li>
			</ul>
		</div>
	</div>
</footer>
<div class="container tsd-generator">
	<p>Generated using <a href="https://typedoc.org/" target="_blank">TypeDoc</a></p>
</div>
<div class="overlay"></div>
<script src="../assets/js/main.js"></script>
<script>if (location.protocol == 'file:') document.write('<script src="../assets/js/search.js"><' + '/script>');</script>
</body>
</html><|MERGE_RESOLUTION|>--- conflicted
+++ resolved
@@ -87,11 +87,7 @@
 						<li class="tsd-description">
 							<aside class="tsd-sources">
 								<ul>
-<<<<<<< HEAD
-									<li>Defined in <a href="https://github.com/centrifuge/tinlake.js/blob/eb5d045/src/utils/displayToBase.ts#L1">utils/displayToBase.ts:1</a></li>
-=======
-									<li>Defined in <a href="https://github.com/centrifuge/tinlake.js/blob/1aadd73/src/utils/displayToBase.ts#L1">utils/displayToBase.ts:1</a></li>
->>>>>>> 8ea6c172
+									<li>Defined in <a href="https://github.com/centrifuge/tinlake.js/blob/dabab21/src/utils/displayToBase.ts#L1">utils/displayToBase.ts:1</a></li>
 								</ul>
 							</aside>
 							<h4 class="tsd-parameters-title">Parameters</h4>
