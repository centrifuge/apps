--- conflicted
+++ resolved
@@ -99,11 +99,7 @@
 					<div class="tsd-signature tsd-kind-icon">ZERO_<wbr>ADDRESS<span class="tsd-signature-symbol">:</span> <span class="tsd-signature-type">"0x0000000000000000000000000000000000000000"</span><span class="tsd-signature-symbol"> = &quot;0x0000000000000000000000000000000000000000&quot;</span></div>
 					<aside class="tsd-sources">
 						<ul>
-<<<<<<< HEAD
-							<li>Defined in <a href="https://github.com/charleenfei/tinlake.js/blob/ef664a4/src/services/ethereum.ts#L4">services/ethereum.ts:4</a></li>
-=======
-							<li>Defined in <a href="https://github.com/philipstanislaus/tinlake.js/blob/2b38ad9/src/services/ethereum.ts#L4">services/ethereum.ts:4</a></li>
->>>>>>> a512606c
+							<li>Defined in <a href="https://github.com/charleenfei/tinlake.js/blob/45f1e09/src/services/ethereum.ts#L4">services/ethereum.ts:4</a></li>
 						</ul>
 					</aside>
 				</section>
@@ -120,11 +116,7 @@
 						<li class="tsd-description">
 							<aside class="tsd-sources">
 								<ul>
-<<<<<<< HEAD
-									<li>Defined in <a href="https://github.com/charleenfei/tinlake.js/blob/ef664a4/src/services/ethereum.ts#L23">services/ethereum.ts:23</a></li>
-=======
-									<li>Defined in <a href="https://github.com/philipstanislaus/tinlake.js/blob/2b38ad9/src/services/ethereum.ts#L23">services/ethereum.ts:23</a></li>
->>>>>>> a512606c
+									<li>Defined in <a href="https://github.com/charleenfei/tinlake.js/blob/45f1e09/src/services/ethereum.ts#L23">services/ethereum.ts:23</a></li>
 								</ul>
 							</aside>
 							<h4 class="tsd-parameters-title">Parameters</h4>
@@ -150,11 +142,7 @@
 						<li class="tsd-description">
 							<aside class="tsd-sources">
 								<ul>
-<<<<<<< HEAD
-									<li>Defined in <a href="https://github.com/charleenfei/tinlake.js/blob/ef664a4/src/services/ethereum.ts#L86">services/ethereum.ts:86</a></li>
-=======
-									<li>Defined in <a href="https://github.com/philipstanislaus/tinlake.js/blob/2b38ad9/src/services/ethereum.ts#L86">services/ethereum.ts:86</a></li>
->>>>>>> a512606c
+									<li>Defined in <a href="https://github.com/charleenfei/tinlake.js/blob/45f1e09/src/services/ethereum.ts#L86">services/ethereum.ts:86</a></li>
 								</ul>
 							</aside>
 							<h4 class="tsd-parameters-title">Parameters</h4>
@@ -221,11 +209,7 @@
 						<li class="tsd-description">
 							<aside class="tsd-sources">
 								<ul>
-<<<<<<< HEAD
-									<li>Defined in <a href="https://github.com/charleenfei/tinlake.js/blob/ef664a4/src/services/ethereum.ts#L42">services/ethereum.ts:42</a></li>
-=======
-									<li>Defined in <a href="https://github.com/philipstanislaus/tinlake.js/blob/2b38ad9/src/services/ethereum.ts#L42">services/ethereum.ts:42</a></li>
->>>>>>> a512606c
+									<li>Defined in <a href="https://github.com/charleenfei/tinlake.js/blob/45f1e09/src/services/ethereum.ts#L42">services/ethereum.ts:42</a></li>
 								</ul>
 							</aside>
 							<h4 class="tsd-parameters-title">Parameters</h4>
@@ -257,11 +241,7 @@
 						<li class="tsd-description">
 							<aside class="tsd-sources">
 								<ul>
-<<<<<<< HEAD
-									<li>Defined in <a href="https://github.com/charleenfei/tinlake.js/blob/ef664a4/src/services/ethereum.ts#L57">services/ethereum.ts:57</a></li>
-=======
-									<li>Defined in <a href="https://github.com/philipstanislaus/tinlake.js/blob/2b38ad9/src/services/ethereum.ts#L57">services/ethereum.ts:57</a></li>
->>>>>>> a512606c
+									<li>Defined in <a href="https://github.com/charleenfei/tinlake.js/blob/45f1e09/src/services/ethereum.ts#L57">services/ethereum.ts:57</a></li>
 								</ul>
 							</aside>
 							<h4 class="tsd-parameters-title">Parameters</h4>
