--- conflicted
+++ resolved
@@ -87,11 +87,7 @@
 						<li class="tsd-description">
 							<aside class="tsd-sources">
 								<ul>
-<<<<<<< HEAD
-									<li>Defined in <a href="https://github.com/centrifuge/tinlake.js/blob/7d03da6/src/utils/interestRateToFee.ts#L22">utils/interestRateToFee.ts:22</a></li>
-=======
-									<li>Defined in <a href="https://github.com/centrifuge/tinlake.js/blob/a8fcddf/src/utils/interestRateToFee.ts#L22">utils/interestRateToFee.ts:22</a></li>
->>>>>>> 90825d9a
+									<li>Defined in <a href="https://github.com/centrifuge/tinlake.js/blob/1aadd73/src/utils/interestRateToFee.ts#L22">utils/interestRateToFee.ts:22</a></li>
 								</ul>
 							</aside>
 							<div class="tsd-comment tsd-typography">
