--- conflicted
+++ resolved
@@ -89,11 +89,7 @@
 					<div class="tsd-signature tsd-kind-icon">IProxy<wbr>Actions<span class="tsd-signature-symbol">:</span> <span class="tsd-signature-symbol">{ </span>buildProxy<span class="tsd-signature-symbol">: </span><span class="tsd-signature-type">any</span><span class="tsd-signature-symbol">; </span>checkProxyExists<span class="tsd-signature-symbol">: </span><span class="tsd-signature-type">any</span><span class="tsd-signature-symbol">; </span>getProxy<span class="tsd-signature-symbol">: </span><span class="tsd-signature-type">any</span><span class="tsd-signature-symbol">; </span>getProxyAccessToken<span class="tsd-signature-symbol">: </span><span class="tsd-signature-type">any</span><span class="tsd-signature-symbol">; </span>getProxyAccessTokenOwner<span class="tsd-signature-symbol">: </span><span class="tsd-signature-type">any</span><span class="tsd-signature-symbol">; </span>getProxyOwnerByAddress<span class="tsd-signature-symbol">: </span><span class="tsd-signature-type">any</span><span class="tsd-signature-symbol">; </span>getProxyOwnerByLoan<span class="tsd-signature-symbol">: </span><span class="tsd-signature-type">any</span><span class="tsd-signature-symbol">; </span>proxyCount<span class="tsd-signature-symbol">: </span><span class="tsd-signature-type">any</span><span class="tsd-signature-symbol">; </span>proxyCreateNew<span class="tsd-signature-symbol">: </span><span class="tsd-signature-type">any</span><span class="tsd-signature-symbol">; </span>proxyIssue<span class="tsd-signature-symbol">: </span><span class="tsd-signature-type">any</span><span class="tsd-signature-symbol">; </span>proxyLockBorrowWithdraw<span class="tsd-signature-symbol">: </span><span class="tsd-signature-type">any</span><span class="tsd-signature-symbol">; </span>proxyRepayUnlockClose<span class="tsd-signature-symbol">: </span><span class="tsd-signature-type">any</span><span class="tsd-signature-symbol">; </span>proxyTransferIssue<span class="tsd-signature-symbol">: </span><span class="tsd-signature-type">any</span><span class="tsd-signature-symbol"> }</span></div>
 					<aside class="tsd-sources">
 						<ul>
-<<<<<<< HEAD
-							<li>Defined in <a href="https://github.com/centrifuge/tinlake.js/blob/7d03da6/src/actions/proxy.ts#L164">actions/proxy.ts:164</a></li>
-=======
-							<li>Defined in <a href="https://github.com/centrifuge/tinlake.js/blob/a8fcddf/src/actions/proxy.ts#L140">actions/proxy.ts:140</a></li>
->>>>>>> 90825d9a
+							<li>Defined in <a href="https://github.com/centrifuge/tinlake.js/blob/1aadd73/src/actions/proxy.ts#L164">actions/proxy.ts:164</a></li>
 						</ul>
 					</aside>
 					<div class="tsd-type-declaration">
@@ -108,11 +104,7 @@
 									<li class="tsd-description">
 										<aside class="tsd-sources">
 											<ul>
-<<<<<<< HEAD
-												<li>Defined in <a href="https://github.com/centrifuge/tinlake.js/blob/7d03da6/src/actions/proxy.ts#L165">actions/proxy.ts:165</a></li>
-=======
-												<li>Defined in <a href="https://github.com/centrifuge/tinlake.js/blob/a8fcddf/src/actions/proxy.ts#L141">actions/proxy.ts:141</a></li>
->>>>>>> 90825d9a
+												<li>Defined in <a href="https://github.com/centrifuge/tinlake.js/blob/1aadd73/src/actions/proxy.ts#L165">actions/proxy.ts:165</a></li>
 											</ul>
 										</aside>
 										<h4 class="tsd-parameters-title">Parameters</h4>
@@ -134,11 +126,7 @@
 									<li class="tsd-description">
 										<aside class="tsd-sources">
 											<ul>
-<<<<<<< HEAD
-												<li>Defined in <a href="https://github.com/centrifuge/tinlake.js/blob/7d03da6/src/actions/proxy.ts#L166">actions/proxy.ts:166</a></li>
-=======
-												<li>Defined in <a href="https://github.com/centrifuge/tinlake.js/blob/a8fcddf/src/actions/proxy.ts#L142">actions/proxy.ts:142</a></li>
->>>>>>> 90825d9a
+												<li>Defined in <a href="https://github.com/centrifuge/tinlake.js/blob/1aadd73/src/actions/proxy.ts#L166">actions/proxy.ts:166</a></li>
 											</ul>
 										</aside>
 										<h4 class="tsd-parameters-title">Parameters</h4>
@@ -160,11 +148,7 @@
 									<li class="tsd-description">
 										<aside class="tsd-sources">
 											<ul>
-<<<<<<< HEAD
-												<li>Defined in <a href="https://github.com/centrifuge/tinlake.js/blob/7d03da6/src/actions/proxy.ts#L167">actions/proxy.ts:167</a></li>
-=======
-												<li>Defined in <a href="https://github.com/centrifuge/tinlake.js/blob/a8fcddf/src/actions/proxy.ts#L143">actions/proxy.ts:143</a></li>
->>>>>>> 90825d9a
+												<li>Defined in <a href="https://github.com/centrifuge/tinlake.js/blob/1aadd73/src/actions/proxy.ts#L167">actions/proxy.ts:167</a></li>
 											</ul>
 										</aside>
 										<h4 class="tsd-parameters-title">Parameters</h4>
@@ -186,11 +170,7 @@
 									<li class="tsd-description">
 										<aside class="tsd-sources">
 											<ul>
-<<<<<<< HEAD
-												<li>Defined in <a href="https://github.com/centrifuge/tinlake.js/blob/7d03da6/src/actions/proxy.ts#L169">actions/proxy.ts:169</a></li>
-=======
-												<li>Defined in <a href="https://github.com/centrifuge/tinlake.js/blob/a8fcddf/src/actions/proxy.ts#L145">actions/proxy.ts:145</a></li>
->>>>>>> 90825d9a
+												<li>Defined in <a href="https://github.com/centrifuge/tinlake.js/blob/1aadd73/src/actions/proxy.ts#L169">actions/proxy.ts:169</a></li>
 											</ul>
 										</aside>
 										<h4 class="tsd-parameters-title">Parameters</h4>
@@ -212,11 +192,7 @@
 									<li class="tsd-description">
 										<aside class="tsd-sources">
 											<ul>
-<<<<<<< HEAD
-												<li>Defined in <a href="https://github.com/centrifuge/tinlake.js/blob/7d03da6/src/actions/proxy.ts#L170">actions/proxy.ts:170</a></li>
-=======
-												<li>Defined in <a href="https://github.com/centrifuge/tinlake.js/blob/a8fcddf/src/actions/proxy.ts#L146">actions/proxy.ts:146</a></li>
->>>>>>> 90825d9a
+												<li>Defined in <a href="https://github.com/centrifuge/tinlake.js/blob/1aadd73/src/actions/proxy.ts#L170">actions/proxy.ts:170</a></li>
 											</ul>
 										</aside>
 										<h4 class="tsd-parameters-title">Parameters</h4>
@@ -238,11 +214,7 @@
 									<li class="tsd-description">
 										<aside class="tsd-sources">
 											<ul>
-<<<<<<< HEAD
-												<li>Defined in <a href="https://github.com/centrifuge/tinlake.js/blob/7d03da6/src/actions/proxy.ts#L172">actions/proxy.ts:172</a></li>
-=======
-												<li>Defined in <a href="https://github.com/centrifuge/tinlake.js/blob/a8fcddf/src/actions/proxy.ts#L148">actions/proxy.ts:148</a></li>
->>>>>>> 90825d9a
+												<li>Defined in <a href="https://github.com/centrifuge/tinlake.js/blob/1aadd73/src/actions/proxy.ts#L172">actions/proxy.ts:172</a></li>
 											</ul>
 										</aside>
 										<h4 class="tsd-parameters-title">Parameters</h4>
@@ -264,11 +236,7 @@
 									<li class="tsd-description">
 										<aside class="tsd-sources">
 											<ul>
-<<<<<<< HEAD
-												<li>Defined in <a href="https://github.com/centrifuge/tinlake.js/blob/7d03da6/src/actions/proxy.ts#L171">actions/proxy.ts:171</a></li>
-=======
-												<li>Defined in <a href="https://github.com/centrifuge/tinlake.js/blob/a8fcddf/src/actions/proxy.ts#L147">actions/proxy.ts:147</a></li>
->>>>>>> 90825d9a
+												<li>Defined in <a href="https://github.com/centrifuge/tinlake.js/blob/1aadd73/src/actions/proxy.ts#L171">actions/proxy.ts:171</a></li>
 											</ul>
 										</aside>
 										<h4 class="tsd-parameters-title">Parameters</h4>
@@ -290,11 +258,7 @@
 									<li class="tsd-description">
 										<aside class="tsd-sources">
 											<ul>
-<<<<<<< HEAD
-												<li>Defined in <a href="https://github.com/centrifuge/tinlake.js/blob/7d03da6/src/actions/proxy.ts#L168">actions/proxy.ts:168</a></li>
-=======
-												<li>Defined in <a href="https://github.com/centrifuge/tinlake.js/blob/a8fcddf/src/actions/proxy.ts#L144">actions/proxy.ts:144</a></li>
->>>>>>> 90825d9a
+												<li>Defined in <a href="https://github.com/centrifuge/tinlake.js/blob/1aadd73/src/actions/proxy.ts#L168">actions/proxy.ts:168</a></li>
 											</ul>
 										</aside>
 										<h4 class="tsd-returns-title">Returns <span class="tsd-signature-type">Promise</span><span class="tsd-signature-symbol">&lt;</span><span class="tsd-signature-type">any</span><span class="tsd-signature-symbol">&gt;</span></h4>
@@ -310,11 +274,7 @@
 									<li class="tsd-description">
 										<aside class="tsd-sources">
 											<ul>
-<<<<<<< HEAD
-												<li>Defined in <a href="https://github.com/centrifuge/tinlake.js/blob/7d03da6/src/actions/proxy.ts#L173">actions/proxy.ts:173</a></li>
-=======
-												<li>Defined in <a href="https://github.com/centrifuge/tinlake.js/blob/a8fcddf/src/actions/proxy.ts#L149">actions/proxy.ts:149</a></li>
->>>>>>> 90825d9a
+												<li>Defined in <a href="https://github.com/centrifuge/tinlake.js/blob/1aadd73/src/actions/proxy.ts#L173">actions/proxy.ts:173</a></li>
 											</ul>
 										</aside>
 										<h4 class="tsd-parameters-title">Parameters</h4>
@@ -336,11 +296,7 @@
 									<li class="tsd-description">
 										<aside class="tsd-sources">
 											<ul>
-<<<<<<< HEAD
-												<li>Defined in <a href="https://github.com/centrifuge/tinlake.js/blob/7d03da6/src/actions/proxy.ts#L174">actions/proxy.ts:174</a></li>
-=======
-												<li>Defined in <a href="https://github.com/centrifuge/tinlake.js/blob/a8fcddf/src/actions/proxy.ts#L150">actions/proxy.ts:150</a></li>
->>>>>>> 90825d9a
+												<li>Defined in <a href="https://github.com/centrifuge/tinlake.js/blob/1aadd73/src/actions/proxy.ts#L174">actions/proxy.ts:174</a></li>
 											</ul>
 										</aside>
 										<h4 class="tsd-parameters-title">Parameters</h4>
@@ -368,11 +324,7 @@
 									<li class="tsd-description">
 										<aside class="tsd-sources">
 											<ul>
-<<<<<<< HEAD
-												<li>Defined in <a href="https://github.com/centrifuge/tinlake.js/blob/7d03da6/src/actions/proxy.ts#L176">actions/proxy.ts:176</a></li>
-=======
-												<li>Defined in <a href="https://github.com/centrifuge/tinlake.js/blob/a8fcddf/src/actions/proxy.ts#L152">actions/proxy.ts:152</a></li>
->>>>>>> 90825d9a
+												<li>Defined in <a href="https://github.com/centrifuge/tinlake.js/blob/1aadd73/src/actions/proxy.ts#L176">actions/proxy.ts:176</a></li>
 											</ul>
 										</aside>
 										<h4 class="tsd-parameters-title">Parameters</h4>
@@ -403,11 +355,7 @@
 									<li class="tsd-description">
 										<aside class="tsd-sources">
 											<ul>
-<<<<<<< HEAD
-												<li>Defined in <a href="https://github.com/centrifuge/tinlake.js/blob/7d03da6/src/actions/proxy.ts#L177">actions/proxy.ts:177</a></li>
-=======
-												<li>Defined in <a href="https://github.com/centrifuge/tinlake.js/blob/a8fcddf/src/actions/proxy.ts#L153">actions/proxy.ts:153</a></li>
->>>>>>> 90825d9a
+												<li>Defined in <a href="https://github.com/centrifuge/tinlake.js/blob/1aadd73/src/actions/proxy.ts#L177">actions/proxy.ts:177</a></li>
 											</ul>
 										</aside>
 										<h4 class="tsd-parameters-title">Parameters</h4>
@@ -438,11 +386,7 @@
 									<li class="tsd-description">
 										<aside class="tsd-sources">
 											<ul>
-<<<<<<< HEAD
-												<li>Defined in <a href="https://github.com/centrifuge/tinlake.js/blob/7d03da6/src/actions/proxy.ts#L175">actions/proxy.ts:175</a></li>
-=======
-												<li>Defined in <a href="https://github.com/centrifuge/tinlake.js/blob/a8fcddf/src/actions/proxy.ts#L151">actions/proxy.ts:151</a></li>
->>>>>>> 90825d9a
+												<li>Defined in <a href="https://github.com/centrifuge/tinlake.js/blob/1aadd73/src/actions/proxy.ts#L175">actions/proxy.ts:175</a></li>
 											</ul>
 										</aside>
 										<h4 class="tsd-parameters-title">Parameters</h4>
@@ -477,11 +421,7 @@
 						<li class="tsd-description">
 							<aside class="tsd-sources">
 								<ul>
-<<<<<<< HEAD
-									<li>Defined in <a href="https://github.com/centrifuge/tinlake.js/blob/7d03da6/src/actions/proxy.ts#L7">actions/proxy.ts:7</a></li>
-=======
-									<li>Defined in <a href="https://github.com/centrifuge/tinlake.js/blob/a8fcddf/src/actions/proxy.ts#L7">actions/proxy.ts:7</a></li>
->>>>>>> 90825d9a
+									<li>Defined in <a href="https://github.com/centrifuge/tinlake.js/blob/1aadd73/src/actions/proxy.ts#L7">actions/proxy.ts:7</a></li>
 								</ul>
 							</aside>
 							<h4 class="tsd-type-parameters-title">Type parameters</h4>
