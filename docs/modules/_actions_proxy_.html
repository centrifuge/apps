<!doctype html>
<html class="default no-js">
<head>
	<meta charset="utf-8">
	<meta http-equiv="X-UA-Compatible" content="IE=edge">
	<title>&quot;actions/proxy&quot; | tinlake</title>
	<meta name="description" content="">
	<meta name="viewport" content="width=device-width, initial-scale=1">
	<link rel="stylesheet" href="../assets/css/main.css">
</head>
<body>
<header>
	<div class="tsd-page-toolbar">
		<div class="container">
			<div class="table-wrap">
				<div class="table-cell" id="tsd-search" data-index="../assets/js/search.js" data-base="..">
					<div class="field">
						<label for="tsd-search-field" class="tsd-widget search no-caption">Search</label>
						<input id="tsd-search-field" type="text" />
					</div>
					<ul class="results">
						<li class="state loading">Preparing search index...</li>
						<li class="state failure">The search index is not available</li>
					</ul>
					<a href="../index.html" class="title">tinlake</a>
				</div>
				<div class="table-cell" id="tsd-widgets">
					<div id="tsd-filter">
						<a href="#" class="tsd-widget options no-caption" data-toggle="options">Options</a>
						<div class="tsd-filter-group">
							<div class="tsd-select" id="tsd-filter-visibility">
								<span class="tsd-select-label">All</span>
								<ul class="tsd-select-list">
									<li data-value="public">Public</li>
									<li data-value="protected">Public/Protected</li>
									<li data-value="private" class="selected">All</li>
								</ul>
							</div>
							<input type="checkbox" id="tsd-filter-inherited" checked />
							<label class="tsd-widget" for="tsd-filter-inherited">Inherited</label>
						</div>
					</div>
					<a href="#" class="tsd-widget menu no-caption" data-toggle="menu">Menu</a>
				</div>
			</div>
		</div>
	</div>
	<div class="tsd-page-title">
		<div class="container">
			<ul class="tsd-breadcrumb">
				<li>
					<a href="../globals.html">Globals</a>
				</li>
				<li>
					<a href="_actions_proxy_.html">&quot;actions/proxy&quot;</a>
				</li>
			</ul>
			<h1>Module &quot;actions/proxy&quot;</h1>
		</div>
	</div>
</header>
<div class="container container-main">
	<div class="row">
		<div class="col-8 col-content">
			<section class="tsd-panel-group tsd-index-group">
				<h2>Index</h2>
				<section class="tsd-panel tsd-index-panel">
					<div class="tsd-index-content">
						<section class="tsd-index-section ">
							<h3>Type aliases</h3>
							<ul class="tsd-index-list">
								<li class="tsd-kind-type-alias tsd-parent-kind-module"><a href="_actions_proxy_.html#iproxyactions" class="tsd-kind-icon">IProxy<wbr>Actions</a></li>
							</ul>
						</section>
						<section class="tsd-index-section ">
							<h3>Functions</h3>
							<ul class="tsd-index-list">
								<li class="tsd-kind-function tsd-parent-kind-module tsd-has-type-parameter"><a href="_actions_proxy_.html#proxyactions" class="tsd-kind-icon">Proxy<wbr>Actions</a></li>
							</ul>
						</section>
					</div>
				</section>
			</section>
			<section class="tsd-panel-group tsd-member-group ">
				<h2>Type aliases</h2>
				<section class="tsd-panel tsd-member tsd-kind-type-alias tsd-parent-kind-module">
					<a name="iproxyactions" class="tsd-anchor"></a>
					<h3>IProxy<wbr>Actions</h3>
					<div class="tsd-signature tsd-kind-icon">IProxy<wbr>Actions<span class="tsd-signature-symbol">:</span> <span class="tsd-signature-symbol">{ </span>buildProxy<span class="tsd-signature-symbol">: </span><span class="tsd-signature-type">any</span><span class="tsd-signature-symbol">; </span>checkProxyExists<span class="tsd-signature-symbol">: </span><span class="tsd-signature-type">any</span><span class="tsd-signature-symbol">; </span>getProxy<span class="tsd-signature-symbol">: </span><span class="tsd-signature-type">any</span><span class="tsd-signature-symbol">; </span>getProxyAccessToken<span class="tsd-signature-symbol">: </span><span class="tsd-signature-type">any</span><span class="tsd-signature-symbol">; </span>getProxyAccessTokenOwner<span class="tsd-signature-symbol">: </span><span class="tsd-signature-type">any</span><span class="tsd-signature-symbol">; </span>getProxyOwnerByAddress<span class="tsd-signature-symbol">: </span><span class="tsd-signature-type">any</span><span class="tsd-signature-symbol">; </span>getProxyOwnerByLoan<span class="tsd-signature-symbol">: </span><span class="tsd-signature-type">any</span><span class="tsd-signature-symbol">; </span>proxyCount<span class="tsd-signature-symbol">: </span><span class="tsd-signature-type">any</span><span class="tsd-signature-symbol">; </span>proxyCreateNew<span class="tsd-signature-symbol">: </span><span class="tsd-signature-type">any</span><span class="tsd-signature-symbol">; </span>proxyIssue<span class="tsd-signature-symbol">: </span><span class="tsd-signature-type">any</span><span class="tsd-signature-symbol">; </span>proxyLockBorrowWithdraw<span class="tsd-signature-symbol">: </span><span class="tsd-signature-type">any</span><span class="tsd-signature-symbol">; </span>proxyRepayUnlockClose<span class="tsd-signature-symbol">: </span><span class="tsd-signature-type">any</span><span class="tsd-signature-symbol">; </span>proxyTransferIssue<span class="tsd-signature-symbol">: </span><span class="tsd-signature-type">any</span><span class="tsd-signature-symbol"> }</span></div>
					<aside class="tsd-sources">
						<ul>
<<<<<<< HEAD
							<li>Defined in <a href="https://github.com/centrifuge/tinlake.js/blob/eb5d045/src/actions/proxy.ts#L153">actions/proxy.ts:153</a></li>
=======
							<li>Defined in <a href="https://github.com/centrifuge/tinlake.js/blob/1aadd73/src/actions/proxy.ts#L164">actions/proxy.ts:164</a></li>
>>>>>>> 8ea6c172
						</ul>
					</aside>
					<div class="tsd-type-declaration">
						<h4>Type declaration</h4>
						<ul class="tsd-parameters">
							<li class="tsd-parameter">
								<h5>build<wbr>Proxy<span class="tsd-signature-symbol">: </span>function</h5>
								<ul class="tsd-signatures tsd-kind-function tsd-parent-kind-type-literal">
									<li class="tsd-signature tsd-kind-icon">build<wbr>Proxy<span class="tsd-signature-symbol">(</span>owner<span class="tsd-signature-symbol">: </span><span class="tsd-signature-type">string</span><span class="tsd-signature-symbol">)</span><span class="tsd-signature-symbol">: </span><span class="tsd-signature-type">Promise</span><span class="tsd-signature-symbol">&lt;</span><span class="tsd-signature-type">any</span><span class="tsd-signature-symbol">&gt;</span></li>
								</ul>
								<ul class="tsd-descriptions">
									<li class="tsd-description">
										<aside class="tsd-sources">
											<ul>
<<<<<<< HEAD
												<li>Defined in <a href="https://github.com/centrifuge/tinlake.js/blob/eb5d045/src/actions/proxy.ts#L154">actions/proxy.ts:154</a></li>
=======
												<li>Defined in <a href="https://github.com/centrifuge/tinlake.js/blob/1aadd73/src/actions/proxy.ts#L165">actions/proxy.ts:165</a></li>
>>>>>>> 8ea6c172
											</ul>
										</aside>
										<h4 class="tsd-parameters-title">Parameters</h4>
										<ul class="tsd-parameters">
											<li>
												<h5>owner: <span class="tsd-signature-type">string</span></h5>
											</li>
										</ul>
										<h4 class="tsd-returns-title">Returns <span class="tsd-signature-type">Promise</span><span class="tsd-signature-symbol">&lt;</span><span class="tsd-signature-type">any</span><span class="tsd-signature-symbol">&gt;</span></h4>
									</li>
								</ul>
							</li>
							<li class="tsd-parameter">
								<h5>check<wbr>Proxy<wbr>Exists<span class="tsd-signature-symbol">: </span>function</h5>
								<ul class="tsd-signatures tsd-kind-function tsd-parent-kind-type-literal">
									<li class="tsd-signature tsd-kind-icon">check<wbr>Proxy<wbr>Exists<span class="tsd-signature-symbol">(</span>address<span class="tsd-signature-symbol">: </span><span class="tsd-signature-type">string</span><span class="tsd-signature-symbol">)</span><span class="tsd-signature-symbol">: </span><span class="tsd-signature-type">Promise</span><span class="tsd-signature-symbol">&lt;</span><span class="tsd-signature-type">string</span><span class="tsd-signature-symbol"> | </span><span class="tsd-signature-type">null</span><span class="tsd-signature-symbol">&gt;</span></li>
								</ul>
								<ul class="tsd-descriptions">
									<li class="tsd-description">
										<aside class="tsd-sources">
											<ul>
<<<<<<< HEAD
												<li>Defined in <a href="https://github.com/centrifuge/tinlake.js/blob/eb5d045/src/actions/proxy.ts#L155">actions/proxy.ts:155</a></li>
=======
												<li>Defined in <a href="https://github.com/centrifuge/tinlake.js/blob/1aadd73/src/actions/proxy.ts#L166">actions/proxy.ts:166</a></li>
>>>>>>> 8ea6c172
											</ul>
										</aside>
										<h4 class="tsd-parameters-title">Parameters</h4>
										<ul class="tsd-parameters">
											<li>
												<h5>address: <span class="tsd-signature-type">string</span></h5>
											</li>
										</ul>
										<h4 class="tsd-returns-title">Returns <span class="tsd-signature-type">Promise</span><span class="tsd-signature-symbol">&lt;</span><span class="tsd-signature-type">string</span><span class="tsd-signature-symbol"> | </span><span class="tsd-signature-type">null</span><span class="tsd-signature-symbol">&gt;</span></h4>
									</li>
								</ul>
							</li>
							<li class="tsd-parameter">
								<h5>get<wbr>Proxy<span class="tsd-signature-symbol">: </span>function</h5>
								<ul class="tsd-signatures tsd-kind-function tsd-parent-kind-type-literal">
									<li class="tsd-signature tsd-kind-icon">get<wbr>Proxy<span class="tsd-signature-symbol">(</span>accessTokenId<span class="tsd-signature-symbol">: </span><span class="tsd-signature-type">string</span><span class="tsd-signature-symbol">)</span><span class="tsd-signature-symbol">: </span><span class="tsd-signature-type">Promise</span><span class="tsd-signature-symbol">&lt;</span><span class="tsd-signature-type">any</span><span class="tsd-signature-symbol">&gt;</span></li>
								</ul>
								<ul class="tsd-descriptions">
									<li class="tsd-description">
										<aside class="tsd-sources">
											<ul>
<<<<<<< HEAD
												<li>Defined in <a href="https://github.com/centrifuge/tinlake.js/blob/eb5d045/src/actions/proxy.ts#L156">actions/proxy.ts:156</a></li>
=======
												<li>Defined in <a href="https://github.com/centrifuge/tinlake.js/blob/1aadd73/src/actions/proxy.ts#L167">actions/proxy.ts:167</a></li>
>>>>>>> 8ea6c172
											</ul>
										</aside>
										<h4 class="tsd-parameters-title">Parameters</h4>
										<ul class="tsd-parameters">
											<li>
												<h5>accessTokenId: <span class="tsd-signature-type">string</span></h5>
											</li>
										</ul>
										<h4 class="tsd-returns-title">Returns <span class="tsd-signature-type">Promise</span><span class="tsd-signature-symbol">&lt;</span><span class="tsd-signature-type">any</span><span class="tsd-signature-symbol">&gt;</span></h4>
									</li>
								</ul>
							</li>
							<li class="tsd-parameter">
								<h5>get<wbr>Proxy<wbr>Access<wbr>Token<span class="tsd-signature-symbol">: </span>function</h5>
								<ul class="tsd-signatures tsd-kind-function tsd-parent-kind-type-literal">
									<li class="tsd-signature tsd-kind-icon">get<wbr>Proxy<wbr>Access<wbr>Token<span class="tsd-signature-symbol">(</span>proxyAddr<span class="tsd-signature-symbol">: </span><span class="tsd-signature-type">string</span><span class="tsd-signature-symbol">)</span><span class="tsd-signature-symbol">: </span><span class="tsd-signature-type">Promise</span><span class="tsd-signature-symbol">&lt;</span><span class="tsd-signature-type">any</span><span class="tsd-signature-symbol">&gt;</span></li>
								</ul>
								<ul class="tsd-descriptions">
									<li class="tsd-description">
										<aside class="tsd-sources">
											<ul>
<<<<<<< HEAD
												<li>Defined in <a href="https://github.com/centrifuge/tinlake.js/blob/eb5d045/src/actions/proxy.ts#L158">actions/proxy.ts:158</a></li>
=======
												<li>Defined in <a href="https://github.com/centrifuge/tinlake.js/blob/1aadd73/src/actions/proxy.ts#L169">actions/proxy.ts:169</a></li>
>>>>>>> 8ea6c172
											</ul>
										</aside>
										<h4 class="tsd-parameters-title">Parameters</h4>
										<ul class="tsd-parameters">
											<li>
												<h5>proxyAddr: <span class="tsd-signature-type">string</span></h5>
											</li>
										</ul>
										<h4 class="tsd-returns-title">Returns <span class="tsd-signature-type">Promise</span><span class="tsd-signature-symbol">&lt;</span><span class="tsd-signature-type">any</span><span class="tsd-signature-symbol">&gt;</span></h4>
									</li>
								</ul>
							</li>
							<li class="tsd-parameter">
								<h5>get<wbr>Proxy<wbr>Access<wbr>Token<wbr>Owner<span class="tsd-signature-symbol">: </span>function</h5>
								<ul class="tsd-signatures tsd-kind-function tsd-parent-kind-type-literal">
									<li class="tsd-signature tsd-kind-icon">get<wbr>Proxy<wbr>Access<wbr>Token<wbr>Owner<span class="tsd-signature-symbol">(</span>tokenId<span class="tsd-signature-symbol">: </span><span class="tsd-signature-type">string</span><span class="tsd-signature-symbol">)</span><span class="tsd-signature-symbol">: </span><span class="tsd-signature-type">Promise</span><span class="tsd-signature-symbol">&lt;</span><span class="tsd-signature-type">any</span><span class="tsd-signature-symbol">&gt;</span></li>
								</ul>
								<ul class="tsd-descriptions">
									<li class="tsd-description">
										<aside class="tsd-sources">
											<ul>
<<<<<<< HEAD
												<li>Defined in <a href="https://github.com/centrifuge/tinlake.js/blob/eb5d045/src/actions/proxy.ts#L159">actions/proxy.ts:159</a></li>
=======
												<li>Defined in <a href="https://github.com/centrifuge/tinlake.js/blob/1aadd73/src/actions/proxy.ts#L170">actions/proxy.ts:170</a></li>
>>>>>>> 8ea6c172
											</ul>
										</aside>
										<h4 class="tsd-parameters-title">Parameters</h4>
										<ul class="tsd-parameters">
											<li>
												<h5>tokenId: <span class="tsd-signature-type">string</span></h5>
											</li>
										</ul>
										<h4 class="tsd-returns-title">Returns <span class="tsd-signature-type">Promise</span><span class="tsd-signature-symbol">&lt;</span><span class="tsd-signature-type">any</span><span class="tsd-signature-symbol">&gt;</span></h4>
									</li>
								</ul>
							</li>
							<li class="tsd-parameter">
								<h5>get<wbr>Proxy<wbr>Owner<wbr>ByAddress<span class="tsd-signature-symbol">: </span>function</h5>
								<ul class="tsd-signatures tsd-kind-function tsd-parent-kind-type-literal">
									<li class="tsd-signature tsd-kind-icon">get<wbr>Proxy<wbr>Owner<wbr>ByAddress<span class="tsd-signature-symbol">(</span>proxyAddr<span class="tsd-signature-symbol">: </span><span class="tsd-signature-type">string</span><span class="tsd-signature-symbol">)</span><span class="tsd-signature-symbol">: </span><span class="tsd-signature-type">Promise</span><span class="tsd-signature-symbol">&lt;</span><span class="tsd-signature-type">any</span><span class="tsd-signature-symbol">&gt;</span></li>
								</ul>
								<ul class="tsd-descriptions">
									<li class="tsd-description">
										<aside class="tsd-sources">
											<ul>
<<<<<<< HEAD
												<li>Defined in <a href="https://github.com/centrifuge/tinlake.js/blob/eb5d045/src/actions/proxy.ts#L161">actions/proxy.ts:161</a></li>
=======
												<li>Defined in <a href="https://github.com/centrifuge/tinlake.js/blob/1aadd73/src/actions/proxy.ts#L172">actions/proxy.ts:172</a></li>
>>>>>>> 8ea6c172
											</ul>
										</aside>
										<h4 class="tsd-parameters-title">Parameters</h4>
										<ul class="tsd-parameters">
											<li>
												<h5>proxyAddr: <span class="tsd-signature-type">string</span></h5>
											</li>
										</ul>
										<h4 class="tsd-returns-title">Returns <span class="tsd-signature-type">Promise</span><span class="tsd-signature-symbol">&lt;</span><span class="tsd-signature-type">any</span><span class="tsd-signature-symbol">&gt;</span></h4>
									</li>
								</ul>
							</li>
							<li class="tsd-parameter">
								<h5>get<wbr>Proxy<wbr>Owner<wbr>ByLoan<span class="tsd-signature-symbol">: </span>function</h5>
								<ul class="tsd-signatures tsd-kind-function tsd-parent-kind-type-literal">
									<li class="tsd-signature tsd-kind-icon">get<wbr>Proxy<wbr>Owner<wbr>ByLoan<span class="tsd-signature-symbol">(</span>loanId<span class="tsd-signature-symbol">: </span><span class="tsd-signature-type">string</span><span class="tsd-signature-symbol">)</span><span class="tsd-signature-symbol">: </span><span class="tsd-signature-type">Promise</span><span class="tsd-signature-symbol">&lt;</span><span class="tsd-signature-type">any</span><span class="tsd-signature-symbol">&gt;</span></li>
								</ul>
								<ul class="tsd-descriptions">
									<li class="tsd-description">
										<aside class="tsd-sources">
											<ul>
<<<<<<< HEAD
												<li>Defined in <a href="https://github.com/centrifuge/tinlake.js/blob/eb5d045/src/actions/proxy.ts#L160">actions/proxy.ts:160</a></li>
=======
												<li>Defined in <a href="https://github.com/centrifuge/tinlake.js/blob/1aadd73/src/actions/proxy.ts#L171">actions/proxy.ts:171</a></li>
>>>>>>> 8ea6c172
											</ul>
										</aside>
										<h4 class="tsd-parameters-title">Parameters</h4>
										<ul class="tsd-parameters">
											<li>
												<h5>loanId: <span class="tsd-signature-type">string</span></h5>
											</li>
										</ul>
										<h4 class="tsd-returns-title">Returns <span class="tsd-signature-type">Promise</span><span class="tsd-signature-symbol">&lt;</span><span class="tsd-signature-type">any</span><span class="tsd-signature-symbol">&gt;</span></h4>
									</li>
								</ul>
							</li>
							<li class="tsd-parameter">
								<h5>proxy<wbr>Count<span class="tsd-signature-symbol">: </span>function</h5>
								<ul class="tsd-signatures tsd-kind-function tsd-parent-kind-type-literal">
									<li class="tsd-signature tsd-kind-icon">proxy<wbr>Count<span class="tsd-signature-symbol">(</span><span class="tsd-signature-symbol">)</span><span class="tsd-signature-symbol">: </span><span class="tsd-signature-type">Promise</span><span class="tsd-signature-symbol">&lt;</span><span class="tsd-signature-type">any</span><span class="tsd-signature-symbol">&gt;</span></li>
								</ul>
								<ul class="tsd-descriptions">
									<li class="tsd-description">
										<aside class="tsd-sources">
											<ul>
<<<<<<< HEAD
												<li>Defined in <a href="https://github.com/centrifuge/tinlake.js/blob/eb5d045/src/actions/proxy.ts#L157">actions/proxy.ts:157</a></li>
=======
												<li>Defined in <a href="https://github.com/centrifuge/tinlake.js/blob/1aadd73/src/actions/proxy.ts#L168">actions/proxy.ts:168</a></li>
>>>>>>> 8ea6c172
											</ul>
										</aside>
										<h4 class="tsd-returns-title">Returns <span class="tsd-signature-type">Promise</span><span class="tsd-signature-symbol">&lt;</span><span class="tsd-signature-type">any</span><span class="tsd-signature-symbol">&gt;</span></h4>
									</li>
								</ul>
							</li>
							<li class="tsd-parameter">
								<h5>proxy<wbr>Create<wbr>New<span class="tsd-signature-symbol">: </span>function</h5>
								<ul class="tsd-signatures tsd-kind-function tsd-parent-kind-type-literal">
									<li class="tsd-signature tsd-kind-icon">proxy<wbr>Create<wbr>New<span class="tsd-signature-symbol">(</span>address<span class="tsd-signature-symbol">: </span><span class="tsd-signature-type">string</span><span class="tsd-signature-symbol">)</span><span class="tsd-signature-symbol">: </span><span class="tsd-signature-type">Promise</span><span class="tsd-signature-symbol">&lt;</span><span class="tsd-signature-type">any</span><span class="tsd-signature-symbol">&gt;</span></li>
								</ul>
								<ul class="tsd-descriptions">
									<li class="tsd-description">
										<aside class="tsd-sources">
											<ul>
<<<<<<< HEAD
												<li>Defined in <a href="https://github.com/centrifuge/tinlake.js/blob/eb5d045/src/actions/proxy.ts#L162">actions/proxy.ts:162</a></li>
=======
												<li>Defined in <a href="https://github.com/centrifuge/tinlake.js/blob/1aadd73/src/actions/proxy.ts#L173">actions/proxy.ts:173</a></li>
>>>>>>> 8ea6c172
											</ul>
										</aside>
										<h4 class="tsd-parameters-title">Parameters</h4>
										<ul class="tsd-parameters">
											<li>
												<h5>address: <span class="tsd-signature-type">string</span></h5>
											</li>
										</ul>
										<h4 class="tsd-returns-title">Returns <span class="tsd-signature-type">Promise</span><span class="tsd-signature-symbol">&lt;</span><span class="tsd-signature-type">any</span><span class="tsd-signature-symbol">&gt;</span></h4>
									</li>
								</ul>
							</li>
							<li class="tsd-parameter">
								<h5>proxy<wbr>Issue<span class="tsd-signature-symbol">: </span>function</h5>
								<ul class="tsd-signatures tsd-kind-function tsd-parent-kind-type-literal">
									<li class="tsd-signature tsd-kind-icon">proxy<wbr>Issue<span class="tsd-signature-symbol">(</span>proxyAddr<span class="tsd-signature-symbol">: </span><span class="tsd-signature-type">string</span>, nftRegistryAddr<span class="tsd-signature-symbol">: </span><span class="tsd-signature-type">string</span>, tokenId<span class="tsd-signature-symbol">: </span><span class="tsd-signature-type">string</span><span class="tsd-signature-symbol">)</span><span class="tsd-signature-symbol">: </span><span class="tsd-signature-type">Promise</span><span class="tsd-signature-symbol">&lt;</span><span class="tsd-signature-type">any</span><span class="tsd-signature-symbol">&gt;</span></li>
								</ul>
								<ul class="tsd-descriptions">
									<li class="tsd-description">
										<aside class="tsd-sources">
											<ul>
<<<<<<< HEAD
												<li>Defined in <a href="https://github.com/centrifuge/tinlake.js/blob/eb5d045/src/actions/proxy.ts#L163">actions/proxy.ts:163</a></li>
=======
												<li>Defined in <a href="https://github.com/centrifuge/tinlake.js/blob/1aadd73/src/actions/proxy.ts#L174">actions/proxy.ts:174</a></li>
>>>>>>> 8ea6c172
											</ul>
										</aside>
										<h4 class="tsd-parameters-title">Parameters</h4>
										<ul class="tsd-parameters">
											<li>
												<h5>proxyAddr: <span class="tsd-signature-type">string</span></h5>
											</li>
											<li>
												<h5>nftRegistryAddr: <span class="tsd-signature-type">string</span></h5>
											</li>
											<li>
												<h5>tokenId: <span class="tsd-signature-type">string</span></h5>
											</li>
										</ul>
										<h4 class="tsd-returns-title">Returns <span class="tsd-signature-type">Promise</span><span class="tsd-signature-symbol">&lt;</span><span class="tsd-signature-type">any</span><span class="tsd-signature-symbol">&gt;</span></h4>
									</li>
								</ul>
							</li>
							<li class="tsd-parameter">
								<h5>proxy<wbr>Lock<wbr>Borrow<wbr>Withdraw<span class="tsd-signature-symbol">: </span>function</h5>
								<ul class="tsd-signatures tsd-kind-function tsd-parent-kind-type-literal">
									<li class="tsd-signature tsd-kind-icon">proxy<wbr>Lock<wbr>Borrow<wbr>Withdraw<span class="tsd-signature-symbol">(</span>proxyAddr<span class="tsd-signature-symbol">: </span><span class="tsd-signature-type">string</span>, loanId<span class="tsd-signature-symbol">: </span><span class="tsd-signature-type">string</span>, amount<span class="tsd-signature-symbol">: </span><span class="tsd-signature-type">string</span>, usr<span class="tsd-signature-symbol">: </span><span class="tsd-signature-type">string</span><span class="tsd-signature-symbol">)</span><span class="tsd-signature-symbol">: </span><span class="tsd-signature-type">Promise</span><span class="tsd-signature-symbol">&lt;</span><span class="tsd-signature-type">any</span><span class="tsd-signature-symbol">&gt;</span></li>
								</ul>
								<ul class="tsd-descriptions">
									<li class="tsd-description">
										<aside class="tsd-sources">
											<ul>
<<<<<<< HEAD
												<li>Defined in <a href="https://github.com/centrifuge/tinlake.js/blob/eb5d045/src/actions/proxy.ts#L165">actions/proxy.ts:165</a></li>
=======
												<li>Defined in <a href="https://github.com/centrifuge/tinlake.js/blob/1aadd73/src/actions/proxy.ts#L176">actions/proxy.ts:176</a></li>
>>>>>>> 8ea6c172
											</ul>
										</aside>
										<h4 class="tsd-parameters-title">Parameters</h4>
										<ul class="tsd-parameters">
											<li>
												<h5>proxyAddr: <span class="tsd-signature-type">string</span></h5>
											</li>
											<li>
												<h5>loanId: <span class="tsd-signature-type">string</span></h5>
											</li>
											<li>
												<h5>amount: <span class="tsd-signature-type">string</span></h5>
											</li>
											<li>
												<h5>usr: <span class="tsd-signature-type">string</span></h5>
											</li>
										</ul>
										<h4 class="tsd-returns-title">Returns <span class="tsd-signature-type">Promise</span><span class="tsd-signature-symbol">&lt;</span><span class="tsd-signature-type">any</span><span class="tsd-signature-symbol">&gt;</span></h4>
									</li>
								</ul>
							</li>
							<li class="tsd-parameter">
								<h5>proxy<wbr>Repay<wbr>Unlock<wbr>Close<span class="tsd-signature-symbol">: </span>function</h5>
								<ul class="tsd-signatures tsd-kind-function tsd-parent-kind-type-literal">
									<li class="tsd-signature tsd-kind-icon">proxy<wbr>Repay<wbr>Unlock<wbr>Close<span class="tsd-signature-symbol">(</span>proxyAddr<span class="tsd-signature-symbol">: </span><span class="tsd-signature-type">string</span>, tokenId<span class="tsd-signature-symbol">: </span><span class="tsd-signature-type">string</span>, loanId<span class="tsd-signature-symbol">: </span><span class="tsd-signature-type">string</span>, registry<span class="tsd-signature-symbol">: </span><span class="tsd-signature-type">string</span><span class="tsd-signature-symbol">)</span><span class="tsd-signature-symbol">: </span><span class="tsd-signature-type">Promise</span><span class="tsd-signature-symbol">&lt;</span><span class="tsd-signature-type">any</span><span class="tsd-signature-symbol">&gt;</span></li>
								</ul>
								<ul class="tsd-descriptions">
									<li class="tsd-description">
										<aside class="tsd-sources">
											<ul>
<<<<<<< HEAD
												<li>Defined in <a href="https://github.com/centrifuge/tinlake.js/blob/eb5d045/src/actions/proxy.ts#L166">actions/proxy.ts:166</a></li>
=======
												<li>Defined in <a href="https://github.com/centrifuge/tinlake.js/blob/1aadd73/src/actions/proxy.ts#L177">actions/proxy.ts:177</a></li>
>>>>>>> 8ea6c172
											</ul>
										</aside>
										<h4 class="tsd-parameters-title">Parameters</h4>
										<ul class="tsd-parameters">
											<li>
												<h5>proxyAddr: <span class="tsd-signature-type">string</span></h5>
											</li>
											<li>
												<h5>tokenId: <span class="tsd-signature-type">string</span></h5>
											</li>
											<li>
												<h5>loanId: <span class="tsd-signature-type">string</span></h5>
											</li>
											<li>
												<h5>registry: <span class="tsd-signature-type">string</span></h5>
											</li>
										</ul>
										<h4 class="tsd-returns-title">Returns <span class="tsd-signature-type">Promise</span><span class="tsd-signature-symbol">&lt;</span><span class="tsd-signature-type">any</span><span class="tsd-signature-symbol">&gt;</span></h4>
									</li>
								</ul>
							</li>
							<li class="tsd-parameter">
								<h5>proxy<wbr>Transfer<wbr>Issue<span class="tsd-signature-symbol">: </span>function</h5>
								<ul class="tsd-signatures tsd-kind-function tsd-parent-kind-type-literal">
									<li class="tsd-signature tsd-kind-icon">proxy<wbr>Transfer<wbr>Issue<span class="tsd-signature-symbol">(</span>proxyAddr<span class="tsd-signature-symbol">: </span><span class="tsd-signature-type">string</span>, nftRegistryAddr<span class="tsd-signature-symbol">: </span><span class="tsd-signature-type">string</span>, tokenId<span class="tsd-signature-symbol">: </span><span class="tsd-signature-type">string</span><span class="tsd-signature-symbol">)</span><span class="tsd-signature-symbol">: </span><span class="tsd-signature-type">Promise</span><span class="tsd-signature-symbol">&lt;</span><span class="tsd-signature-type">any</span><span class="tsd-signature-symbol">&gt;</span></li>
								</ul>
								<ul class="tsd-descriptions">
									<li class="tsd-description">
										<aside class="tsd-sources">
											<ul>
<<<<<<< HEAD
												<li>Defined in <a href="https://github.com/centrifuge/tinlake.js/blob/eb5d045/src/actions/proxy.ts#L164">actions/proxy.ts:164</a></li>
=======
												<li>Defined in <a href="https://github.com/centrifuge/tinlake.js/blob/1aadd73/src/actions/proxy.ts#L175">actions/proxy.ts:175</a></li>
>>>>>>> 8ea6c172
											</ul>
										</aside>
										<h4 class="tsd-parameters-title">Parameters</h4>
										<ul class="tsd-parameters">
											<li>
												<h5>proxyAddr: <span class="tsd-signature-type">string</span></h5>
											</li>
											<li>
												<h5>nftRegistryAddr: <span class="tsd-signature-type">string</span></h5>
											</li>
											<li>
												<h5>tokenId: <span class="tsd-signature-type">string</span></h5>
											</li>
										</ul>
										<h4 class="tsd-returns-title">Returns <span class="tsd-signature-type">Promise</span><span class="tsd-signature-symbol">&lt;</span><span class="tsd-signature-type">any</span><span class="tsd-signature-symbol">&gt;</span></h4>
									</li>
								</ul>
							</li>
						</ul>
					</div>
				</section>
			</section>
			<section class="tsd-panel-group tsd-member-group ">
				<h2>Functions</h2>
				<section class="tsd-panel tsd-member tsd-kind-function tsd-parent-kind-module tsd-has-type-parameter">
					<a name="proxyactions" class="tsd-anchor"></a>
					<h3>Proxy<wbr>Actions</h3>
					<ul class="tsd-signatures tsd-kind-function tsd-parent-kind-module tsd-has-type-parameter">
						<li class="tsd-signature tsd-kind-icon">Proxy<wbr>Actions&lt;ActionsBase&gt;<span class="tsd-signature-symbol">(</span>Base<span class="tsd-signature-symbol">: </span><span class="tsd-signature-type">ActionsBase</span><span class="tsd-signature-symbol">)</span><span class="tsd-signature-symbol">: </span><span class="tsd-signature-type">(Anonymous class)</span><span class="tsd-signature-symbol"> &amp; </span><span class="tsd-signature-type">ActionsBase</span></li>
					</ul>
					<ul class="tsd-descriptions">
						<li class="tsd-description">
							<aside class="tsd-sources">
								<ul>
<<<<<<< HEAD
									<li>Defined in <a href="https://github.com/centrifuge/tinlake.js/blob/eb5d045/src/actions/proxy.ts#L7">actions/proxy.ts:7</a></li>
=======
									<li>Defined in <a href="https://github.com/centrifuge/tinlake.js/blob/1aadd73/src/actions/proxy.ts#L7">actions/proxy.ts:7</a></li>
>>>>>>> 8ea6c172
								</ul>
							</aside>
							<h4 class="tsd-type-parameters-title">Type parameters</h4>
							<ul class="tsd-type-parameters">
								<li>
									<h4>ActionsBase<span class="tsd-signature-symbol">: </span><a href="_tinlake_.html#constructor" class="tsd-signature-type">Constructor</a><span class="tsd-signature-symbol">&lt;</span><a href="_tinlake_.html#tinlakeparams" class="tsd-signature-type">TinlakeParams</a><span class="tsd-signature-symbol">&gt;</span></h4>
								</li>
							</ul>
							<h4 class="tsd-parameters-title">Parameters</h4>
							<ul class="tsd-parameters">
								<li>
									<h5>Base: <span class="tsd-signature-type">ActionsBase</span></h5>
								</li>
							</ul>
							<h4 class="tsd-returns-title">Returns <span class="tsd-signature-type">(Anonymous class)</span><span class="tsd-signature-symbol"> &amp; </span><span class="tsd-signature-type">ActionsBase</span></h4>
						</li>
					</ul>
				</section>
			</section>
		</div>
		<div class="col-4 col-menu menu-sticky-wrap menu-highlight">
			<nav class="tsd-navigation primary">
				<ul>
					<li class="globals  ">
						<a href="../globals.html"><em>Globals</em></a>
					</li>
					<li class=" tsd-kind-module">
						<a href="_tinlake_.html">&quot;<wbr>Tinlake&quot;</a>
					</li>
					<li class=" tsd-kind-module">
						<a href="_actions_admin_.html">&quot;actions/admin&quot;</a>
					</li>
					<li class=" tsd-kind-module">
						<a href="_actions_analytics_.html">&quot;actions/analytics&quot;</a>
					</li>
					<li class=" tsd-kind-module">
						<a href="_actions_borrower_.html">&quot;actions/borrower&quot;</a>
					</li>
					<li class=" tsd-kind-module">
						<a href="_actions_collateral_.html">&quot;actions/collateral&quot;</a>
					</li>
					<li class=" tsd-kind-module">
						<a href="_actions_currency_.html">&quot;actions/currency&quot;</a>
					</li>
					<li class=" tsd-kind-module">
						<a href="_actions_governance_.html">&quot;actions/governance&quot;</a>
					</li>
					<li class=" tsd-kind-module">
						<a href="_actions_index_.html">&quot;actions/index&quot;</a>
					</li>
					<li class=" tsd-kind-module">
						<a href="_actions_lender_.html">&quot;actions/lender&quot;</a>
					</li>
					<li class="current tsd-kind-module">
						<a href="_actions_proxy_.html">&quot;actions/proxy&quot;</a>
					</li>
					<li class=" tsd-kind-module">
						<a href="_services_ethereum_.html">&quot;services/ethereum&quot;</a>
					</li>
					<li class=" tsd-kind-module">
						<a href="_types_tinlake_.html">&quot;types/tinlake&quot;</a>
					</li>
					<li class=" tsd-kind-module">
						<a href="_utils_basetodisplay_.html">&quot;utils/base<wbr>ToDisplay&quot;</a>
					</li>
					<li class=" tsd-kind-module">
						<a href="_utils_basetodisplay_spec_.html">&quot;utils/base<wbr>ToDisplay.spec&quot;</a>
					</li>
					<li class=" tsd-kind-module">
						<a href="_utils_bntohex_.html">&quot;utils/bn<wbr>ToHex&quot;</a>
					</li>
					<li class=" tsd-kind-module">
						<a href="_utils_bntohex_spec_.html">&quot;utils/bn<wbr>ToHex.spec&quot;</a>
					</li>
					<li class=" tsd-kind-module">
						<a href="_utils_displaytobase_.html">&quot;utils/display<wbr>ToBase&quot;</a>
					</li>
					<li class=" tsd-kind-module">
						<a href="_utils_displaytobase_spec_.html">&quot;utils/display<wbr>ToBase.spec&quot;</a>
					</li>
					<li class=" tsd-kind-module">
						<a href="_utils_feetointerestrate_.html">&quot;utils/fee<wbr>ToInterest<wbr>Rate&quot;</a>
					</li>
					<li class=" tsd-kind-module">
						<a href="_utils_feetointerestrate_spec_.html">&quot;utils/fee<wbr>ToInterest<wbr>Rate.spec&quot;</a>
					</li>
					<li class=" tsd-kind-module">
						<a href="_utils_getloanstatus_.html">&quot;utils/get<wbr>Loan<wbr>Status&quot;</a>
					</li>
					<li class=" tsd-kind-module">
						<a href="_utils_interestratetofee_.html">&quot;utils/interest<wbr>Rate<wbr>ToFee&quot;</a>
					</li>
					<li class=" tsd-kind-module">
						<a href="_utils_interestratetofee_spec_.html">&quot;utils/interest<wbr>Rate<wbr>ToFee.spec&quot;</a>
					</li>
				</ul>
			</nav>
			<nav class="tsd-navigation secondary menu-sticky">
				<ul class="before-current">
					<li class=" tsd-kind-type-alias tsd-parent-kind-module">
						<a href="_actions_proxy_.html#iproxyactions" class="tsd-kind-icon">IProxy<wbr>Actions</a>
					</li>
					<li class=" tsd-kind-function tsd-parent-kind-module tsd-has-type-parameter">
						<a href="_actions_proxy_.html#proxyactions" class="tsd-kind-icon">Proxy<wbr>Actions</a>
					</li>
				</ul>
			</nav>
		</div>
	</div>
</div>
<footer class="with-border-bottom">
	<div class="container">
		<h2>Legend</h2>
		<div class="tsd-legend-group">
			<ul class="tsd-legend">
				<li class="tsd-kind-variable"><span class="tsd-kind-icon">Variable</span></li>
				<li class="tsd-kind-function"><span class="tsd-kind-icon">Function</span></li>
				<li class="tsd-kind-function tsd-has-type-parameter"><span class="tsd-kind-icon">Function with type parameter</span></li>
				<li class="tsd-kind-type-alias"><span class="tsd-kind-icon">Type alias</span></li>
				<li class="tsd-kind-type-alias tsd-has-type-parameter"><span class="tsd-kind-icon">Type alias with type parameter</span></li>
			</ul>
			<ul class="tsd-legend">
				<li class="tsd-kind-interface"><span class="tsd-kind-icon">Interface</span></li>
			</ul>
			<ul class="tsd-legend">
				<li class="tsd-kind-class"><span class="tsd-kind-icon">Class</span></li>
			</ul>
		</div>
	</div>
</footer>
<div class="container tsd-generator">
	<p>Generated using <a href="https://typedoc.org/" target="_blank">TypeDoc</a></p>
</div>
<div class="overlay"></div>
<script src="../assets/js/main.js"></script>
<script>if (location.protocol == 'file:') document.write('<script src="../assets/js/search.js"><' + '/script>');</script>
</body>
</html><|MERGE_RESOLUTION|>--- conflicted
+++ resolved
@@ -89,11 +89,7 @@
 					<div class="tsd-signature tsd-kind-icon">IProxy<wbr>Actions<span class="tsd-signature-symbol">:</span> <span class="tsd-signature-symbol">{ </span>buildProxy<span class="tsd-signature-symbol">: </span><span class="tsd-signature-type">any</span><span class="tsd-signature-symbol">; </span>checkProxyExists<span class="tsd-signature-symbol">: </span><span class="tsd-signature-type">any</span><span class="tsd-signature-symbol">; </span>getProxy<span class="tsd-signature-symbol">: </span><span class="tsd-signature-type">any</span><span class="tsd-signature-symbol">; </span>getProxyAccessToken<span class="tsd-signature-symbol">: </span><span class="tsd-signature-type">any</span><span class="tsd-signature-symbol">; </span>getProxyAccessTokenOwner<span class="tsd-signature-symbol">: </span><span class="tsd-signature-type">any</span><span class="tsd-signature-symbol">; </span>getProxyOwnerByAddress<span class="tsd-signature-symbol">: </span><span class="tsd-signature-type">any</span><span class="tsd-signature-symbol">; </span>getProxyOwnerByLoan<span class="tsd-signature-symbol">: </span><span class="tsd-signature-type">any</span><span class="tsd-signature-symbol">; </span>proxyCount<span class="tsd-signature-symbol">: </span><span class="tsd-signature-type">any</span><span class="tsd-signature-symbol">; </span>proxyCreateNew<span class="tsd-signature-symbol">: </span><span class="tsd-signature-type">any</span><span class="tsd-signature-symbol">; </span>proxyIssue<span class="tsd-signature-symbol">: </span><span class="tsd-signature-type">any</span><span class="tsd-signature-symbol">; </span>proxyLockBorrowWithdraw<span class="tsd-signature-symbol">: </span><span class="tsd-signature-type">any</span><span class="tsd-signature-symbol">; </span>proxyRepayUnlockClose<span class="tsd-signature-symbol">: </span><span class="tsd-signature-type">any</span><span class="tsd-signature-symbol">; </span>proxyTransferIssue<span class="tsd-signature-symbol">: </span><span class="tsd-signature-type">any</span><span class="tsd-signature-symbol"> }</span></div>
 					<aside class="tsd-sources">
 						<ul>
-<<<<<<< HEAD
-							<li>Defined in <a href="https://github.com/centrifuge/tinlake.js/blob/eb5d045/src/actions/proxy.ts#L153">actions/proxy.ts:153</a></li>
-=======
-							<li>Defined in <a href="https://github.com/centrifuge/tinlake.js/blob/1aadd73/src/actions/proxy.ts#L164">actions/proxy.ts:164</a></li>
->>>>>>> 8ea6c172
+							<li>Defined in <a href="https://github.com/centrifuge/tinlake.js/blob/dabab21/src/actions/proxy.ts#L177">actions/proxy.ts:177</a></li>
 						</ul>
 					</aside>
 					<div class="tsd-type-declaration">
@@ -108,11 +104,7 @@
 									<li class="tsd-description">
 										<aside class="tsd-sources">
 											<ul>
-<<<<<<< HEAD
-												<li>Defined in <a href="https://github.com/centrifuge/tinlake.js/blob/eb5d045/src/actions/proxy.ts#L154">actions/proxy.ts:154</a></li>
-=======
-												<li>Defined in <a href="https://github.com/centrifuge/tinlake.js/blob/1aadd73/src/actions/proxy.ts#L165">actions/proxy.ts:165</a></li>
->>>>>>> 8ea6c172
+												<li>Defined in <a href="https://github.com/centrifuge/tinlake.js/blob/dabab21/src/actions/proxy.ts#L178">actions/proxy.ts:178</a></li>
 											</ul>
 										</aside>
 										<h4 class="tsd-parameters-title">Parameters</h4>
@@ -134,11 +126,7 @@
 									<li class="tsd-description">
 										<aside class="tsd-sources">
 											<ul>
-<<<<<<< HEAD
-												<li>Defined in <a href="https://github.com/centrifuge/tinlake.js/blob/eb5d045/src/actions/proxy.ts#L155">actions/proxy.ts:155</a></li>
-=======
-												<li>Defined in <a href="https://github.com/centrifuge/tinlake.js/blob/1aadd73/src/actions/proxy.ts#L166">actions/proxy.ts:166</a></li>
->>>>>>> 8ea6c172
+												<li>Defined in <a href="https://github.com/centrifuge/tinlake.js/blob/dabab21/src/actions/proxy.ts#L179">actions/proxy.ts:179</a></li>
 											</ul>
 										</aside>
 										<h4 class="tsd-parameters-title">Parameters</h4>
@@ -160,11 +148,7 @@
 									<li class="tsd-description">
 										<aside class="tsd-sources">
 											<ul>
-<<<<<<< HEAD
-												<li>Defined in <a href="https://github.com/centrifuge/tinlake.js/blob/eb5d045/src/actions/proxy.ts#L156">actions/proxy.ts:156</a></li>
-=======
-												<li>Defined in <a href="https://github.com/centrifuge/tinlake.js/blob/1aadd73/src/actions/proxy.ts#L167">actions/proxy.ts:167</a></li>
->>>>>>> 8ea6c172
+												<li>Defined in <a href="https://github.com/centrifuge/tinlake.js/blob/dabab21/src/actions/proxy.ts#L180">actions/proxy.ts:180</a></li>
 											</ul>
 										</aside>
 										<h4 class="tsd-parameters-title">Parameters</h4>
@@ -186,11 +170,7 @@
 									<li class="tsd-description">
 										<aside class="tsd-sources">
 											<ul>
-<<<<<<< HEAD
-												<li>Defined in <a href="https://github.com/centrifuge/tinlake.js/blob/eb5d045/src/actions/proxy.ts#L158">actions/proxy.ts:158</a></li>
-=======
-												<li>Defined in <a href="https://github.com/centrifuge/tinlake.js/blob/1aadd73/src/actions/proxy.ts#L169">actions/proxy.ts:169</a></li>
->>>>>>> 8ea6c172
+												<li>Defined in <a href="https://github.com/centrifuge/tinlake.js/blob/dabab21/src/actions/proxy.ts#L182">actions/proxy.ts:182</a></li>
 											</ul>
 										</aside>
 										<h4 class="tsd-parameters-title">Parameters</h4>
@@ -212,11 +192,7 @@
 									<li class="tsd-description">
 										<aside class="tsd-sources">
 											<ul>
-<<<<<<< HEAD
-												<li>Defined in <a href="https://github.com/centrifuge/tinlake.js/blob/eb5d045/src/actions/proxy.ts#L159">actions/proxy.ts:159</a></li>
-=======
-												<li>Defined in <a href="https://github.com/centrifuge/tinlake.js/blob/1aadd73/src/actions/proxy.ts#L170">actions/proxy.ts:170</a></li>
->>>>>>> 8ea6c172
+												<li>Defined in <a href="https://github.com/centrifuge/tinlake.js/blob/dabab21/src/actions/proxy.ts#L183">actions/proxy.ts:183</a></li>
 											</ul>
 										</aside>
 										<h4 class="tsd-parameters-title">Parameters</h4>
@@ -238,11 +214,7 @@
 									<li class="tsd-description">
 										<aside class="tsd-sources">
 											<ul>
-<<<<<<< HEAD
-												<li>Defined in <a href="https://github.com/centrifuge/tinlake.js/blob/eb5d045/src/actions/proxy.ts#L161">actions/proxy.ts:161</a></li>
-=======
-												<li>Defined in <a href="https://github.com/centrifuge/tinlake.js/blob/1aadd73/src/actions/proxy.ts#L172">actions/proxy.ts:172</a></li>
->>>>>>> 8ea6c172
+												<li>Defined in <a href="https://github.com/centrifuge/tinlake.js/blob/dabab21/src/actions/proxy.ts#L185">actions/proxy.ts:185</a></li>
 											</ul>
 										</aside>
 										<h4 class="tsd-parameters-title">Parameters</h4>
@@ -264,11 +236,7 @@
 									<li class="tsd-description">
 										<aside class="tsd-sources">
 											<ul>
-<<<<<<< HEAD
-												<li>Defined in <a href="https://github.com/centrifuge/tinlake.js/blob/eb5d045/src/actions/proxy.ts#L160">actions/proxy.ts:160</a></li>
-=======
-												<li>Defined in <a href="https://github.com/centrifuge/tinlake.js/blob/1aadd73/src/actions/proxy.ts#L171">actions/proxy.ts:171</a></li>
->>>>>>> 8ea6c172
+												<li>Defined in <a href="https://github.com/centrifuge/tinlake.js/blob/dabab21/src/actions/proxy.ts#L184">actions/proxy.ts:184</a></li>
 											</ul>
 										</aside>
 										<h4 class="tsd-parameters-title">Parameters</h4>
@@ -290,11 +258,7 @@
 									<li class="tsd-description">
 										<aside class="tsd-sources">
 											<ul>
-<<<<<<< HEAD
-												<li>Defined in <a href="https://github.com/centrifuge/tinlake.js/blob/eb5d045/src/actions/proxy.ts#L157">actions/proxy.ts:157</a></li>
-=======
-												<li>Defined in <a href="https://github.com/centrifuge/tinlake.js/blob/1aadd73/src/actions/proxy.ts#L168">actions/proxy.ts:168</a></li>
->>>>>>> 8ea6c172
+												<li>Defined in <a href="https://github.com/centrifuge/tinlake.js/blob/dabab21/src/actions/proxy.ts#L181">actions/proxy.ts:181</a></li>
 											</ul>
 										</aside>
 										<h4 class="tsd-returns-title">Returns <span class="tsd-signature-type">Promise</span><span class="tsd-signature-symbol">&lt;</span><span class="tsd-signature-type">any</span><span class="tsd-signature-symbol">&gt;</span></h4>
@@ -310,11 +274,7 @@
 									<li class="tsd-description">
 										<aside class="tsd-sources">
 											<ul>
-<<<<<<< HEAD
-												<li>Defined in <a href="https://github.com/centrifuge/tinlake.js/blob/eb5d045/src/actions/proxy.ts#L162">actions/proxy.ts:162</a></li>
-=======
-												<li>Defined in <a href="https://github.com/centrifuge/tinlake.js/blob/1aadd73/src/actions/proxy.ts#L173">actions/proxy.ts:173</a></li>
->>>>>>> 8ea6c172
+												<li>Defined in <a href="https://github.com/centrifuge/tinlake.js/blob/dabab21/src/actions/proxy.ts#L186">actions/proxy.ts:186</a></li>
 											</ul>
 										</aside>
 										<h4 class="tsd-parameters-title">Parameters</h4>
@@ -336,11 +296,7 @@
 									<li class="tsd-description">
 										<aside class="tsd-sources">
 											<ul>
-<<<<<<< HEAD
-												<li>Defined in <a href="https://github.com/centrifuge/tinlake.js/blob/eb5d045/src/actions/proxy.ts#L163">actions/proxy.ts:163</a></li>
-=======
-												<li>Defined in <a href="https://github.com/centrifuge/tinlake.js/blob/1aadd73/src/actions/proxy.ts#L174">actions/proxy.ts:174</a></li>
->>>>>>> 8ea6c172
+												<li>Defined in <a href="https://github.com/centrifuge/tinlake.js/blob/dabab21/src/actions/proxy.ts#L187">actions/proxy.ts:187</a></li>
 											</ul>
 										</aside>
 										<h4 class="tsd-parameters-title">Parameters</h4>
@@ -368,11 +324,7 @@
 									<li class="tsd-description">
 										<aside class="tsd-sources">
 											<ul>
-<<<<<<< HEAD
-												<li>Defined in <a href="https://github.com/centrifuge/tinlake.js/blob/eb5d045/src/actions/proxy.ts#L165">actions/proxy.ts:165</a></li>
-=======
-												<li>Defined in <a href="https://github.com/centrifuge/tinlake.js/blob/1aadd73/src/actions/proxy.ts#L176">actions/proxy.ts:176</a></li>
->>>>>>> 8ea6c172
+												<li>Defined in <a href="https://github.com/centrifuge/tinlake.js/blob/dabab21/src/actions/proxy.ts#L189">actions/proxy.ts:189</a></li>
 											</ul>
 										</aside>
 										<h4 class="tsd-parameters-title">Parameters</h4>
@@ -403,11 +355,7 @@
 									<li class="tsd-description">
 										<aside class="tsd-sources">
 											<ul>
-<<<<<<< HEAD
-												<li>Defined in <a href="https://github.com/centrifuge/tinlake.js/blob/eb5d045/src/actions/proxy.ts#L166">actions/proxy.ts:166</a></li>
-=======
-												<li>Defined in <a href="https://github.com/centrifuge/tinlake.js/blob/1aadd73/src/actions/proxy.ts#L177">actions/proxy.ts:177</a></li>
->>>>>>> 8ea6c172
+												<li>Defined in <a href="https://github.com/centrifuge/tinlake.js/blob/dabab21/src/actions/proxy.ts#L190">actions/proxy.ts:190</a></li>
 											</ul>
 										</aside>
 										<h4 class="tsd-parameters-title">Parameters</h4>
@@ -438,11 +386,7 @@
 									<li class="tsd-description">
 										<aside class="tsd-sources">
 											<ul>
-<<<<<<< HEAD
-												<li>Defined in <a href="https://github.com/centrifuge/tinlake.js/blob/eb5d045/src/actions/proxy.ts#L164">actions/proxy.ts:164</a></li>
-=======
-												<li>Defined in <a href="https://github.com/centrifuge/tinlake.js/blob/1aadd73/src/actions/proxy.ts#L175">actions/proxy.ts:175</a></li>
->>>>>>> 8ea6c172
+												<li>Defined in <a href="https://github.com/centrifuge/tinlake.js/blob/dabab21/src/actions/proxy.ts#L188">actions/proxy.ts:188</a></li>
 											</ul>
 										</aside>
 										<h4 class="tsd-parameters-title">Parameters</h4>
@@ -477,11 +421,7 @@
 						<li class="tsd-description">
 							<aside class="tsd-sources">
 								<ul>
-<<<<<<< HEAD
-									<li>Defined in <a href="https://github.com/centrifuge/tinlake.js/blob/eb5d045/src/actions/proxy.ts#L7">actions/proxy.ts:7</a></li>
-=======
-									<li>Defined in <a href="https://github.com/centrifuge/tinlake.js/blob/1aadd73/src/actions/proxy.ts#L7">actions/proxy.ts:7</a></li>
->>>>>>> 8ea6c172
+									<li>Defined in <a href="https://github.com/centrifuge/tinlake.js/blob/dabab21/src/actions/proxy.ts#L7">actions/proxy.ts:7</a></li>
 								</ul>
 							</aside>
 							<h4 class="tsd-type-parameters-title">Type parameters</h4>
