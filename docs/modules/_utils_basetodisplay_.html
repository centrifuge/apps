<!doctype html>
<html class="default no-js">
<head>
	<meta charset="utf-8">
	<meta http-equiv="X-UA-Compatible" content="IE=edge">
	<title>&quot;utils/baseToDisplay&quot; | tinlake</title>
	<meta name="description" content="">
	<meta name="viewport" content="width=device-width, initial-scale=1">
	<link rel="stylesheet" href="../assets/css/main.css">
</head>
<body>
<header>
	<div class="tsd-page-toolbar">
		<div class="container">
			<div class="table-wrap">
				<div class="table-cell" id="tsd-search" data-index="../assets/js/search.js" data-base="..">
					<div class="field">
						<label for="tsd-search-field" class="tsd-widget search no-caption">Search</label>
						<input id="tsd-search-field" type="text" />
					</div>
					<ul class="results">
						<li class="state loading">Preparing search index...</li>
						<li class="state failure">The search index is not available</li>
					</ul>
					<a href="../index.html" class="title">tinlake</a>
				</div>
				<div class="table-cell" id="tsd-widgets">
					<div id="tsd-filter">
						<a href="#" class="tsd-widget options no-caption" data-toggle="options">Options</a>
						<div class="tsd-filter-group">
							<div class="tsd-select" id="tsd-filter-visibility">
								<span class="tsd-select-label">All</span>
								<ul class="tsd-select-list">
									<li data-value="public">Public</li>
									<li data-value="protected">Public/Protected</li>
									<li data-value="private" class="selected">All</li>
								</ul>
							</div>
							<input type="checkbox" id="tsd-filter-inherited" checked />
							<label class="tsd-widget" for="tsd-filter-inherited">Inherited</label>
						</div>
					</div>
					<a href="#" class="tsd-widget menu no-caption" data-toggle="menu">Menu</a>
				</div>
			</div>
		</div>
	</div>
	<div class="tsd-page-title">
		<div class="container">
			<ul class="tsd-breadcrumb">
				<li>
					<a href="../globals.html">Globals</a>
				</li>
				<li>
					<a href="_utils_basetodisplay_.html">&quot;utils/baseToDisplay&quot;</a>
				</li>
			</ul>
			<h1>Module &quot;utils/baseToDisplay&quot;</h1>
		</div>
	</div>
</header>
<div class="container container-main">
	<div class="row">
		<div class="col-8 col-content">
			<section class="tsd-panel-group tsd-index-group">
				<h2>Index</h2>
				<section class="tsd-panel tsd-index-panel">
					<div class="tsd-index-content">
						<section class="tsd-index-section ">
							<h3>Functions</h3>
							<ul class="tsd-index-list">
								<li class="tsd-kind-function tsd-parent-kind-module"><a href="_utils_basetodisplay_.html#basetodisplay" class="tsd-kind-icon">base<wbr>ToDisplay</a></li>
							</ul>
						</section>
					</div>
				</section>
			</section>
			<section class="tsd-panel-group tsd-member-group ">
				<h2>Functions</h2>
				<section class="tsd-panel tsd-member tsd-kind-function tsd-parent-kind-module">
					<a name="basetodisplay" class="tsd-anchor"></a>
					<h3><span class="tsd-flag ts-flagConst">Const</span> base<wbr>ToDisplay</h3>
					<ul class="tsd-signatures tsd-kind-function tsd-parent-kind-module">
						<li class="tsd-signature tsd-kind-icon">base<wbr>ToDisplay<span class="tsd-signature-symbol">(</span>base<span class="tsd-signature-symbol">: </span><span class="tsd-signature-type">string</span><span class="tsd-signature-symbol"> | </span><span class="tsd-signature-type">BN</span>, decimals<span class="tsd-signature-symbol">: </span><span class="tsd-signature-type">number</span><span class="tsd-signature-symbol">)</span><span class="tsd-signature-symbol">: </span><span class="tsd-signature-type">string</span></li>
					</ul>
					<ul class="tsd-descriptions">
						<li class="tsd-description">
							<aside class="tsd-sources">
								<ul>
<<<<<<< HEAD
									<li>Defined in <a href="https://github.com/centrifuge/tinlake.js/blob/7d03da6/src/utils/baseToDisplay.ts#L3">utils/baseToDisplay.ts:3</a></li>
=======
									<li>Defined in <a href="https://github.com/centrifuge/tinlake.js/blob/a8fcddf/src/utils/baseToDisplay.ts#L3">utils/baseToDisplay.ts:3</a></li>
>>>>>>> 90825d9a
								</ul>
							</aside>
							<h4 class="tsd-parameters-title">Parameters</h4>
							<ul class="tsd-parameters">
								<li>
									<h5>base: <span class="tsd-signature-type">string</span><span class="tsd-signature-symbol"> | </span><span class="tsd-signature-type">BN</span></h5>
								</li>
								<li>
									<h5>decimals: <span class="tsd-signature-type">number</span></h5>
								</li>
							</ul>
							<h4 class="tsd-returns-title">Returns <span class="tsd-signature-type">string</span></h4>
						</li>
					</ul>
				</section>
			</section>
		</div>
		<div class="col-4 col-menu menu-sticky-wrap menu-highlight">
			<nav class="tsd-navigation primary">
				<ul>
					<li class="globals  ">
						<a href="../globals.html"><em>Globals</em></a>
					</li>
					<li class=" tsd-kind-module">
						<a href="_tinlake_.html">&quot;<wbr>Tinlake&quot;</a>
					</li>
					<li class=" tsd-kind-module">
						<a href="_actions_admin_.html">&quot;actions/admin&quot;</a>
					</li>
					<li class=" tsd-kind-module">
						<a href="_actions_analytics_.html">&quot;actions/analytics&quot;</a>
					</li>
					<li class=" tsd-kind-module">
						<a href="_actions_borrower_.html">&quot;actions/borrower&quot;</a>
					</li>
					<li class=" tsd-kind-module">
						<a href="_actions_collateral_.html">&quot;actions/collateral&quot;</a>
					</li>
					<li class=" tsd-kind-module">
						<a href="_actions_currency_.html">&quot;actions/currency&quot;</a>
					</li>
					<li class=" tsd-kind-module">
						<a href="_actions_governance_.html">&quot;actions/governance&quot;</a>
					</li>
					<li class=" tsd-kind-module">
						<a href="_actions_index_.html">&quot;actions/index&quot;</a>
					</li>
					<li class=" tsd-kind-module">
						<a href="_actions_lender_.html">&quot;actions/lender&quot;</a>
					</li>
					<li class=" tsd-kind-module">
						<a href="_actions_proxy_.html">&quot;actions/proxy&quot;</a>
					</li>
					<li class=" tsd-kind-module">
						<a href="_services_ethereum_.html">&quot;services/ethereum&quot;</a>
					</li>
					<li class=" tsd-kind-module">
						<a href="_types_tinlake_.html">&quot;types/tinlake&quot;</a>
					</li>
					<li class="current tsd-kind-module">
						<a href="_utils_basetodisplay_.html">&quot;utils/base<wbr>ToDisplay&quot;</a>
					</li>
					<li class=" tsd-kind-module">
						<a href="_utils_basetodisplay_spec_.html">&quot;utils/base<wbr>ToDisplay.spec&quot;</a>
					</li>
					<li class=" tsd-kind-module">
						<a href="_utils_bntohex_.html">&quot;utils/bn<wbr>ToHex&quot;</a>
					</li>
					<li class=" tsd-kind-module">
						<a href="_utils_bntohex_spec_.html">&quot;utils/bn<wbr>ToHex.spec&quot;</a>
					</li>
					<li class=" tsd-kind-module">
						<a href="_utils_displaytobase_.html">&quot;utils/display<wbr>ToBase&quot;</a>
					</li>
					<li class=" tsd-kind-module">
						<a href="_utils_displaytobase_spec_.html">&quot;utils/display<wbr>ToBase.spec&quot;</a>
					</li>
					<li class=" tsd-kind-module">
						<a href="_utils_feetointerestrate_.html">&quot;utils/fee<wbr>ToInterest<wbr>Rate&quot;</a>
					</li>
					<li class=" tsd-kind-module">
						<a href="_utils_feetointerestrate_spec_.html">&quot;utils/fee<wbr>ToInterest<wbr>Rate.spec&quot;</a>
					</li>
					<li class=" tsd-kind-module">
						<a href="_utils_getloanstatus_.html">&quot;utils/get<wbr>Loan<wbr>Status&quot;</a>
					</li>
					<li class=" tsd-kind-module">
						<a href="_utils_interestratetofee_.html">&quot;utils/interest<wbr>Rate<wbr>ToFee&quot;</a>
					</li>
					<li class=" tsd-kind-module">
						<a href="_utils_interestratetofee_spec_.html">&quot;utils/interest<wbr>Rate<wbr>ToFee.spec&quot;</a>
					</li>
				</ul>
			</nav>
			<nav class="tsd-navigation secondary menu-sticky">
				<ul class="before-current">
					<li class=" tsd-kind-function tsd-parent-kind-module">
						<a href="_utils_basetodisplay_.html#basetodisplay" class="tsd-kind-icon">base<wbr>ToDisplay</a>
					</li>
				</ul>
			</nav>
		</div>
	</div>
</div>
<footer class="with-border-bottom">
	<div class="container">
		<h2>Legend</h2>
		<div class="tsd-legend-group">
			<ul class="tsd-legend">
				<li class="tsd-kind-variable"><span class="tsd-kind-icon">Variable</span></li>
				<li class="tsd-kind-function"><span class="tsd-kind-icon">Function</span></li>
				<li class="tsd-kind-function tsd-has-type-parameter"><span class="tsd-kind-icon">Function with type parameter</span></li>
				<li class="tsd-kind-type-alias"><span class="tsd-kind-icon">Type alias</span></li>
				<li class="tsd-kind-type-alias tsd-has-type-parameter"><span class="tsd-kind-icon">Type alias with type parameter</span></li>
			</ul>
			<ul class="tsd-legend">
				<li class="tsd-kind-interface"><span class="tsd-kind-icon">Interface</span></li>
			</ul>
			<ul class="tsd-legend">
				<li class="tsd-kind-class"><span class="tsd-kind-icon">Class</span></li>
			</ul>
		</div>
	</div>
</footer>
<div class="container tsd-generator">
	<p>Generated using <a href="https://typedoc.org/" target="_blank">TypeDoc</a></p>
</div>
<div class="overlay"></div>
<script src="../assets/js/main.js"></script>
<script>if (location.protocol == 'file:') document.write('<script src="../assets/js/search.js"><' + '/script>');</script>
</body>
</html><|MERGE_RESOLUTION|>--- conflicted
+++ resolved
@@ -87,11 +87,7 @@
 						<li class="tsd-description">
 							<aside class="tsd-sources">
 								<ul>
-<<<<<<< HEAD
-									<li>Defined in <a href="https://github.com/centrifuge/tinlake.js/blob/7d03da6/src/utils/baseToDisplay.ts#L3">utils/baseToDisplay.ts:3</a></li>
-=======
-									<li>Defined in <a href="https://github.com/centrifuge/tinlake.js/blob/a8fcddf/src/utils/baseToDisplay.ts#L3">utils/baseToDisplay.ts:3</a></li>
->>>>>>> 90825d9a
+									<li>Defined in <a href="https://github.com/centrifuge/tinlake.js/blob/1aadd73/src/utils/baseToDisplay.ts#L3">utils/baseToDisplay.ts:3</a></li>
 								</ul>
 							</aside>
 							<h4 class="tsd-parameters-title">Parameters</h4>
