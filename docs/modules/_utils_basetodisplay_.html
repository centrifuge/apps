--- conflicted
+++ resolved
@@ -87,11 +87,7 @@
 						<li class="tsd-description">
 							<aside class="tsd-sources">
 								<ul>
-<<<<<<< HEAD
-									<li>Defined in <a href="https://github.com/charleenfei/tinlake.js/blob/ef664a4/src/utils/baseToDisplay.ts#L3">utils/baseToDisplay.ts:3</a></li>
-=======
-									<li>Defined in <a href="https://github.com/philipstanislaus/tinlake.js/blob/2b38ad9/src/utils/baseToDisplay.ts#L3">utils/baseToDisplay.ts:3</a></li>
->>>>>>> a512606c
+									<li>Defined in <a href="https://github.com/charleenfei/tinlake.js/blob/45f1e09/src/utils/baseToDisplay.ts#L3">utils/baseToDisplay.ts:3</a></li>
 								</ul>
 							</aside>
 							<h4 class="tsd-parameters-title">Parameters</h4>
