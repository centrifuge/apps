<!doctype html>
<html class="default no-js">
<head>
	<meta charset="utf-8">
	<meta http-equiv="X-UA-Compatible" content="IE=edge">
	<title>&quot;utils/baseToDisplay&quot; | tinlake</title>
	<meta name="description" content="">
	<meta name="viewport" content="width=device-width, initial-scale=1">
	<link rel="stylesheet" href="../assets/css/main.css">
</head>
<body>
<header>
	<div class="tsd-page-toolbar">
		<div class="container">
			<div class="table-wrap">
				<div class="table-cell" id="tsd-search" data-index="../assets/js/search.js" data-base="..">
					<div class="field">
						<label for="tsd-search-field" class="tsd-widget search no-caption">Search</label>
						<input id="tsd-search-field" type="text" />
					</div>
					<ul class="results">
						<li class="state loading">Preparing search index...</li>
						<li class="state failure">The search index is not available</li>
					</ul>
					<a href="../index.html" class="title">tinlake</a>
				</div>
				<div class="table-cell" id="tsd-widgets">
					<div id="tsd-filter">
						<a href="#" class="tsd-widget options no-caption" data-toggle="options">Options</a>
						<div class="tsd-filter-group">
							<div class="tsd-select" id="tsd-filter-visibility">
								<span class="tsd-select-label">All</span>
								<ul class="tsd-select-list">
									<li data-value="public">Public</li>
									<li data-value="protected">Public/Protected</li>
									<li data-value="private" class="selected">All</li>
								</ul>
							</div>
							<input type="checkbox" id="tsd-filter-inherited" checked />
							<label class="tsd-widget" for="tsd-filter-inherited">Inherited</label>
						</div>
					</div>
					<a href="#" class="tsd-widget menu no-caption" data-toggle="menu">Menu</a>
				</div>
			</div>
		</div>
	</div>
	<div class="tsd-page-title">
		<div class="container">
			<ul class="tsd-breadcrumb">
				<li>
					<a href="../globals.html">Globals</a>
				</li>
				<li>
					<a href="_utils_basetodisplay_.html">&quot;utils/baseToDisplay&quot;</a>
				</li>
			</ul>
			<h1>Module &quot;utils/baseToDisplay&quot;</h1>
		</div>
	</div>
</header>
<div class="container container-main">
	<div class="row">
		<div class="col-8 col-content">
			<section class="tsd-panel-group tsd-index-group">
				<h2>Index</h2>
				<section class="tsd-panel tsd-index-panel">
					<div class="tsd-index-content">
						<section class="tsd-index-section ">
							<h3>Functions</h3>
							<ul class="tsd-index-list">
								<li class="tsd-kind-function tsd-parent-kind-module"><a href="_utils_basetodisplay_.html#basetodisplay" class="tsd-kind-icon">base<wbr>ToDisplay</a></li>
							</ul>
						</section>
					</div>
				</section>
			</section>
			<section class="tsd-panel-group tsd-member-group ">
				<h2>Functions</h2>
				<section class="tsd-panel tsd-member tsd-kind-function tsd-parent-kind-module">
					<a name="basetodisplay" class="tsd-anchor"></a>
					<h3><span class="tsd-flag ts-flagConst">Const</span> base<wbr>ToDisplay</h3>
					<ul class="tsd-signatures tsd-kind-function tsd-parent-kind-module">
						<li class="tsd-signature tsd-kind-icon">base<wbr>ToDisplay<span class="tsd-signature-symbol">(</span>base<span class="tsd-signature-symbol">: </span><span class="tsd-signature-type">string</span><span class="tsd-signature-symbol"> | </span><span class="tsd-signature-type">BN</span>, decimals<span class="tsd-signature-symbol">: </span><span class="tsd-signature-type">number</span><span class="tsd-signature-symbol">)</span><span class="tsd-signature-symbol">: </span><span class="tsd-signature-type">string</span></li>
					</ul>
					<ul class="tsd-descriptions">
						<li class="tsd-description">
							<aside class="tsd-sources">
								<ul>
<<<<<<< HEAD
									<li>Defined in <a href="https://github.com/centrifuge/tinlake.js/blob/eb5d045/src/utils/baseToDisplay.ts#L3">utils/baseToDisplay.ts:3</a></li>
=======
									<li>Defined in <a href="https://github.com/centrifuge/tinlake.js/blob/1aadd73/src/utils/baseToDisplay.ts#L3">utils/baseToDisplay.ts:3</a></li>
>>>>>>> 8ea6c172
								</ul>
							</aside>
							<h4 class="tsd-parameters-title">Parameters</h4>
							<ul class="tsd-parameters">
								<li>
									<h5>base: <span class="tsd-signature-type">string</span><span class="tsd-signature-symbol"> | </span><span class="tsd-signature-type">BN</span></h5>
								</li>
								<li>
									<h5>decimals: <span class="tsd-signature-type">number</span></h5>
								</li>
							</ul>
							<h4 class="tsd-returns-title">Returns <span class="tsd-signature-type">string</span></h4>
						</li>
					</ul>
				</section>
			</section>
		</div>
		<div class="col-4 col-menu menu-sticky-wrap menu-highlight">
			<nav class="tsd-navigation primary">
				<ul>
					<li class="globals  ">
						<a href="../globals.html"><em>Globals</em></a>
					</li>
					<li class=" tsd-kind-module">
						<a href="_tinlake_.html">&quot;<wbr>Tinlake&quot;</a>
					</li>
					<li class=" tsd-kind-module">
						<a href="_actions_admin_.html">&quot;actions/admin&quot;</a>
					</li>
					<li class=" tsd-kind-module">
						<a href="_actions_analytics_.html">&quot;actions/analytics&quot;</a>
					</li>
					<li class=" tsd-kind-module">
						<a href="_actions_borrower_.html">&quot;actions/borrower&quot;</a>
					</li>
					<li class=" tsd-kind-module">
						<a href="_actions_collateral_.html">&quot;actions/collateral&quot;</a>
					</li>
					<li class=" tsd-kind-module">
						<a href="_actions_currency_.html">&quot;actions/currency&quot;</a>
					</li>
					<li class=" tsd-kind-module">
						<a href="_actions_governance_.html">&quot;actions/governance&quot;</a>
					</li>
					<li class=" tsd-kind-module">
						<a href="_actions_index_.html">&quot;actions/index&quot;</a>
					</li>
					<li class=" tsd-kind-module">
						<a href="_actions_lender_.html">&quot;actions/lender&quot;</a>
					</li>
					<li class=" tsd-kind-module">
						<a href="_actions_proxy_.html">&quot;actions/proxy&quot;</a>
					</li>
					<li class=" tsd-kind-module">
						<a href="_services_ethereum_.html">&quot;services/ethereum&quot;</a>
					</li>
					<li class=" tsd-kind-module">
						<a href="_types_tinlake_.html">&quot;types/tinlake&quot;</a>
					</li>
					<li class="current tsd-kind-module">
						<a href="_utils_basetodisplay_.html">&quot;utils/base<wbr>ToDisplay&quot;</a>
					</li>
					<li class=" tsd-kind-module">
						<a href="_utils_basetodisplay_spec_.html">&quot;utils/base<wbr>ToDisplay.spec&quot;</a>
					</li>
					<li class=" tsd-kind-module">
						<a href="_utils_bntohex_.html">&quot;utils/bn<wbr>ToHex&quot;</a>
					</li>
					<li class=" tsd-kind-module">
						<a href="_utils_bntohex_spec_.html">&quot;utils/bn<wbr>ToHex.spec&quot;</a>
					</li>
					<li class=" tsd-kind-module">
						<a href="_utils_displaytobase_.html">&quot;utils/display<wbr>ToBase&quot;</a>
					</li>
					<li class=" tsd-kind-module">
						<a href="_utils_displaytobase_spec_.html">&quot;utils/display<wbr>ToBase.spec&quot;</a>
					</li>
					<li class=" tsd-kind-module">
						<a href="_utils_feetointerestrate_.html">&quot;utils/fee<wbr>ToInterest<wbr>Rate&quot;</a>
					</li>
					<li class=" tsd-kind-module">
						<a href="_utils_feetointerestrate_spec_.html">&quot;utils/fee<wbr>ToInterest<wbr>Rate.spec&quot;</a>
					</li>
					<li class=" tsd-kind-module">
						<a href="_utils_getloanstatus_.html">&quot;utils/get<wbr>Loan<wbr>Status&quot;</a>
					</li>
					<li class=" tsd-kind-module">
						<a href="_utils_interestratetofee_.html">&quot;utils/interest<wbr>Rate<wbr>ToFee&quot;</a>
					</li>
					<li class=" tsd-kind-module">
						<a href="_utils_interestratetofee_spec_.html">&quot;utils/interest<wbr>Rate<wbr>ToFee.spec&quot;</a>
					</li>
				</ul>
			</nav>
			<nav class="tsd-navigation secondary menu-sticky">
				<ul class="before-current">
					<li class=" tsd-kind-function tsd-parent-kind-module">
						<a href="_utils_basetodisplay_.html#basetodisplay" class="tsd-kind-icon">base<wbr>ToDisplay</a>
					</li>
				</ul>
			</nav>
		</div>
	</div>
</div>
<footer class="with-border-bottom">
	<div class="container">
		<h2>Legend</h2>
		<div class="tsd-legend-group">
			<ul class="tsd-legend">
				<li class="tsd-kind-variable"><span class="tsd-kind-icon">Variable</span></li>
				<li class="tsd-kind-function"><span class="tsd-kind-icon">Function</span></li>
				<li class="tsd-kind-function tsd-has-type-parameter"><span class="tsd-kind-icon">Function with type parameter</span></li>
				<li class="tsd-kind-type-alias"><span class="tsd-kind-icon">Type alias</span></li>
				<li class="tsd-kind-type-alias tsd-has-type-parameter"><span class="tsd-kind-icon">Type alias with type parameter</span></li>
			</ul>
			<ul class="tsd-legend">
				<li class="tsd-kind-interface"><span class="tsd-kind-icon">Interface</span></li>
			</ul>
			<ul class="tsd-legend">
				<li class="tsd-kind-class"><span class="tsd-kind-icon">Class</span></li>
			</ul>
		</div>
	</div>
</footer>
<div class="container tsd-generator">
	<p>Generated using <a href="https://typedoc.org/" target="_blank">TypeDoc</a></p>
</div>
<div class="overlay"></div>
<script src="../assets/js/main.js"></script>
<script>if (location.protocol == 'file:') document.write('<script src="../assets/js/search.js"><' + '/script>');</script>
</body>
</html><|MERGE_RESOLUTION|>--- conflicted
+++ resolved
@@ -87,11 +87,7 @@
 						<li class="tsd-description">
 							<aside class="tsd-sources">
 								<ul>
-<<<<<<< HEAD
-									<li>Defined in <a href="https://github.com/centrifuge/tinlake.js/blob/eb5d045/src/utils/baseToDisplay.ts#L3">utils/baseToDisplay.ts:3</a></li>
-=======
-									<li>Defined in <a href="https://github.com/centrifuge/tinlake.js/blob/1aadd73/src/utils/baseToDisplay.ts#L3">utils/baseToDisplay.ts:3</a></li>
->>>>>>> 8ea6c172
+									<li>Defined in <a href="https://github.com/centrifuge/tinlake.js/blob/dabab21/src/utils/baseToDisplay.ts#L3">utils/baseToDisplay.ts:3</a></li>
 								</ul>
 							</aside>
 							<h4 class="tsd-parameters-title">Parameters</h4>
