import Tinlake, { ITinlake } from 'tinlake'
import { ContractAddresses } from 'tinlake/dist/Tinlake'
import Eth from 'ethjs'
import { ethers } from 'ethers'
import config from '../../config'

let tinlake: ITinlake | null = null
let currentAddresses: null | ContractAddresses = null
let currentContractConfig: null | any = null

// initTinlake returns a singleton tinlake. Tinlake is re-intialized if addresses or contractConfig has been changed.
export function initTinlake({
  addresses,
  contractConfig,
}: { addresses?: ContractAddresses | null; contractConfig?: any | null } = {}): ITinlake {
  if (tinlake === null) {
    const { transactionTimeout } = config
    tinlake = new Tinlake({ transactionTimeout, provider: getDefaultHttpProvider() }) as any
<<<<<<< HEAD
    tinlake!.setEthConfig({ gas: config.gas, gasPrice: config.gasPrice })

    if (window && (window as any).ethereum) {
      const web3Provider = new ethers.providers.Web3Provider((window as any).ethereum)
      const rpcProvider = new ethers.providers.JsonRpcProvider(config.rpcUrl)
      const fallbackProvider = new ethers.providers.FallbackProvider([web3Provider, rpcProvider])

      const ethersConfig = {
        provider: fallbackProvider,
        signer: web3Provider.getSigner(),
        overrides: {
          gasLimit: Number(config.gasLimit),
          gasPrice: Number(config.gasPrice),
        },
      }
      tinlake!.setEthersConfig(ethersConfig)
    }
=======
>>>>>>> b6060d62
  }

  let resetContractAddresses = false
  if (!deepEqual(addresses || null, currentAddresses)) {
    currentAddresses = addresses || null
    tinlake!.contractAddresses = currentAddresses || {}
    resetContractAddresses = true
  }

  if (!deepEqual(contractConfig || null, currentContractConfig)) {
    currentContractConfig = contractConfig || null
    tinlake!.contractConfig = currentContractConfig || {}
    resetContractAddresses = true
  }

  if (resetContractAddresses && tinlake!.contractAddresses && tinlake!.contractConfig) {
    tinlake!.setContracts!()
  }

  return tinlake!
}

export function getTinlake(): ITinlake | null {
  return tinlake
}

export function getDefaultHttpProvider(): any {
  const { rpcUrl } = config
  const httpProvider = new Eth.HttpProvider(rpcUrl)
  return httpProvider
}

function deepEqual(a: any, b: any): boolean {
  return JSON.stringify(a) === JSON.stringify(b)
}<|MERGE_RESOLUTION|>--- conflicted
+++ resolved
@@ -16,8 +16,6 @@
   if (tinlake === null) {
     const { transactionTimeout } = config
     tinlake = new Tinlake({ transactionTimeout, provider: getDefaultHttpProvider() }) as any
-<<<<<<< HEAD
-    tinlake!.setEthConfig({ gas: config.gas, gasPrice: config.gasPrice })
 
     if (window && (window as any).ethereum) {
       const web3Provider = new ethers.providers.Web3Provider((window as any).ethereum)
@@ -27,15 +25,9 @@
       const ethersConfig = {
         provider: fallbackProvider,
         signer: web3Provider.getSigner(),
-        overrides: {
-          gasLimit: Number(config.gasLimit),
-          gasPrice: Number(config.gasPrice),
-        },
       }
       tinlake!.setEthersConfig(ethersConfig)
     }
-=======
->>>>>>> b6060d62
   }
 
   let resetContractAddresses = false
