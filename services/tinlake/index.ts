import Tinlake, { ITinlake } from '@centrifuge/tinlake-js'
import { default as TinlakeV3, ITinlake as ITinlakeV3 } from '@centrifuge/tinlake-js-v3'
import { ethers } from 'ethers'
import config from '../../config'

type ContractAddresses = {
  [key: string]: string
}

let tinlake: ITinlake | ITinlakeV3 | null = null
let currentAddresses: null | ContractAddresses = null
let currentContractConfig: null | any = null

// initTinlake returns a singleton tinlake. Tinlake is re-intialized if addresses or contractConfig has been changed.
export function initTinlake({
  version,
  addresses,
  contractConfig,
}: { version?: 2 | 3; addresses?: ContractAddresses | null; contractConfig?: any | null } = {}): ITinlake | ITinlakeV3 {
  if (tinlake === null) {
    const { transactionTimeout } = config
    const rpcProvider = new ethers.providers.JsonRpcProvider(config.rpcUrl)
<<<<<<< HEAD
    const overrides = config.network === 'Kovan' ? { gasPrice: 10000000000, gasLimit: 7000000 } : {}

    if (version === 2) tinlake = (new Tinlake({ transactionTimeout, overrides, provider: rpcProvider }) as unknown) as ITinlake
    else tinlake = (new TinlakeV3({ transactionTimeout, overrides, provider: rpcProvider }) as unknown) as ITinlakeV3
=======
    const overrides = config.network === 'Kovan' ? { gasLimit: config.gasLimit } : {}
    tinlake = new Tinlake({ transactionTimeout, overrides, provider: rpcProvider })
>>>>>>> 31588ad6
  }

  let resetContractAddresses = false
  if (!deepEqual(addresses || null, currentAddresses)) {
    currentAddresses = addresses || null
    tinlake!.contractAddresses = currentAddresses || {}
    resetContractAddresses = true
  }

  if (!deepEqual(contractConfig || null, currentContractConfig)) {
    currentContractConfig = contractConfig || null
    tinlake!.contractConfig = currentContractConfig || {}
    resetContractAddresses = true
  }

  if (resetContractAddresses && tinlake!.contractAddresses && tinlake!.contractConfig) {
    tinlake!.setContracts!()
  }

  return tinlake!
}

export function getTinlake(): ITinlake | ITinlakeV3 | null {
  return tinlake
}

function deepEqual(a: any, b: any): boolean {
  return JSON.stringify(a) === JSON.stringify(b)
}<|MERGE_RESOLUTION|>--- conflicted
+++ resolved
@@ -20,15 +20,10 @@
   if (tinlake === null) {
     const { transactionTimeout } = config
     const rpcProvider = new ethers.providers.JsonRpcProvider(config.rpcUrl)
-<<<<<<< HEAD
-    const overrides = config.network === 'Kovan' ? { gasPrice: 10000000000, gasLimit: 7000000 } : {}
 
+    const overrides = config.network === 'Kovan' ? { gasLimit: config.gasLimit } : {}
     if (version === 2) tinlake = (new Tinlake({ transactionTimeout, overrides, provider: rpcProvider }) as unknown) as ITinlake
     else tinlake = (new TinlakeV3({ transactionTimeout, overrides, provider: rpcProvider }) as unknown) as ITinlakeV3
-=======
-    const overrides = config.network === 'Kovan' ? { gasLimit: config.gasLimit } : {}
-    tinlake = new Tinlake({ transactionTimeout, overrides, provider: rpcProvider })
->>>>>>> 31588ad6
   }
 
   let resetContractAddresses = false
