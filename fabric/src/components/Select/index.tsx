--- conflicted
+++ resolved
@@ -41,17 +41,6 @@
   }
 `
 
-<<<<<<< HEAD
-export const Select: React.FC<SelectProps> = ({
-  options,
-  label,
-  placeholder,
-  errorMessage,
-  disabled,
-  outlined = false,
-  ...rest
-}) => {
-=======
 const Chevron = styled(IconChevronDown)`
   position: absolute;
   top: 0;
@@ -60,16 +49,11 @@
 `
 
 export const Select: React.FC<SelectProps> = ({ options, label, placeholder, errorMessage, disabled, ...rest }) => {
->>>>>>> 79b719f8
   return (
     <Stack gap={1} width="100%">
       <InputBox
         as="div"
-<<<<<<< HEAD
-        outlined={outlined}
-=======
         label={label}
->>>>>>> 79b719f8
         inputElement={
           <>
             <Chevron color={disabled ? 'textSecondary' : 'textPrimary'} />
