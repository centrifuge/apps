--- conflicted
+++ resolved
@@ -1,6 +1,6 @@
 import { ComponentMeta, ComponentStory } from '@storybook/react'
 import React from 'react'
-import { AnchorButton as AnchorButtonComp, AnchorButtonProps, Button as ButtonComp } from '.'
+import { AnchorButton as AnchorButtonComp, Button as ButtonComp } from '.'
 import { IconChevronDown, IconClock } from '../../icon'
 import { Grid } from '../Grid'
 import { Shelf } from '../Shelf'
@@ -43,11 +43,7 @@
   loading: false,
 }
 
-<<<<<<< HEAD
-export const AnchorButton = (args: AnchorButtonProps): React.ReactElement => (
-=======
 export const AnchorButton: AnchorButtonStory = (args) => (
->>>>>>> 77b93932
   <Shelf gap={3}>
     <AnchorButtonComp {...args}>External link</AnchorButtonComp>
     <AnchorButtonComp {...args} variant="outlined">
