import * as React from 'react'
import styled from 'styled-components'
import { Box } from '../Box'
import { InputUnit, InputUnitProps } from '../InputUnit'
import { InputAction, TextInputBox } from '../TextInput'

export type CurrencyInputProps = Omit<React.InputHTMLAttributes<HTMLInputElement>, 'onChange' | 'value'> &
  Omit<InputUnitProps, 'inputElement'> & {
    value: number | ''
    currency?: React.ReactNode
    onSetMax?: () => void
    onChange?: (value: number | '') => void
    decimals?: number
  }

const StyledMaxButton = styled(Box)`
  padding: 0 8px;
  border: 0;
  border-radius: 12px;
  color: ${({ theme }) => theme.colors.textPrimary};
  background-color: ${({ theme }) => theme.colors.backgroundPrimary};
  cursor: pointer;
  appearance: none;

  &:disabled {
    color: ${({ theme }) => theme.colors.textDisabled};
  }

  &:focus-visible {
    box-shadow: ${({ theme }) => theme.shadows.buttonPrimary};
  }
`.withComponent('button')

StyledMaxButton.defaultProps = {
  type: 'button',
}

<<<<<<< HEAD
export const CurrencyInput_DEPRECATED: React.FC<CurrencyInputProps_DEPRECATED> = ({
  label,
  secondaryLabel,
  disabled,
  errorMessage,
  currency,
  onSetMax,
  placeholder = '0.0',
  precision = 6,
  ...inputProps
}) => {
  const [value, setValue] = React.useState('')

  const onChange = (value: string) => {
    const inputFormatted = formatThousandSeparator(value)
    const inputAsNumber = parseFloat(value.replaceAll(',', ''))
    if (inputProps?.onChange) {
      inputProps?.onChange(Number.isNaN(inputAsNumber) ? '' : inputAsNumber)
      setValue(inputFormatted)
    }
  }

  // TODO: fix jank when typing more decimals than precision allows
  React.useLayoutEffect(() => {
    if (inputProps.value) {
      const inputFormatted = formatThousandSeparator(
        Math.floor((inputProps.value as number) * 10 ** precision) / 10 ** precision
      )
      setValue(inputFormatted)
    }
  }, [inputProps.value])

  return (
    <InputBox
      label={label}
      secondaryLabel={
        <Shelf justifyContent="space-between">
          <span>{secondaryLabel}</span>
          {onSetMax && (
            <StyledMaxButton onClick={onSetMax} disabled={disabled} aria-label="Set max amount">
              <Text variant="label3" lineHeight={1.5} color="inherit">
                MAX
              </Text>
            </StyledMaxButton>
          )}
        </Shelf>
      }
      disabled={disabled}
      errorMessage={errorMessage}
      inputElement={
        <StyledTextInput
          {...inputProps}
          disabled={disabled}
          placeholder={placeholder}
          type="text"
          onChange={(e) => onChange(e.target.value)}
          value={value}
        />
      }
      rightElement={
        <Text variant="body1" color={disabled ? 'textDisabled' : 'textPrimary'} fontSize="18px">
          {currency}
        </Text>
      }
    />
  )
}

=======
>>>>>>> beea676a
export function CurrencyInput({
  id,
  label,
  secondaryLabel,
  disabled,
  errorMessage,
  currency,
  onSetMax,
  placeholder = '0.0',
  decimals = 8,
  onChange,
  onBlur,
  ...inputProps
}: CurrencyInputProps) {
  const defaultId = React.useId()
  id ??= defaultId
  const ref = React.useRef<HTMLInputElement>(null)
  const [internalValue, setInternalValue] = React.useState(() =>
    typeof inputProps.value !== 'number' || Number.isNaN(inputProps.value)
      ? ''
      : formatThousandSeparator(inputProps.value)
  )
  const { recordCursor, restoreCursor } = useCursor(ref)

  function handleChange(inputStr: string) {
    recordCursor()
    // set internal value to raw unformatted input
    // in case input can't be parsed
    // call onChange with parsed number
    setInternalValue(inputStr)
    const inputAsNumber = parseAsNumber(inputStr)
    onChange?.(Number.isNaN(inputAsNumber) ? '' : inputAsNumber)
  }

  function formatDecimals(value: string | number) {
    const valueAsNumber = parseAsNumber(value)
    const formatted = formatThousandSeparator(Math.floor(valueAsNumber * 10 ** decimals) / 10 ** decimals)
    const newValueAsNumber = parseAsNumber(formatted)
    setInternalValue(formatted)
    onChange?.(newValueAsNumber)
  }

  React.useLayoutEffect(() => {
    if (inputProps.value) {
      const formatted = formatThousandSeparator(inputProps.value)
      // To prevent the `.` or zeroes disappearing when going from `1.5` -> `1.` or `1.005` -> `1.00`
      if (
        internalValue.split('.')[0] === formatted.split('.')[0] &&
        parseAsNumber(inputProps.value) === parseAsNumber(internalValue)
      ) {
        return
      }
      setInternalValue(formatted)
    }
  }, [inputProps.value])

  React.useLayoutEffect(() => {
    restoreCursor()
  }, [internalValue])

  return (
    <InputUnit
      id={id}
      label={label}
      secondaryLabel={secondaryLabel}
      disabled={disabled}
      errorMessage={errorMessage}
      inputElement={
        <TextInputBox
          {...inputProps}
          inputMode="decimal"
          disabled={disabled}
          placeholder={placeholder}
          error={!!errorMessage}
          onChange={(e) => handleChange(e.target.value)}
          onBlur={(e) => {
            // only enforce the number of decimals on blur, so as not to cause jank during typing
            formatDecimals(e.target.value)
            // In promise otherwise validation may run too soon
            Promise.resolve().then(() => onBlur?.(e))
          }}
          value={internalValue}
          symbol={currency}
          action={
            onSetMax && (
              <InputAction aria-label="Set max amount" onClick={onSetMax} disabled={disabled}>
                Max
              </InputAction>
            )
          }
          inputRef={ref}
        />
      }
    />
  )
}

function parseAsNumber(value: string | number) {
  return parseFloat(String(value).replace(/[^0-9.]/g, ''))
}

// regex from https://stackoverflow.com/questions/63091317/thousand-separator-input-with-react-hooks
function formatThousandSeparator(input: number | string): string {
  // remove non-numeric chars except first .
  const removeNonNumeric = String(input)
    .replace(/[^0-9.]/g, '')
    .replace(/\./, 'x')
    .replace(/\./g, '')
    .replace(/x/, '.')
  const parts = removeNonNumeric.split('.')
  parts[0] = parts[0].replace(/\B(?=(\d{3})+(?!\d))/g, ',')
  return parts.join('.')
}

// allows maintaining the cursor position when adding/removing characters at the start or in the middle of the input
export function useCursor(inputRef: React.RefObject<HTMLInputElement>) {
  const selectionRef = React.useRef<{
    start?: number | null
    end?: number | null
    value?: string
    before?: string
    after?: string
  }>()

  function recordCursor() {
    if (!inputRef.current) return
    try {
      const { selectionStart: start, selectionEnd: end, value } = inputRef.current
      const before = value.slice(0, start ?? 0)
      const after = value.slice(end ?? 0)

      selectionRef.current = {
        start,
        end,
        value,
        before,
        after,
      }
    } catch (e) {
      //
    }
  }

  function restoreCursor() {
    const input = inputRef.current
    if (input && selectionRef.current && input === document.activeElement) {
      try {
        const { value } = input
        const { before, after, start } = selectionRef.current

        let startPos = value.length

        if (value.endsWith(after!)) {
          startPos = value.length - (after!.length ?? 0)
        } else if (value.startsWith(before!)) {
          startPos = before!.length
        } else if (before) {
          const beforeLastChar = before[(start ?? 0) - 1]
          const newIndex = value.indexOf(beforeLastChar, (start ?? 0) - 1)
          if (newIndex !== -1) {
            startPos = newIndex + 1
          }
        }

        input.setSelectionRange(startPos, startPos)
      } catch (e) {
        //
      }
    }
  }

  return { recordCursor, restoreCursor }
}<|MERGE_RESOLUTION|>--- conflicted
+++ resolved
@@ -35,77 +35,6 @@
   type: 'button',
 }
 
-<<<<<<< HEAD
-export const CurrencyInput_DEPRECATED: React.FC<CurrencyInputProps_DEPRECATED> = ({
-  label,
-  secondaryLabel,
-  disabled,
-  errorMessage,
-  currency,
-  onSetMax,
-  placeholder = '0.0',
-  precision = 6,
-  ...inputProps
-}) => {
-  const [value, setValue] = React.useState('')
-
-  const onChange = (value: string) => {
-    const inputFormatted = formatThousandSeparator(value)
-    const inputAsNumber = parseFloat(value.replaceAll(',', ''))
-    if (inputProps?.onChange) {
-      inputProps?.onChange(Number.isNaN(inputAsNumber) ? '' : inputAsNumber)
-      setValue(inputFormatted)
-    }
-  }
-
-  // TODO: fix jank when typing more decimals than precision allows
-  React.useLayoutEffect(() => {
-    if (inputProps.value) {
-      const inputFormatted = formatThousandSeparator(
-        Math.floor((inputProps.value as number) * 10 ** precision) / 10 ** precision
-      )
-      setValue(inputFormatted)
-    }
-  }, [inputProps.value])
-
-  return (
-    <InputBox
-      label={label}
-      secondaryLabel={
-        <Shelf justifyContent="space-between">
-          <span>{secondaryLabel}</span>
-          {onSetMax && (
-            <StyledMaxButton onClick={onSetMax} disabled={disabled} aria-label="Set max amount">
-              <Text variant="label3" lineHeight={1.5} color="inherit">
-                MAX
-              </Text>
-            </StyledMaxButton>
-          )}
-        </Shelf>
-      }
-      disabled={disabled}
-      errorMessage={errorMessage}
-      inputElement={
-        <StyledTextInput
-          {...inputProps}
-          disabled={disabled}
-          placeholder={placeholder}
-          type="text"
-          onChange={(e) => onChange(e.target.value)}
-          value={value}
-        />
-      }
-      rightElement={
-        <Text variant="body1" color={disabled ? 'textDisabled' : 'textPrimary'} fontSize="18px">
-          {currency}
-        </Text>
-      }
-    />
-  )
-}
-
-=======
->>>>>>> beea676a
 export function CurrencyInput({
   id,
   label,
