--- conflicted
+++ resolved
@@ -167,20 +167,6 @@
     />
   )
 }
-export function NumberInput({ label, secondaryLabel, disabled, errorMessage, id, ...inputProps }: TextInputProps) {
-  const defaultId = React.useId()
-  id ??= defaultId
-  return (
-    <InputUnit
-      id={id}
-      label={label}
-      secondaryLabel={secondaryLabel}
-      disabled={disabled}
-      errorMessage={errorMessage}
-      inputElement={<TextInputBox type="number" disabled={disabled} error={!!errorMessage} {...inputProps} />}
-    />
-  )
-}
 
 export function DateInput({ label, secondaryLabel, disabled, errorMessage, id, ...inputProps }: TextInputProps) {
   const defaultId = React.useId()
@@ -205,30 +191,9 @@
   )
 }
 
-<<<<<<< HEAD
-const StyledNumberInput = styled(StyledTextInput)`
-  -moz-appearance: textfield;
-
-  &::-webkit-outer-spin-button,
-  &::-webkit-inner-spin-button {
-    -webkit-appearance: none;
-    margin: 0;
-  }
-`
-
-export const NumberInput_DEPRECATED: React.FC<TextInputProps_DEPRECATED> = ({
-  label,
-  secondaryLabel,
-  disabled,
-  errorMessage,
-  rightElement,
-  ...inputProps
-}) => {
-=======
 export function NumberInput({ label, secondaryLabel, disabled, errorMessage, id, ...inputProps }: TextInputProps) {
   const defaultId = React.useId()
   id ??= defaultId
->>>>>>> ea345c17
   return (
     <InputUnit
       id={id}
@@ -289,7 +254,7 @@
 export type AddressInputProps = Omit<React.InputHTMLAttributes<HTMLInputElement>, 'value'> &
   Omit<InputUnitProps, 'inputElement'>
 
-export const AddressInput = ({
+export function AddressInput({
   id,
   label,
   secondaryLabel,
@@ -298,11 +263,7 @@
   onBlur,
   onChange,
   ...inputProps
-<<<<<<< HEAD
-}: CurrencyInputProps) => {
-=======
-}: AddressInputProps) => {
->>>>>>> ea345c17
+}: AddressInputProps) {
   const defaultId = React.useId()
   id ??= defaultId
 
