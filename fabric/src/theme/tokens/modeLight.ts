import { blueScale, centrifugeBlue, grayScale } from './colors'

const statusDefault = grayScale[800]
const statusInfo = '#1253ff'
const statusOk = '#519b10'
const statusWarning = '#ffc012'
const statusCritical = '#d43f2b'

const statusDefaultBg = `${grayScale[800]}14`
const statusInfoBg = '#1253ff14'
const statusOkBg = '#519b1014'
const statusWarningBg = '#ffc01214'
const statusCriticalBg = '#d43f2b14'

const lightColors = {
  textPrimary: 'black',
  textSecondary: grayScale[800],
<<<<<<< HEAD
  textDisabled: grayScale[500],
=======
  textDisabled: grayScale[400],
>>>>>>> adf83dba
  textInverted: 'white',

  backgroundPrimary: 'white',
  backgroundSecondary: grayScale[100],
  backgroundTertiary: grayScale[50],
  backgroundPage: 'white',
  backgroundInput: 'white',
  backgroundThumbnail: grayScale[600],
  backgroundInverted: grayScale[900],

  borderPrimary: grayScale[300],
  borderSecondary: grayScale[200],

  statusDefault,
  statusInfo,
  statusOk,
  statusWarning,
  statusCritical,
  statusDefaultBg,
  statusInfoBg,
  statusOkBg,
  statusWarningBg,
  statusCriticalBg,

  backgroundButtonPrimary: centrifugeBlue,
<<<<<<< HEAD
  backgroundButtonPrimaryFocus: altairYellow,
=======
  backgroundButtonPrimaryFocus: centrifugeBlue,
>>>>>>> adf83dba
  backgroundButtonPrimaryHover: 'black',
  backgroundButtonPrimaryPressed: 'black',
  backgroundButtonPrimaryDisabled: grayScale[600],
  textButtonPrimary: 'white',
<<<<<<< HEAD
  textButtonPrimaryFocus: 'whites',
=======
  textButtonPrimaryFocus: 'white',
>>>>>>> adf83dba
  textButtonPrimaryHover: 'white',
  textButtonPrimaryPressed: 'white',
  textButtonPrimaryDisabled: 'white',
  borderButtonPrimary: centrifugeBlue,
  borderButtonPrimaryFocus: 'black',
  borderButtonPrimaryHover: 'black',
  borderButtonPrimaryPressed: 'black',
  borderButtonPrimaryDisabled: grayScale[600],
  shadowButtonPrimaryPressed: centrifugeBlue,

  backgroundButtonSecondary: 'transparent',
  backgroundButtonSecondaryFocus: 'transparent',
  backgroundButtonSecondaryHover: 'transparent',
  backgroundButtonSecondaryPressed: 'transparent',
  backgroundButtonSecondaryDisabled: 'transparent',
  textButtonSecondary: 'black',
  textButtonSecondaryFocus: 'black',
  textButtonSecondaryHover: 'black',
  textButtonSecondaryPressed: 'black',
  textButtonSecondaryDisabled: grayScale[600],

  borderButtonSecondary: grayScale[300],
  borderButtonSecondaryFocus: 'black',
  borderButtonSecondaryHover: grayScale[300],
  borderButtonSecondaryPressed: 'black',
  borderButtonSecondaryDisabled: grayScale[300],
  shadowButtonSecondaryPressed: 'black',

  backgroundButtonTertiary: 'transparent',
  backgroundButtonTertiaryFocus: 'transparent',
  backgroundButtonTertiaryHover: blueScale[50],
  backgroundButtonTertiaryPressed: blueScale[50],
  backgroundButtonTertiaryDisabled: 'transparent',
  textButtonTertiary: 'black',
  textButtonTertiaryFocus: centrifugeBlue,
  textButtonTertiaryHover: centrifugeBlue,
  textButtonTertiaryPressed: centrifugeBlue,
  textButtonTertiaryDisabled: grayScale[500],
  borderButtonTertiary: 'transparent',
  borderButtonTertiaryFocus: 'transparent',
  borderButtonTertiaryHover: 'transparent',
  borderButtonTertiaryPressed: centrifugeBlue,
  borderButtonTertiaryDisabled: 'transparent',

  backgroundButtonWallet: 'white',
  backgroundButtonWalletFocus: grayScale[80],
  backgroundButtonWalletHover: grayScale[80],
  backgroundButtonWalletPressed: 'white',
  backgroundButtonWalletDisabled: 'transparent',
  textButtonWallet: 'black',
  textButtonWalletFocus: 'black',
  textButtonWalletHover: 'black',
  textButtonWalletPressed: 'black',
  textButtonWalletDisabled: grayScale[600],
  borderButtonWallet: grayScale[300],
  borderButtonWalletFocus: 'black',
  borderButtonWalletHover: 'transparent',
  borderButtonWalletPressed: grayScale[80],
  borderButtonWalletDisabled: grayScale[300],
  shadowButtonWalletPressed: 'black',
}

export const modeLight = {
  colors: lightColors,
}<|MERGE_RESOLUTION|>--- conflicted
+++ resolved
@@ -15,11 +15,7 @@
 const lightColors = {
   textPrimary: 'black',
   textSecondary: grayScale[800],
-<<<<<<< HEAD
-  textDisabled: grayScale[500],
-=======
   textDisabled: grayScale[400],
->>>>>>> adf83dba
   textInverted: 'white',
 
   backgroundPrimary: 'white',
@@ -45,20 +41,12 @@
   statusCriticalBg,
 
   backgroundButtonPrimary: centrifugeBlue,
-<<<<<<< HEAD
-  backgroundButtonPrimaryFocus: altairYellow,
-=======
   backgroundButtonPrimaryFocus: centrifugeBlue,
->>>>>>> adf83dba
   backgroundButtonPrimaryHover: 'black',
   backgroundButtonPrimaryPressed: 'black',
   backgroundButtonPrimaryDisabled: grayScale[600],
   textButtonPrimary: 'white',
-<<<<<<< HEAD
-  textButtonPrimaryFocus: 'whites',
-=======
   textButtonPrimaryFocus: 'white',
->>>>>>> adf83dba
   textButtonPrimaryHover: 'white',
   textButtonPrimaryPressed: 'white',
   textButtonPrimaryDisabled: 'white',
