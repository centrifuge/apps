--- conflicted
+++ resolved
@@ -49,14 +49,9 @@
     const { tinlake, loans, auth, selectedPool, pool } = this.props
     const userAddress = auth?.address || tinlake.ethConfig.from
 
-<<<<<<< HEAD
     const { name, description } = selectedPool
     const allLoans = (loans && loans.loans) || []
     const poolData = pool && pool.data
-=======
-    const allLoans = loans && loans.loans || [];
-    const poolData = pool && pool.data;
->>>>>>> 0764be1c
 
     const outstandingLoans = allLoans.filter((loan) => loan.status && loan.status === 'ongoing').length
     const outstandingDebt = allLoans.map((loan) => loan.debt).reduce((sum, debt) => sum.add(debt), new BN('0'))
@@ -71,18 +66,11 @@
     const startIndex = allLoans.length >= 10 ? allLoans.length - 10 : 0
     const latestLoans = allLoans.slice(startIndex, allLoans.length)
 
-<<<<<<< HEAD
     return (
       <Box margin={{ bottom: 'large' }}>
         <SecondaryHeader>
           <Heading level="3">Pool Overview: {name} </Heading>
         </SecondaryHeader>
-=======
-    return <Box margin={{ bottom: 'large' }}>
-      <SecondaryHeader>
-        <Heading level="3">Pool Overview: {selectedPool.name} </Heading>
-      </SecondaryHeader>
->>>>>>> 0764be1c
 
         <Box direction="row" margin={{ bottom: 'large' }}>
           <Box basis={'1/2'}>
@@ -127,10 +115,9 @@
                     <TableCell style={{ textAlign: 'end' }}>
                       {addThousandsSeparators(toPrecision(baseToDisplay(minJuniorRatio, 25), 2))} %
                     </TableCell>
-<<<<<<< HEAD
-                  </TableRow>
-                  <TableRow>
-                    <TableCell scope="row">DROP Rate</TableCell>
+                  </TableRow>
+                  <TableRow>
+                    <TableCell scope="row">DROP APR</TableCell>
                     <TableCell style={{ textAlign: 'end' }}>{toPrecision(feeToInterestRate(dropRate), 2)} %</TableCell>
                   </TableRow>
                   <TableRow>
@@ -151,83 +138,48 @@
             </Box>
           </Box>
           <Box basis={'1/2'} margin={{ left: 'large' }}>
-            <div>
-              <div dangerouslySetInnerHTML={{ __html: description }} />
-            </div>
+            {selectedPool.description && <div dangerouslySetInnerHTML={{ __html: selectedPool.description }} />}
+
+            {!selectedPool.description && (
+              <div>
+                {console.log(selectedPool)}
+                <h4>Asset Originator Details</h4>
+                <p>The following information was provided by the Asset Originator.</p>
+                <a href={selectedPool.website} target="_blank">
+                  <img src={selectedPool.logo} width="275px" />
+                </a>
+
+                <p>{selectedPool.text}</p>
+
+                <h4>Pool Details</h4>
+                <p>
+                  {Object.keys(selectedPool.details).map((key: string) => (
+                    <>
+                      <strong>{key}:</strong> {selectedPool.details[key]}
+                      <br />
+                    </>
+                  ))}
+                </p>
+
+                {selectedPool.website && (
+                  <p>
+                    <strong>Contact the Asset Originator</strong>
+                    <br />
+                    Interested in learning more?
+                    <br />
+                    <a href={selectedPool.website} target="_blank">
+                      {new URL(selectedPool.website).hostname}
+                    </a>
+                    <br />
+                    <a href={`mailto:${selectedPool.email}`} target="_blank">
+                      {selectedPool.email}
+                    </a>
+                  </p>
+                )}
+              </div>
+            )}
           </Box>
         </Box>
-=======
-                  <TableCell style={{ textAlign: 'end' }}>{addThousandsSeparators(toPrecision(baseToDisplay(
-                    currentJuniorRatio, 25),                                                  2))} %</TableCell>
-                </TableRow>
-                <TableRow>
-                  <TableCell scope="row">
-                    Minimum TIN ratio
-                  </TableCell>
-                  <TableCell style={{ textAlign: 'end' }}>{addThousandsSeparators(toPrecision(baseToDisplay(
-                    minJuniorRatio, 25),                                                      2))} %</TableCell>
-                </TableRow>
-                <TableRow>
-                  <TableCell scope="row">
-                    DROP APR
-                  </TableCell>
-                  <TableCell style={{ textAlign: 'end' }}>{toPrecision(feeToInterestRate(dropRate), 2)} %</TableCell>
-                </TableRow>
-                <TableRow>
-                  <TableCell scope="row">
-                    DROP Supply
-                  </TableCell>
-                  <TableCell style={{ textAlign: 'end' }}>{addThousandsSeparators(toPrecision(baseToDisplay(
-                    seniorTokenSupply, 18),                                                   2))}</TableCell>
-                </TableRow>
-                <TableRow>
-                  <TableCell scope="row">
-                    TIN Supply
-                  </TableCell>
-                  <TableCell style={{ textAlign: 'end' }}>{addThousandsSeparators(toPrecision(baseToDisplay(
-                    juniorTokenSupply, 18),                                                   2))}</TableCell>
-                </TableRow>
-              </TableBody>
-            </Table>
-            <InvestAction investHtml={selectedPool.investHtml || `<p>You will need to get onboarded with the asset originator to start investing in this pool.</p><p>Please contact ${selectedPool.assetOriginatorName} with an email to <a href=${`mailto:${selectedPool.email}`} target="_blank">${selectedPool.email}</a> for further information.</p>`} />
-          </Box>
-        </Box>
-        <Box basis={'1/2'} margin={{ left: 'large' }}>
-          {selectedPool.description &&
-            <div dangerouslySetInnerHTML={{ __html: selectedPool.description }} />
-          }
-
-          {!selectedPool.description &&
-            <div>
-              {console.log(selectedPool)}
-              <h4>Asset Originator Details</h4>
-              <p>The following information was provided by the Asset Originator.</p>
-              <a href={selectedPool.website} target="_blank">
-                <img src={selectedPool.logo} width="275px" />
-              </a>
-
-              <p>{selectedPool.text}</p>
-
-              <h4>Pool Details</h4>
-              <p>
-                {Object.keys(selectedPool.details).map((key: string) => (
-                  <>
-                    <strong>{key}:</strong> {selectedPool.details[key]}<br />
-                  </>
-                ))}
-              </p>
-
-              {selectedPool.website &&
-                <p>
-                  <strong>Contact the Asset Originator</strong><br />
-                  Interested in learning more?<br /><a href={selectedPool.website} target="_blank">{(new URL(selectedPool.website)).hostname}</a><br /><a href={`mailto:${selectedPool.email}`} target="_blank">{selectedPool.email}</a>
-                </p>
-              }
-            </div>
-          }
-        </Box>
-      </Box>
->>>>>>> 0764be1c
 
         <Heading level="4" margin={{ top: 'xsmall' }}>
           Latest Assets
