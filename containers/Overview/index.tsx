--- conflicted
+++ resolved
@@ -37,15 +37,9 @@
     const { tinlake, loans, auth, selectedPool, pool } = this.props
     const userAddress = auth?.address || tinlake.ethConfig.from
 
-<<<<<<< HEAD
-    const { name, description } = selectedPool;
-    const allLoans = loans && loans.loans || [];
-    const poolData = pool && pool.data;
-=======
-    const { name, description, investHtml } = selectedPool
+    const { name, description } = selectedPool
     const allLoans = (loans && loans.loans) || []
     const poolData = pool && pool.data
->>>>>>> 547b1361
 
     const outstandingLoans = allLoans.filter((loan) => loan.status && loan.status === 'ongoing').length
     const outstandingDebt = allLoans.map((loan) => loan.debt).reduce((sum, debt) => sum.add(debt), new BN('0'))
@@ -119,41 +113,6 @@
                     <TableCell style={{ textAlign: 'end' }}>
                       {addThousandsSeparators(toPrecision(baseToDisplay(seniorTokenSupply, 18), 2))}
                     </TableCell>
-<<<<<<< HEAD
-                  <TableCell style={{ textAlign: 'end' }}>{addThousandsSeparators(toPrecision(baseToDisplay(
-                    currentJuniorRatio, 25),                                                  2))} %</TableCell>
-                </TableRow>
-                <TableRow>
-                  <TableCell scope="row">
-                    Minimum TIN ratio
-                  </TableCell>
-                  <TableCell style={{ textAlign: 'end' }}>{addThousandsSeparators(toPrecision(baseToDisplay(
-                    minJuniorRatio, 25),                                                      2))} %</TableCell>
-                </TableRow>
-                <TableRow>
-                  <TableCell scope="row">
-                    DROP Rate
-                  </TableCell>
-                  <TableCell style={{ textAlign: 'end' }}>{toPrecision(feeToInterestRate(dropRate), 2)} %</TableCell>
-                </TableRow>
-                <TableRow>
-                  <TableCell scope="row">
-                    DROP Supply
-                  </TableCell>
-                  <TableCell style={{ textAlign: 'end' }}>{addThousandsSeparators(toPrecision(baseToDisplay(
-                    seniorTokenSupply, 18),                                                   2))}</TableCell>
-                </TableRow>
-                <TableRow>
-                  <TableCell scope="row">
-                    TIN Supply
-                  </TableCell>
-                  <TableCell style={{ textAlign: 'end' }}>{addThousandsSeparators(toPrecision(baseToDisplay(
-                    juniorTokenSupply, 18),                                                   2))}</TableCell>
-                </TableRow>
-              </TableBody>
-            </Table>
-            <InvestAction />
-=======
                   </TableRow>
                   <TableRow>
                     <TableCell scope="row">TIN Supply</TableCell>
@@ -163,14 +122,13 @@
                   </TableRow>
                 </TableBody>
               </Table>
-              <InvestAction investHtml={investHtml} />
+              <InvestAction />
             </Box>
           </Box>
           <Box basis={'1/2'} margin={{ left: 'large' }}>
             <div>
               <div dangerouslySetInnerHTML={{ __html: description }} />
             </div>
->>>>>>> 547b1361
           </Box>
         </Box>
 
