import * as React from 'react'
import { connect } from 'react-redux'
import { PoolState, loadPool } from '../../ducks/pool'
import { LoansState, loadLoans } from '../../ducks/loans'
import { AuthState } from '../../ducks/auth'
import { Pool } from '../../config'
import { withRouter, NextRouter } from 'next/router'
import OverviewComp from '../../components/Overview'
import { ITinlake } from '@centrifuge/tinlake-js'

interface Props {
  tinlake: ITinlake
  loans?: LoansState
  loadLoans?: (tinlake: ITinlake) => Promise<void>
  pool?: PoolState
  auth?: AuthState
  loadPool?: (tinlake: ITinlake) => Promise<void>
  selectedPool: Pool
  router: NextRouter
}

class Overview extends React.Component<Props> {
  componentWillMount() {
    this.loadData()
  }

  componentDidUpdate(prevProps: Props) {
    if (this.props.router.query.root !== prevProps.router.query.root) {
      this.loadData()
    }
  }

  loadData() {
    const { loadLoans, loadPool, tinlake } = this.props
    loadLoans && loadLoans(tinlake)
    loadPool && loadPool(tinlake)
  }

  render() {
<<<<<<< HEAD
    const { loans, selectedPool, pool } = this.props
    const allLoans = (loans && loans.loans) || []
    const poolData = pool && pool.data

    const outstandingLoans = allLoans.filter((loan) => loan.status && loan.status === 'ongoing').length
    const outstandingDebt = allLoans.map((loan) => loan.debt).reduce((sum, debt) => sum.add(debt), new BN('0'))
    const availableFunds = poolData?.availableFunds || '0'
    const minJuniorRatio = poolData?.minJuniorRatio || '0'
    const currentJuniorRatio = poolData?.currentJuniorRatio || '0'
    const dropRate = (poolData && poolData.senior && poolData.senior.interestRate) || '0'
    const seniorTokenSupply = (poolData && poolData.senior && poolData.senior.totalSupply) || '0'
    const juniorTokenSupply = (poolData && poolData.junior.totalSupply) || '0'

    // show just recent 10 assets
    const startIndex = allLoans.length >= 10 ? allLoans.length - 10 : 0
    const latestLoans = allLoans.slice(startIndex, allLoans.length)

    return (
      <Box margin={{ bottom: 'large' }}>
        <SecondaryHeader>
          <Heading level="3">Pool Overview: {selectedPool.name} </Heading>
        </SecondaryHeader>

        <Box direction="row" margin={{ bottom: 'large' }}>
          <Box basis={'1/2'}>
            <Box>
              <Heading level="4" margin={{ top: 'small', bottom: 'small' }}>
                Assets
              </Heading>
              <Table>
                <TableBody>
                  <TableRow>
                    <TableCell scope="row">Active Financings</TableCell>
                    <TableCell style={{ textAlign: 'end' }}> {outstandingLoans} </TableCell>
                  </TableRow>
                  <TableRow>
                    <TableCell scope="row">Outstanding Volume</TableCell>
                    <TableCell style={{ textAlign: 'end' }}>
                      DAI {addThousandsSeparators(toPrecision(baseToDisplay(outstandingDebt, 18), 2))}
                    </TableCell>
                  </TableRow>
                  <TableRow>
                    <TableCell scope="row">Pool Reserve</TableCell>
                    <TableCell style={{ textAlign: 'end' }}>
                      DAI {addThousandsSeparators(toPrecision(baseToDisplay(availableFunds, 18), 2))}
                    </TableCell>
                  </TableRow>
                </TableBody>
              </Table>

              <Heading level="4" margin={{ top: 'large', bottom: 'small' }}>
                Investments
              </Heading>
              <Table>
                <TableBody>
                  <TableRow>
                    <TableCell scope="row">Current TIN ratio</TableCell>
                    <TableCell style={{ textAlign: 'end' }}>
                      {addThousandsSeparators(toPrecision(baseToDisplay(currentJuniorRatio, 25), 2))} %
                    </TableCell>
                  </TableRow>
                  <TableRow>
                    <TableCell scope="row">Minimum TIN ratio</TableCell>
                    <TableCell style={{ textAlign: 'end' }}>
                      {addThousandsSeparators(toPrecision(baseToDisplay(minJuniorRatio, 25), 2))} %
                    </TableCell>
                  </TableRow>
                  <TableRow>
                    <TableCell scope="row">DROP APR</TableCell>
                    <TableCell style={{ textAlign: 'end' }}>{toPrecision(feeToInterestRate(dropRate), 2)} %</TableCell>
                  </TableRow>
                  <TableRow>
                    <TableCell scope="row">DROP Supply</TableCell>
                    <TableCell style={{ textAlign: 'end' }}>
                      {addThousandsSeparators(toPrecision(baseToDisplay(seniorTokenSupply, 18), 2))}
                    </TableCell>
                  </TableRow>
                  <TableRow>
                    <TableCell scope="row">TIN Supply</TableCell>
                    <TableCell style={{ textAlign: 'end' }}>
                      {addThousandsSeparators(toPrecision(baseToDisplay(juniorTokenSupply, 18), 2))}
                    </TableCell>
                  </TableRow>
                </TableBody>
              </Table>
              <InvestAction poolName={selectedPool.name} />
            </Box>
          </Box>
          <Box basis={'1/2'} margin={{ left: 'large' }}>
            {selectedPool.description && <div dangerouslySetInnerHTML={{ __html: selectedPool.description }} />}

            {!selectedPool.description && (
              <div>
                {console.log(selectedPool)}
                <h4>Asset Originator Details</h4>
                <p>The following information was provided by the Asset Originator.</p>
                <a href={selectedPool.website} target="_blank">
                  <img src={selectedPool.logo} width="275px" />
                </a>

                <p>{selectedPool.text}</p>

                <h4>Pool Details</h4>
                <p>
                  {Object.keys(selectedPool.details).map((key: string) => (
                    <>
                      <strong>{key}:</strong> {selectedPool.details[key]}
                      <br />
                    </>
                  ))}
                </p>

                {selectedPool.website && (
                  <p>
                    <strong>Contact the Asset Originator</strong>
                    <br />
                    Interested in learning more?
                    <br />
                    <a href={selectedPool.website} target="_blank">
                      {new URL(selectedPool.website).hostname}
                    </a>
                    <br />
                    <a href={`mailto:${selectedPool.email}`} target="_blank">
                      {selectedPool.email}
                    </a>
                  </p>
                )}
              </div>
            )}
          </Box>
        </Box>

        <Heading level="4" margin={{ top: 'xsmall' }}>
          Latest Assets
        </Heading>
        {loans!.loansState === 'loading' ? (
          <Spinner height={'calc(100vh - 89px - 84px)'} message={'Loading...'} />
        ) : (
          <LoanListData loans={latestLoans} userAddress={this.props.auth?.address!}>
            {' '}
          </LoanListData>
        )}
        <Box margin={{ top: 'medium', bottom: 'large' }} align="center">
          <PoolLink href={{ pathname: '/assets' }}>
            <Anchor>
              <Button label="View all assets" />
            </Anchor>
          </PoolLink>
        </Box>
      </Box>
=======
    const { auth, tinlake, loans, pool, selectedPool } = this.props

    return (
      <OverviewComp
        userAddress={auth?.address || tinlake.ethConfig.from || ''}
        loans={loans}
        pool={pool}
        selectedPool={selectedPool}
      />
>>>>>>> 4eed9d54
    )
  }
}

export default connect((state) => state, { loadLoans, loadPool })(withRouter(Overview))<|MERGE_RESOLUTION|>--- conflicted
+++ resolved
@@ -37,169 +37,9 @@
   }
 
   render() {
-<<<<<<< HEAD
-    const { loans, selectedPool, pool } = this.props
-    const allLoans = (loans && loans.loans) || []
-    const poolData = pool && pool.data
+    const { auth, loans, pool, selectedPool } = this.props
 
-    const outstandingLoans = allLoans.filter((loan) => loan.status && loan.status === 'ongoing').length
-    const outstandingDebt = allLoans.map((loan) => loan.debt).reduce((sum, debt) => sum.add(debt), new BN('0'))
-    const availableFunds = poolData?.availableFunds || '0'
-    const minJuniorRatio = poolData?.minJuniorRatio || '0'
-    const currentJuniorRatio = poolData?.currentJuniorRatio || '0'
-    const dropRate = (poolData && poolData.senior && poolData.senior.interestRate) || '0'
-    const seniorTokenSupply = (poolData && poolData.senior && poolData.senior.totalSupply) || '0'
-    const juniorTokenSupply = (poolData && poolData.junior.totalSupply) || '0'
-
-    // show just recent 10 assets
-    const startIndex = allLoans.length >= 10 ? allLoans.length - 10 : 0
-    const latestLoans = allLoans.slice(startIndex, allLoans.length)
-
-    return (
-      <Box margin={{ bottom: 'large' }}>
-        <SecondaryHeader>
-          <Heading level="3">Pool Overview: {selectedPool.name} </Heading>
-        </SecondaryHeader>
-
-        <Box direction="row" margin={{ bottom: 'large' }}>
-          <Box basis={'1/2'}>
-            <Box>
-              <Heading level="4" margin={{ top: 'small', bottom: 'small' }}>
-                Assets
-              </Heading>
-              <Table>
-                <TableBody>
-                  <TableRow>
-                    <TableCell scope="row">Active Financings</TableCell>
-                    <TableCell style={{ textAlign: 'end' }}> {outstandingLoans} </TableCell>
-                  </TableRow>
-                  <TableRow>
-                    <TableCell scope="row">Outstanding Volume</TableCell>
-                    <TableCell style={{ textAlign: 'end' }}>
-                      DAI {addThousandsSeparators(toPrecision(baseToDisplay(outstandingDebt, 18), 2))}
-                    </TableCell>
-                  </TableRow>
-                  <TableRow>
-                    <TableCell scope="row">Pool Reserve</TableCell>
-                    <TableCell style={{ textAlign: 'end' }}>
-                      DAI {addThousandsSeparators(toPrecision(baseToDisplay(availableFunds, 18), 2))}
-                    </TableCell>
-                  </TableRow>
-                </TableBody>
-              </Table>
-
-              <Heading level="4" margin={{ top: 'large', bottom: 'small' }}>
-                Investments
-              </Heading>
-              <Table>
-                <TableBody>
-                  <TableRow>
-                    <TableCell scope="row">Current TIN ratio</TableCell>
-                    <TableCell style={{ textAlign: 'end' }}>
-                      {addThousandsSeparators(toPrecision(baseToDisplay(currentJuniorRatio, 25), 2))} %
-                    </TableCell>
-                  </TableRow>
-                  <TableRow>
-                    <TableCell scope="row">Minimum TIN ratio</TableCell>
-                    <TableCell style={{ textAlign: 'end' }}>
-                      {addThousandsSeparators(toPrecision(baseToDisplay(minJuniorRatio, 25), 2))} %
-                    </TableCell>
-                  </TableRow>
-                  <TableRow>
-                    <TableCell scope="row">DROP APR</TableCell>
-                    <TableCell style={{ textAlign: 'end' }}>{toPrecision(feeToInterestRate(dropRate), 2)} %</TableCell>
-                  </TableRow>
-                  <TableRow>
-                    <TableCell scope="row">DROP Supply</TableCell>
-                    <TableCell style={{ textAlign: 'end' }}>
-                      {addThousandsSeparators(toPrecision(baseToDisplay(seniorTokenSupply, 18), 2))}
-                    </TableCell>
-                  </TableRow>
-                  <TableRow>
-                    <TableCell scope="row">TIN Supply</TableCell>
-                    <TableCell style={{ textAlign: 'end' }}>
-                      {addThousandsSeparators(toPrecision(baseToDisplay(juniorTokenSupply, 18), 2))}
-                    </TableCell>
-                  </TableRow>
-                </TableBody>
-              </Table>
-              <InvestAction poolName={selectedPool.name} />
-            </Box>
-          </Box>
-          <Box basis={'1/2'} margin={{ left: 'large' }}>
-            {selectedPool.description && <div dangerouslySetInnerHTML={{ __html: selectedPool.description }} />}
-
-            {!selectedPool.description && (
-              <div>
-                {console.log(selectedPool)}
-                <h4>Asset Originator Details</h4>
-                <p>The following information was provided by the Asset Originator.</p>
-                <a href={selectedPool.website} target="_blank">
-                  <img src={selectedPool.logo} width="275px" />
-                </a>
-
-                <p>{selectedPool.text}</p>
-
-                <h4>Pool Details</h4>
-                <p>
-                  {Object.keys(selectedPool.details).map((key: string) => (
-                    <>
-                      <strong>{key}:</strong> {selectedPool.details[key]}
-                      <br />
-                    </>
-                  ))}
-                </p>
-
-                {selectedPool.website && (
-                  <p>
-                    <strong>Contact the Asset Originator</strong>
-                    <br />
-                    Interested in learning more?
-                    <br />
-                    <a href={selectedPool.website} target="_blank">
-                      {new URL(selectedPool.website).hostname}
-                    </a>
-                    <br />
-                    <a href={`mailto:${selectedPool.email}`} target="_blank">
-                      {selectedPool.email}
-                    </a>
-                  </p>
-                )}
-              </div>
-            )}
-          </Box>
-        </Box>
-
-        <Heading level="4" margin={{ top: 'xsmall' }}>
-          Latest Assets
-        </Heading>
-        {loans!.loansState === 'loading' ? (
-          <Spinner height={'calc(100vh - 89px - 84px)'} message={'Loading...'} />
-        ) : (
-          <LoanListData loans={latestLoans} userAddress={this.props.auth?.address!}>
-            {' '}
-          </LoanListData>
-        )}
-        <Box margin={{ top: 'medium', bottom: 'large' }} align="center">
-          <PoolLink href={{ pathname: '/assets' }}>
-            <Anchor>
-              <Button label="View all assets" />
-            </Anchor>
-          </PoolLink>
-        </Box>
-      </Box>
-=======
-    const { auth, tinlake, loans, pool, selectedPool } = this.props
-
-    return (
-      <OverviewComp
-        userAddress={auth?.address || tinlake.ethConfig.from || ''}
-        loans={loans}
-        pool={pool}
-        selectedPool={selectedPool}
-      />
->>>>>>> 4eed9d54
-    )
+    return <OverviewComp userAddress={auth?.address || ''} loans={loans} pool={pool} selectedPool={selectedPool} />
   }
 }
 
