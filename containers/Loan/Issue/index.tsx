--- conflicted
+++ resolved
@@ -101,7 +101,6 @@
             </Box>
           </Box>
 
-<<<<<<< HEAD
           <Box>
             <Box direction="row" gap="medium" margin={{ bottom: 'medium', top: 'large' }}>
               <Box basis={'1/3'} gap="medium">
@@ -116,22 +115,9 @@
                 </FormField>
               </Box>
               <Box basis={'1/3'} gap="medium" align="end">
-                <Button onClick={issueLoan} primary label="Finance Asset" disabled={!nft} />
+                <Button onClick={issueLoan} primary label="Open financing" disabled={!nft} />
               </Box>
             </Box>
-=======
-          <Box basis={'1/3'} gap="medium">
-            <FormField label="Token ID">
-              <TextInput
-                value={tokenId}
-                onChange={this.onTokenIdValueChange}
-                disabled={is === 'success'}
-              />
-            </FormField>
-          </Box>
-          <Box basis={'1/3'} gap="medium" align="end">
-            <Button onClick={this.issueLoan} primary label="Open Financing" disabled={is === 'loading' || is === 'success' || !nft} />
->>>>>>> 0764be1c
           </Box>
 
           {loanId ? (
