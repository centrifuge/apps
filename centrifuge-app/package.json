{
  "name": "@centrifuge/centrifuge-app",
  "private": true,
  "scripts": {
<<<<<<< HEAD
    "start": "yarn build:fabric && yarn start:all",
    "start:all": "run-p -l start:centjs start:fabric start:types start:app",
=======
    "start": "yarn build:fabric && yarn start:deps",
    "start:deps": "run-p -l start:centjs start:centreact start:fabric start:types netlify:dev",
    "netlify:dev": "netlify dev",
>>>>>>> 5ab5dd2f
    "start:app": "vite",
    "start:types": "tsc --watch",
    "start:fabric": "cd ../fabric && yarn start && cd ../centrifuge-app",
    "start:centjs": "cd ../centrifuge-js && yarn start && cd ../centrifuge-app",
<<<<<<< HEAD
    "build": "yarn build:fabric && yarn build:centjs && yarn build:types && yarn build:app",
=======
    "start:centreact": "cd ../centrifuge-react && yarn start && cd ../centrifuge-app",
    "build": "yarn build:deps && yarn build:lambda && yarn build:types && yarn build:app",
    "build:deps": "yarn build:fabric && yarn build:centjs && yarn build:centreact",
    "build:lambda": "netlify-lambda build lambda",
>>>>>>> 5ab5dd2f
    "build:app": "vite build",
    "build:types": "tsc",
    "build:fabric": "cd ../fabric && yarn build && cd ../centrifuge-app",
    "build:centjs": "cd ../centrifuge-js && yarn build && cd ../centrifuge-app",
<<<<<<< HEAD
    "lint": "eslint -c .eslintrc.js '*/**/*.{js,ts,tsx}'",
    "lint:fix": "npm run lint -- --fix"
=======
    "build:centreact": "cd ../centrifuge-react && yarn build && cd ../centrifuge-app",
    "lint": "eslint -c .eslintrc.js '*/**/*.{js,ts,tsx}'",
    "lint-fix": "npm run lint -- --fix",
    "test": "vitest",
    "coverage": "vitest run --coverage",
    "test:ci": "vitest run"
>>>>>>> 5ab5dd2f
  },
  "dependencies": {
    "@centrifuge/centrifuge-js": "workspace:*",
    "@centrifuge/centrifuge-react": "workspace:*",
    "@centrifuge/fabric": "workspace:*",
    "@ethersproject/bignumber": "^5.7.0",
    "@makerdao/multicall": "^0.12.0",
    "@polkadot/api": "^9.7.1",
    "@polkadot/extension-dapp": "^0.44.1",
    "@polkadot/react-identicon": "^2.8.2",
    "@polkadot/util-crypto": "^10.1.11",
    "@stablelib/blake2b": "^1.0.1",
    "@styled-system/css": "^5.1.5",
    "@styled-system/should-forward-prop": "^5.1.5",
    "@subwallet/wallet-connect": "^0.2.3",
    "axios": "^0.24.0",
    "bn.js": "^5.2.1",
    "dotenv": "^16.0.3",
    "form-data": "^4.0.0",
    "formik": "^2.2.9",
    "jw3t": "^1.0.8",
    "netlify-lambda": "^2.0.15",
    "react": "^18.2.0",
    "react-dom": "^18.2.0",
    "react-error-boundary": "^3.1.4",
    "react-helmet-async": "^1.3.0",
    "react-pdf": "^6.2.2",
    "react-query": "^3.39.1",
    "react-router": "^5.2.1",
    "react-router-dom": "^5.3.0",
    "recharts": "^2.1.12",
    "rxjs": "^7.5.6",
    "styled-components": "^5.3.5",
    "styled-system": "^5.1.5",
    "typescript": "^4.7.4",
    "vitest": "^0.28.3"
  },
  "devDependencies": {
    "@types/bn.js": "^5",
    "@types/react": "^18.0.27",
    "@types/react-dom": "^18.0.10",
    "@types/react-helmet-async": "^1.0.3",
    "@types/react-pdf": "^6",
    "@types/react-router": "^5",
    "@types/react-router-dom": "^5",
    "@types/styled-components": "^5",
    "@types/styled-system": "^5",
    "@types/styled-system__css": "^5.0.16",
    "@types/styled-system__should-forward-prop": "^5",
    "@typescript-eslint/eslint-plugin": "5.30.5",
    "@typescript-eslint/parser": "5.30.5",
    "@vitejs/plugin-react": "^1.3.2",
    "babel-plugin-styled-components": "^2.0.7",
    "esbuild-darwin-64": "^0.14.49",
    "esbuild-darwin-arm64": "^0.14.49",
    "eslint": "7.32.0",
    "eslint-config-prettier": "8.5.0",
    "eslint-config-react-app": "^7.0.1",
    "eslint-plugin-react": "7.30.1",
    "netlify-cli": "^10.8.0",
    "nodemon": "^2.0.20",
    "npm-run-all": "^4.1.5",
    "vite": "^2.9.14"
  },
  "browserslist": {
    "production": [
      "last 2 chrome versions",
      "last 2 firefox versions"
    ],
    "development": [
      "last 1 chrome version",
      "last 1 firefox version"
    ]
  },
  "resolutions": {
    "styled-components": "^5"
  }
}<|MERGE_RESOLUTION|>--- conflicted
+++ resolved
@@ -2,41 +2,22 @@
   "name": "@centrifuge/centrifuge-app",
   "private": true,
   "scripts": {
-<<<<<<< HEAD
     "start": "yarn build:fabric && yarn start:all",
     "start:all": "run-p -l start:centjs start:fabric start:types start:app",
-=======
-    "start": "yarn build:fabric && yarn start:deps",
-    "start:deps": "run-p -l start:centjs start:centreact start:fabric start:types netlify:dev",
-    "netlify:dev": "netlify dev",
->>>>>>> 5ab5dd2f
     "start:app": "vite",
     "start:types": "tsc --watch",
     "start:fabric": "cd ../fabric && yarn start && cd ../centrifuge-app",
     "start:centjs": "cd ../centrifuge-js && yarn start && cd ../centrifuge-app",
-<<<<<<< HEAD
     "build": "yarn build:fabric && yarn build:centjs && yarn build:types && yarn build:app",
-=======
-    "start:centreact": "cd ../centrifuge-react && yarn start && cd ../centrifuge-app",
-    "build": "yarn build:deps && yarn build:lambda && yarn build:types && yarn build:app",
-    "build:deps": "yarn build:fabric && yarn build:centjs && yarn build:centreact",
-    "build:lambda": "netlify-lambda build lambda",
->>>>>>> 5ab5dd2f
     "build:app": "vite build",
     "build:types": "tsc",
     "build:fabric": "cd ../fabric && yarn build && cd ../centrifuge-app",
     "build:centjs": "cd ../centrifuge-js && yarn build && cd ../centrifuge-app",
-<<<<<<< HEAD
     "lint": "eslint -c .eslintrc.js '*/**/*.{js,ts,tsx}'",
-    "lint:fix": "npm run lint -- --fix"
-=======
-    "build:centreact": "cd ../centrifuge-react && yarn build && cd ../centrifuge-app",
-    "lint": "eslint -c .eslintrc.js '*/**/*.{js,ts,tsx}'",
-    "lint-fix": "npm run lint -- --fix",
+    "lint:fix": "npm run lint -- --fix",
     "test": "vitest",
     "coverage": "vitest run --coverage",
-    "test:ci": "vitest run"
->>>>>>> 5ab5dd2f
+    "test:ci": "vitest run"    
   },
   "dependencies": {
     "@centrifuge/centrifuge-js": "workspace:*",
