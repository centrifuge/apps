--- conflicted
+++ resolved
@@ -28,17 +28,12 @@
     "jsx": "react-jsx",
     "baseUrl": "."
   },
-<<<<<<< HEAD
   "include": [
     "src",
     "**/*.d.ts",
-    ".eslintrc.js",
-    "functions"
+    ".eslintrc.js"
   ],
   "exclude": [
     "tsconfig.json"
   ]
-=======
-  "include": ["src", "**/*.d.ts", "functions"]
->>>>>>> beea676a
 }