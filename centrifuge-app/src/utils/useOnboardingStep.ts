import { useWallet } from '@centrifuge/centrifuge-react'
import * as React from 'react'
import { useAuth } from '../components/AuthProvider'
import { useOnboardingUser } from '../components/OnboardingUserProvider'
import { getActiveOnboardingStep } from './getActiveOnboardingStep'

// TODO: make dynamic based on the pool and tranche that the user is onboarding to
const trancheId = 'FAKETRANCHEID'
const poolId = 'FAKEPOOLID'

const AUTHORIZED_ONBOARDING_PROXY_TYPES = ['Any', 'Invest', 'NonTransfer', 'NonProxy']

export const useOnboardingStep = () => {
<<<<<<< HEAD
  const {
    pendingConnect: { isConnecting },
    substrate: { selectedAccount },
  } = useWallet()
  const { isAuth } = useAuth(AUTHORIZED_ONBOARDING_PROXY_TYPES)
=======
  const { isConnecting, selectedAccount } = useWallet()
  const { isAuth, isAuthFetched } = useAuth(AUTHORIZED_ONBOARDING_PROXY_TYPES)
>>>>>>> 9392b622
  const [activeStep, setActiveStep] = React.useState<number>(0)
  const { onboardingUser, isOnboardingUserFetched, isOnboardingUserFetching } = useOnboardingUser()

  const nextStep = () => setActiveStep((current) => current + 1)
  const backStep = () => setActiveStep((current) => current - 1)

  React.useEffect(() => {
    // tried to connect but no wallet is connected
    if (!isConnecting && !selectedAccount) {
      return setActiveStep(1)
    }
    // wallet finished connection attempt, authentication was attempted, and user is not authenticated
    if (!isConnecting && isAuthFetched && !isAuth) {
      return setActiveStep(1)
    }

    // wallet finished connection attempt, user was fetched
    if (!isConnecting && isOnboardingUserFetched) {
      const activeOnboardingStep = getActiveOnboardingStep(onboardingUser, poolId, trancheId)

      return setActiveStep(activeOnboardingStep)
    }
  }, [onboardingUser, isConnecting, isOnboardingUserFetched, isAuth, isAuthFetched, selectedAccount])

  return {
    activeStep,
    nextStep,
    backStep,
    setActiveStep,
    isFetchingStep: activeStep === 0 || isConnecting || isOnboardingUserFetching,
  }
}<|MERGE_RESOLUTION|>--- conflicted
+++ resolved
@@ -11,16 +11,11 @@
 const AUTHORIZED_ONBOARDING_PROXY_TYPES = ['Any', 'Invest', 'NonTransfer', 'NonProxy']
 
 export const useOnboardingStep = () => {
-<<<<<<< HEAD
   const {
     pendingConnect: { isConnecting },
     substrate: { selectedAccount },
   } = useWallet()
-  const { isAuth } = useAuth(AUTHORIZED_ONBOARDING_PROXY_TYPES)
-=======
-  const { isConnecting, selectedAccount } = useWallet()
   const { isAuth, isAuthFetched } = useAuth(AUTHORIZED_ONBOARDING_PROXY_TYPES)
->>>>>>> 9392b622
   const [activeStep, setActiveStep] = React.useState<number>(0)
   const { onboardingUser, isOnboardingUserFetched, isOnboardingUserFetching } = useOnboardingUser()
 
