--- conflicted
+++ resolved
@@ -55,19 +55,12 @@
   if (!isTinlakePool && 'valuationMethod' in loan.pricing && loan.pricing.valuationMethod === 'oracle') {
     return loan.pricing.maxBorrowAmount
       ? {
-<<<<<<< HEAD
-          current: loan.pricing.maxBorrowQuantity.toDecimal().sub(loan.pricing.outstandingQuantity.toDecimal()),
-          initial: loan.pricing.maxBorrowQuantity.toDecimal(),
-          debtWithMargin: loan.pricing.maxBorrowQuantity
+          current: loan.pricing.maxBorrowAmount.toDecimal().sub(loan.pricing.outstandingQuantity.toDecimal()),
+          initial: loan.pricing.maxBorrowAmount.toDecimal(),
+          debtWithMargin: loan.pricing.maxBorrowAmount
             .toDecimal()
             .sub(loan.pricing.outstandingQuantity.toDecimal())
             .mul(loan.pricing.oracle.value.toDecimal()),
-=======
-          current: Dec(loan.pricing.maxBorrowAmount.sub(loan.pricing.outstandingQuantity).toString()).div(
-            Dec(10).pow(loan.pricing.maxBorrowAmount.decimals)
-          ),
-          initial: loan.pricing.maxBorrowAmount.toDecimal(),
->>>>>>> c7f74917
         }
       : { current: Dec(100000000), initial: Dec(100000000) }
   }
