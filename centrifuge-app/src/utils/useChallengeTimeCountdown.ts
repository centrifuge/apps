import { useCentrifuge } from '@centrifuge/centrifuge-react'
import { lastValueFrom } from '@polkadot/api-base/node_modules/rxjs'
<<<<<<< HEAD
import React from 'react'
=======
import * as React from 'react'
>>>>>>> ebd44d6f
import { useBlock } from './useBlock'
import { usePool } from './usePools'

export const useChallengeTimeCountdown = (poolId: string) => {
  const pool = usePool(poolId)
  const cent = useCentrifuge()
  const { block } = useBlock()
  const [minutesRemaining, setMinutesRemaining] = React.useState(0)
  const [minutesTotal, setMinutesTotal] = React.useState(0)

  React.useEffect(() => {
    if (!pool) return
    async function asyncCallback() {
      const blockNumber = block?.header.number.toNumber()
      if (pool?.epoch.challengePeriodEnd && blockNumber) {
        const avgTimePerBlock = await lastValueFrom(cent.utils.getAvgTimePerBlock())
        const blocksRemaining = pool.epoch.challengePeriodEnd - blockNumber
        if (blocksRemaining <= 0) {
          setMinutesRemaining(0)
        }
        setMinutesTotal(Math.ceil((pool.epoch.challengeTime * avgTimePerBlock) / 60000))
        setMinutesRemaining(Math.ceil((blocksRemaining * avgTimePerBlock) / 60000))
      }
    }
    asyncCallback()
  }, [block, cent.utils, pool])

  return { minutesRemaining, minutesTotal }
}<|MERGE_RESOLUTION|>--- conflicted
+++ resolved
@@ -1,10 +1,6 @@
 import { useCentrifuge } from '@centrifuge/centrifuge-react'
 import { lastValueFrom } from '@polkadot/api-base/node_modules/rxjs'
-<<<<<<< HEAD
-import React from 'react'
-=======
 import * as React from 'react'
->>>>>>> ebd44d6f
 import { useBlock } from './useBlock'
 import { usePool } from './usePools'
 
