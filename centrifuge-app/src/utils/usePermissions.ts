--- conflicted
+++ resolved
@@ -2,12 +2,8 @@
 import { computeMultisig, useCentrifugeQuery, useWallet } from '@centrifuge/centrifuge-react'
 import { useMemo } from 'react'
 import { useAddress } from './useAddress'
-<<<<<<< HEAD
-import { useLoanNft } from './useNFTs'
+import { useLoan } from './useLoans'
 import { usePool, usePoolMetadata } from './usePools'
-=======
-import { useLoan } from './useLoans'
->>>>>>> 207cf4d7
 import { isSameAddress } from './web3'
 
 export function usePermissions(address?: string) {
