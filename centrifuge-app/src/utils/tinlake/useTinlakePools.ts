import {
  CurrencyBalance,
  Perquintill,
  Pool,
  PoolMetadata,
  Price,
  Rate,
  TinlakeLoan,
  TokenBalance,
} from '@centrifuge/centrifuge-js'
import { useCentrifuge } from '@centrifuge/centrifuge-react'
import { BigNumber } from '@ethersproject/bignumber'
import BN from 'bn.js'
import { request } from 'graphql-request'
import * as React from 'react'
import { useQuery } from 'react-query'
import { lastValueFrom } from 'rxjs'
import { ethConfig } from '../../config'
import { Dec } from '../Decimal'
import { currencies } from './currencies'
import { Call, multicall } from './multicall'
import { Fixed27Base } from './ratios'
import {
  ActivePool,
  ArchivedPool,
  IpfsPools,
  LaunchingPool,
  PoolMetadataDetails,
  PoolStatus,
  TinlakeMetadataPool,
  UpcomingPool,
} from './types'

export interface PoolData {
  id: string
  name: string
  slug: string
  isUpcoming: boolean
  isArchived: boolean
  isLaunching: boolean
  isOversubscribed: boolean
  asset: string
  ongoingLoans: number
  totalDebt: BN
  totalDebtNum: number
  totalRepaysAggregatedAmount: BN
  totalRepaysAggregatedAmountNum: number
  weightedInterestRate: BN
  weightedInterestRateNum: number
  seniorInterestRate?: BN
  seniorInterestRateNum: number
  order?: number
  version: number
  totalFinancedCurrency: BN
  financingsCount?: number
  status?: PoolStatus
  reserve?: BN
  assetValue?: BN
  juniorYield14Days: BN | null
  seniorYield14Days: BN | null
  juniorYield30Days: BN | null
  seniorYield30Days: BN | null
  juniorYield90Days: BN | null
  seniorYield90Days: BN | null
  icon: string | null
  juniorTokenPrice?: BN | null
  seniorTokenPrice?: BN | null
  currency: string
  capacity?: BN
  capacityGivenMaxReserve?: BN
  capacityGivenMaxDropRatio?: BN
  shortName: string
  poolClosing?: boolean
}

export interface PoolsData {
  ongoingLoans: number
  totalFinancedCurrency: BN
  totalValue: BN
  pools: PoolData[]
}

export interface TinlakeLoanData {
  id: string
  borrowsAggregatedAmount: string
  debt: string
  financingDate: string | null
  index: number
  interestRatePerSecond: string
  maturityDate: string | null
  nftId: string
  pool: { id: string }
  repaysAggregatedAmount: string
  ceiling: string
  closed: number
  riskGroup: string
  owner: string
}

function parsePoolsMetadata(poolsMetadata: TinlakeMetadataPool[]): IpfsPools {
  const launching = poolsMetadata.filter((p): p is LaunchingPool => !!p.metadata.isLaunching)
  const active = poolsMetadata.filter(
    (p): p is ActivePool => !!('addresses' in p && p.addresses.ROOT_CONTRACT && !launching.includes(p))
  )
  const archived = poolsMetadata.filter((p): p is ArchivedPool => 'archivedValues' in p)
  const upcoming = poolsMetadata.filter((p): p is UpcomingPool => !('archivedValues' in p) && !('addresses' in p))

  return { active, upcoming, archived, launching }
}

function useIpfsPools(suspense = false) {
  // TODO get hash from registry
  const cent = useCentrifuge()
  const uri = ethConfig.poolsHash
  const { data } = useQuery(
    ['metadata', uri],
    async () => {
      const res = await lastValueFrom(cent.metadata.getMetadata(uri!))
      return res as { [key: string]: TinlakeMetadataPool }
    },
    {
      staleTime: Infinity,
      suspense,
    }
  )

  const parsed = React.useMemo(
    () => (data ? parsePoolsMetadata(Object.values(data) as TinlakeMetadataPool[]) : undefined),
    [data]
  )

  return parsed
}

export function useTinlakePools(suspense = false) {
  const ipfsPools = useIpfsPools(suspense)
  return useQuery(['tinlakePools', !!ipfsPools], () => getPools(ipfsPools!), {
    enabled: !!ipfsPools,
    staleTime: Infinity,
    suspense,
  })
}

export function useTinlakeLoans(poolId: string) {
  return useQuery(
    ['tinlakePoolLoans', poolId],
    async () => {
      const loans = await getTinlakeLoans(poolId)

      // @ts-expect-error
      return loans.map((loan) => ({
        asset: {
          nftId: loan.nftId,
          collectionId: loan.pool.id,
        },
        id: loan.index.toString(),
        originationDate: loan.financingDate ? new Date(Number(loan.financingDate) * 1000).toISOString() : null,
        outstandingDebt: new CurrencyBalance(loan.debt, 18),
        poolId: loan.pool.id,
        pricing: {
          maturityDate: Number(loan.maturityDate) ? new Date(Number(loan.maturityDate) * 1000).toISOString() : null,
          interestRate: new Rate(
            new BN(loan.interestRatePerSecond).sub(new BN(10).pow(new BN(27))).mul(new BN(31536000))
          ),
          ceiling: new CurrencyBalance(loan.ceiling, 18),
        },
        status: getTinlakeLoanStatus(loan),
        totalBorrowed: new CurrencyBalance(loan.borrowsAggregatedAmount, 18),
        totalRepaid: new CurrencyBalance(loan.repaysAggregatedAmount, 18),
        dateClosed: loan.closed ? new Date(Number(loan.closed) * 1000).toISOString() : 0,
        riskGroup: loan.riskGroup,
        owner: loan.owner,
      })) as TinlakeLoan[]
    },
    {
      enabled: !!poolId && !!poolId.startsWith('0x'),
      staleTime: Infinity,
      suspense: true,
    }
  )
}

export type TinlakePool = Omit<Pool, 'metadata' | 'loanCollectionId' | 'tranches'> & {
  metadata: PoolMetadata
  tinlakeMetadata: PoolMetadataDetails
  tranches: (Omit<Pool['tranches'][0], 'poolMetadata'> & {
    poolMetadata: PoolMetadata
    pendingInvestments: CurrencyBalance
    pendingRedemptions: TokenBalance
  })[]

  creditline: { available: CurrencyBalance; used: CurrencyBalance; unused: CurrencyBalance } | null
  addresses: {
    TINLAKE_CURRENCY: string
    ROOT_CONTRACT: string
    ACTIONS: string
    PROXY_REGISTRY: string
    COLLATERAL_NFT: string
    SENIOR_TOKEN: string
    JUNIOR_TOKEN: string
    JUNIOR_OPERATOR: string
    SENIOR_OPERATOR: string
    CLERK?: string
    ASSESSOR: string
    RESERVE: string
    SENIOR_TRANCHE: string
    JUNIOR_TRANCHE: string
    FEED: string
    POOL_ADMIN?: string
    SENIOR_MEMBERLIST: string
    JUNIOR_MEMBERLIST: string
    COORDINATOR: string
    PILE: string
    MCD_VAT?: string
    MCD_JUG?: string
    MAKER_MGR?: string
  }
  versions?: { FEED?: number; POOL_ADMIN?: number }
  contractConfig?: {
    JUNIOR_OPERATOR: 'ALLOWANCE_OPERATOR'
    SENIOR_OPERATOR: 'ALLOWANCE_OPERATOR' | 'PROPORTIONAL_OPERATOR'
  }

  network: 'mainnet' | 'kovan' | 'goerli'
  version: 2 | 3
}

function getTinlakeLoanStatus(loan: TinlakeLoanData) {
  if (loan.financingDate && loan.debt === '0') {
    return 'Closed'
  }
  if (!loan.financingDate) {
    return 'Created'
  }
  return 'Active'
}

// TODO: refactor to use multicall instead of subgraph
async function getTinlakeLoans(poolId: string) {
  const query = `
    {
      pools (where: { id_in: ["${poolId.toLowerCase()}"]}) {
        loans (first: 1000) {
          nftId
          id
          index
          financingDate
          debt
          pool {
            id
          }
          maturityDate
          interestRatePerSecond
          borrowsAggregatedAmount
          repaysAggregatedAmount
          ceiling
          closed
          riskGroup
          owner
        }
      }
    }`

  const data = await request<{ pools: any[] }>('https://graph.centrifuge.io/tinlake', query)

  // @ts-expect-error
  const loans = data.pools.reduce((assets: any[], pool: any) => {
    if (pool.loans) {
      assets.push(...pool.loans)
    }
    return assets
  }, [])

  return loans
}

async function getPools(pools: IpfsPools): Promise<{ pools: TinlakePool[] }> {
  const toDateString = (val: BigNumber) => new Date(val.toNumber() * 1000).toISOString()
  const toNumber = (val: BigNumber) => val.toNumber()
  const toCurrencyBalance = (val: BigNumber) => new CurrencyBalance(val.toString(), 18)
  const toTokenBalance = (val: BigNumber) => new TokenBalance(val.toString(), 18)
  const toRate = (val: BigNumber) => new Rate(val.toString())
  const toPrice = (val: BigNumber) => new Price(val.toString())

  const calls: Call[] = []
  pools.active.forEach((pool) => {
    const poolId = pool.addresses.ROOT_CONTRACT
    calls.push(
      {
        target: pool.addresses.ASSESSOR,
        call: ['maxReserve()(uint256)'],
        returns: [[`${poolId}.maxReserve`, toCurrencyBalance]],
      },
      {
        target: pool.addresses.SENIOR_TRANCHE,
        call: ['totalSupply()(uint256)'],
        returns: [[`${poolId}.pendingSeniorInvestments`, toCurrencyBalance]],
      },
      {
        target: pool.addresses.SENIOR_TRANCHE,
        call: ['totalRedeem()(uint256)'],
        returns: [[`${poolId}.pendingSeniorRedemptions`, toTokenBalance]],
      },
      {
        target: pool.addresses.JUNIOR_TRANCHE,
        call: ['totalSupply()(uint256)'],
        returns: [[`${poolId}.pendingJuniorInvestments`, toCurrencyBalance]],
      },
      {
        target: pool.addresses.JUNIOR_TRANCHE,
        call: ['totalRedeem()(uint256)'],
        returns: [[`${poolId}.pendingJuniorRedemptions`, toCurrencyBalance]],
      },
      {
        target: pool.addresses.FEED,
        call: ['currentNAV()(uint256)'],
        returns: [[`${poolId}.netAssetValue`, toCurrencyBalance]],
      },
      {
        target: pool.addresses.ASSESSOR,
        call: ['maxSeniorRatio()(uint256)'],
        returns: [[`${poolId}.maxSeniorRatio`, toRate]],
      },
      {
        target: pool.addresses.ASSESSOR,
        call: ['seniorRatio()(uint256)'],
        returns: [[`${poolId}.seniorRatio`, toRate]],
      },
      {
        target: pool.addresses.ASSESSOR,
        call: ['seniorInterestRate()(uint256)'],
        returns: [[`${poolId}.seniorInterestRate`, toRate]],
      },
      {
        target: pool.addresses.COORDINATOR,
        call: ['poolClosing()(bool)'],
        returns: [[`${poolId}.poolClosing`]],
      },
      {
        target: pool.addresses.ASSESSOR,
        call: ['calcTokenPrices()(uint,uint)'],
        returns: [
          [`${poolId}.tokenPrices.0`, toPrice],
          [`${poolId}.tokenPrices.1`, toPrice],
        ],
      },
      {
        target: pool.addresses.JUNIOR_TOKEN,
        call: ['symbol()(string)'],
        returns: [[`${poolId}.juniorSymbol`]],
      },
      {
        target: pool.addresses.SENIOR_TOKEN,
        call: ['symbol()(string)'],
        returns: [[`${poolId}.seniorSymbol`]],
      },
      {
        target: pool.addresses.JUNIOR_TOKEN,
        call: ['totalSupply()(uint256)'],
        returns: [[`${poolId}.juniorIssuance`, toTokenBalance]],
      },
      {
        target: pool.addresses.SENIOR_TOKEN,
        call: ['totalSupply()(uint256)'],
        returns: [[`${poolId}.seniorIssuance`, toTokenBalance]],
      },
      {
        target: pool.addresses.COORDINATOR,
        call: ['lastEpochClosed()(uint256)'],
        returns: [[`${poolId}.epoch.lastClosed`, toDateString]],
      },
      {
        target: pool.addresses.COORDINATOR,
        call: ['currentEpoch()(uint256)'],
        returns: [[`${poolId}.epoch.current`, toNumber]],
      },
      {
        target: pool.addresses.COORDINATOR,
        call: ['lastEpochExecuted()(uint256)'],
        returns: [[`${poolId}.epoch.lastExecuted`, toNumber]],
      },
      {
        target: pool.addresses.COORDINATOR,
        call: ['minChallengePeriodEnd()(uint256)'],
        returns: [[`${poolId}.epoch.challengePeriodEnd`, toNumber]],
      },
      {
        target: pool.addresses.COORDINATOR,
        call: ['minimumEpochTime()(uint256)'],
        returns: [[`${poolId}.parameters.minEpochTime`, toNumber]],
      },
      {
        target: pool.addresses.COORDINATOR,
        call: ['challengeTime()(uint256)'],
        returns: [[`${poolId}.parameters.challengeTime`, toNumber]],
      },
      {
        target: pool.addresses.COORDINATOR,
        call: ['submissionPeriod()(bool)'],
        returns: [[`${poolId}.submissionPeriod`]],
      }
    )
    if (pool.addresses.CLERK !== undefined && pool.metadata.maker?.ilk) {
      calls.push(
        {
          target: pool.addresses.CLERK,
          call: ['debt()(uint)'],
          returns: [[`${poolId}.usedCreditline`, toCurrencyBalance]],
        },
        {
          target: pool.addresses.CLERK,
          call: ['remainingCredit()(uint256)'],
          returns: [[`${poolId}.unusedCreditline`, toCurrencyBalance]],
        },
        {
          target: pool.addresses.CLERK,
          call: ['creditline()(uint256)'],
          returns: [[`${poolId}.availableCreditline`, toCurrencyBalance]],
        },
        {
          target: pool.addresses.ASSESSOR,
          call: ['totalBalance()(uint256)'],
          returns: [[`${poolId}.reserve`, toTokenBalance]],
        },
        {
          target: pool.addresses.ASSESSOR,
          call: ['seniorDebt()(uint256)'],
          returns: [[`${poolId}.seniorDebt`, toCurrencyBalance]],
        },
        {
          target: pool.addresses.ASSESSOR,
          call: ['seniorBalance_()(uint256)'],
          returns: [[`${poolId}.seniorBalance`, toTokenBalance]],
        }
      )
    } else {
      calls.push(
        {
          target: pool.addresses.RESERVE,
          call: ['totalBalance()(uint256)'],
          returns: [[`${poolId}.reserve`, toTokenBalance]],
        },
        {
          target: pool.addresses.ASSESSOR,
          call: ['seniorDebt_()(uint256)'],
          returns: [[`${poolId}.seniorDebt`, toCurrencyBalance]],
        },
        {
          target: pool.addresses.ASSESSOR,
          call: ['seniorBalance_()(uint256)'],
          returns: [[`${poolId}.seniorBalance`, toTokenBalance]],
        }
      )
    }
  })

  const multicallData = await multicall<{ [key: string]: State }>(calls)

  const capacityPerPool: { [key: string]: BN } = {}
  const capacityGivenMaxReservePerPool: { [key: string]: BN } = {}
  const capacityGivenMaxDropRatioPerPool: { [key: string]: BN } = {}
  Object.keys(multicallData).forEach((poolId: string) => {
    const state = multicallData[poolId]

    // Investments will reduce the creditline and therefore reduce the senior debt
    const newUsedCreditline = state.unusedCreditline
      ? BN.max(
          new BN(0),
          (state.usedCreditline || new BN(0))
            .sub(state.pendingSeniorInvestments)
            .sub(state.pendingJuniorInvestments)
            .add(state.pendingSeniorRedemptions)
            .add(state.pendingJuniorRedemptions)
        )
      : new BN(0)

    const newUnusedCreditline = state.unusedCreditline ? state.availableCreditline?.sub(newUsedCreditline) : new BN(0)

    const newReserve = BN.max(
      new BN(0),
      state.reserve
        .add(state.pendingSeniorInvestments)
        .add(state.pendingJuniorInvestments)
        .sub(state.pendingSeniorRedemptions)
        .sub(state.pendingJuniorRedemptions)
        .sub(newUsedCreditline)
    )

    const capacityGivenMaxReserve = BN.max(
      new BN(0),
      state.maxReserve.sub(newReserve).sub(newUnusedCreditline || new BN(0))
    )

    // senior debt is reduced by any increase in the used creditline or increased by any decrease in the used creditline
    const newSeniorDebt = (state.usedCreditline || new BN(0)).gt(newUsedCreditline)
      ? state.seniorDebt.sub((state.usedCreditline || new BN(0)).sub(newUsedCreditline))
      : state.seniorDebt.add(newUsedCreditline.sub(state.usedCreditline || new BN(0)))

    // TODO: the change in senior balance should be multiplied by the mat here
    const newSeniorBalance = (state.usedCreditline || new BN(0)).gt(newUsedCreditline)
      ? state.seniorBalance.sub((state.usedCreditline || new BN(0)).sub(newUsedCreditline))
      : state.seniorBalance.add(newUsedCreditline.sub(state.usedCreditline || new BN(0)))

    const newSeniorAsset = newSeniorDebt
      .add(newSeniorBalance)
      .add(state.pendingSeniorInvestments)
      .sub(state.pendingSeniorRedemptions)

    const newJuniorAsset = state.netAssetValue.add(newReserve).sub(newSeniorAsset)
    const maxPoolSize = newJuniorAsset
      .mul(Fixed27Base.mul(new BN(10).pow(new BN(6))).div(Fixed27Base.sub(state.maxSeniorRatio)))
      .div(new BN(10).pow(new BN(6)))

    const maxSeniorAsset = maxPoolSize.sub(newJuniorAsset)

    const capacityGivenMaxDropRatio = BN.max(new BN(0), maxSeniorAsset.sub(newSeniorAsset))

    capacityPerPool[poolId] = BN.min(capacityGivenMaxReserve, capacityGivenMaxDropRatio)
    capacityGivenMaxReservePerPool[poolId] = capacityGivenMaxReserve
    capacityGivenMaxDropRatioPerPool[poolId] = capacityGivenMaxDropRatio
  })

  const combined = pools.active.map((p) => {
    const id = p.addresses.ROOT_CONTRACT
    const data = multicallData[id]
    const capacity = new CurrencyBalance(capacityPerPool[id], 18)
    const capacityGivenMaxReserve = new CurrencyBalance(capacityGivenMaxReservePerPool[id], 18)
    const metadata: PoolMetadata = {
      pool: {
        name: p.metadata.name,
        icon: p.metadata.media?.icon ? { uri: p.metadata.media.icon, mime: 'image/svg' } : null,
        asset: {
          class: p.metadata.asset,
        },
        newInvestmentsStatus: p.metadata.newInvestmentsStatus,
        issuer: {
          name: p.metadata.attributes?.Issuer ?? '',
          repName: p.metadata.description ?? '',
          description: p.metadata.description ?? '',
          email: p.metadata?.issuerEmail ?? '',
          logo: p.metadata.media?.logo
            ? {
                uri: p.metadata.media.logo,
                mime: '',
              }
            : null,
        },
        links: {
          executiveSummary: p.metadata?.attributes?.Links?.['Executive Summary']
            ? {
                uri: p.metadata.attributes.Links['Executive Summary'],
                mime: 'application/pdf',
              }
            : null,
          forum: p.metadata?.attributes?.Links?.['Forum Discussion'],
          website: p.metadata?.attributes?.Links?.['Website'],
        },
        status: 'open',
        listed: true,
      },
      tranches: {
        [`${id}-0`]: {
          icon: p.metadata?.media?.tin
            ? {
                uri: p.metadata.media.tin,
                mime: 'image/svg',
              }
            : null,
        },
        [`${id}-1`]: {
          icon: p.metadata?.media?.drop
            ? {
                uri: p.metadata.media.drop,
                mime: 'image/svg',
              }
            : null,
          minInitialInvestment: '5000000000000000000000',
        },
      },
      onboarding: {
<<<<<<< HEAD
        // @ts-ignore
        agreements: {
=======
        tranches: {
>>>>>>> 5cc0e3e4
          [`${id}-0`]: {
            agreement: {
              uri: p.metadata?.attributes?.Links?.['Agreements']?.[`${id}-0`] || '',
              mime: 'application/pdf',
            },
            openForOnboarding: p.metadata.newInvestmentsStatus.junior === 'open',
          },
          [`${id}-1`]: {
            agreement: {
              uri: p.metadata?.attributes?.Links?.['Agreements']?.[`${id}-1`] || '',
              mime: 'application/pdf',
            },
            openForOnboarding: p.metadata.newInvestmentsStatus.senior === 'open',
          },
        },
      },
    }

    function getEpochStatus(): 'challengePeriod' | 'submissionPeriod' | 'ongoing' | 'executionPeriod' {
      const challengePeriodEnd = new Date(data.epoch.challengePeriodEnd).getTime()
      if (challengePeriodEnd !== 0) {
        if (challengePeriodEnd < Date.now()) return 'executionPeriod'
        return 'challengePeriod'
      }
      if (data.submissionPeriod) {
        return 'submissionPeriod'
      }
      return 'ongoing'
    }

    return {
      ...p,
      metadata,
      tinlakeMetadata: p.metadata,
      id,
      isTinlakePool: true,
      isClosing: data.poolClosing,
      capacity,
      capacityGivenMaxReserve,
      capacityGivenMaxDropRatio: new CurrencyBalance(capacityGivenMaxDropRatioPerPool[id], 18),
      value: new CurrencyBalance(data.reserve.add(data.netAssetValue), 18),
      reserve: {
        max: data.maxReserve,
        available: data.reserve,
        total: data.reserve,
      },
      nav: {
        latest: data.netAssetValue,
        lastUpdated: new Date().toISOString(),
      },
      createdAt: null,
      isInitialised: true,
      currency: currencies.DAI,
      tranches: [
        {
          index: 0,
          id: `${id}-0`,
          seniority: 0,
          balance: new TokenBalance(data.reserve.sub(data.seniorBalance), 18),
          minRiskBuffer: null,
          currentRiskBuffer: new Perquintill(0),
          interestRatePerSec: null,
          lastUpdatedInterest: new Date().toISOString(),
          ratio: Perquintill.fromFloat(Dec(1).sub(data.seniorRatio.toDecimal())),
          totalIssuance: data.juniorIssuance,
          tokenPrice: data.tokenPrices[0],
          capacity: capacityGivenMaxReserve,
          poolId: id,
          currency: {
            decimals: 18,
            name: `${p.metadata.name} Junior`,
            symbol: data.juniorSymbol,
            isPoolCurrency: true,
            isPermissioned: true,
            key: `tinlake-${id}-junior`,
          },
          poolMetadata: metadata,
          poolCurrency: currencies.DAI,
          pendingInvestments: data.pendingJuniorInvestments,
          pendingRedemptions: data.pendingJuniorRedemptions,
        },
        {
          index: 1,
          id: `${id}-1`,
          seniority: 1,
          balance: data.seniorBalance,
          minRiskBuffer: Rate.fromFloat(Dec(1).sub(data.maxSeniorRatio.toDecimal())),
          currentRiskBuffer: Rate.fromFloat(Dec(1).sub(data.seniorRatio.toDecimal())),
          interestRatePerSec: data.seniorInterestRate,
          lastUpdatedInterest: new Date().toISOString(),
          ratio: Perquintill.fromFloat(data.seniorRatio.toDecimal()),
          totalIssuance: data.seniorIssuance,
          tokenPrice: data.tokenPrices[1],
          capacity,
          poolId: id,
          currency: {
            decimals: 18,
            name: `${p.metadata.name} Senior`,
            symbol: data.seniorSymbol,
            isPoolCurrency: true,
            isPermissioned: true,
            key: `tinlake-${id}-senior`,
          },
          poolMetadata: metadata,
          poolCurrency: currencies.DAI,
          pendingInvestments: data.pendingSeniorInvestments,
          pendingRedemptions: data.pendingSeniorRedemptions,
        },
      ],
      epoch: {
        ...data.epoch,
        status: getEpochStatus(),
      },
      parameters: {
        ...data.parameters,
        maxNavAge: 5 * 60,
      },
      creditline: data.availableCreditline
        ? {
            available: data.availableCreditline,
            used: data.usedCreditline!,
            unused: data.unusedCreditline!,
          }
        : null,
    }
  })

  return { pools: combined }
}

interface State {
  maxReserve: CurrencyBalance
  reserve: CurrencyBalance
  pendingSeniorInvestments: CurrencyBalance
  pendingSeniorRedemptions: TokenBalance
  pendingJuniorInvestments: CurrencyBalance
  pendingJuniorRedemptions: TokenBalance
  netAssetValue: CurrencyBalance
  seniorDebt: CurrencyBalance
  seniorBalance: CurrencyBalance
  maxSeniorRatio: Rate
  seniorRatio: Rate
  seniorInterestRate: Rate
  usedCreditline?: CurrencyBalance
  availableCreditline?: CurrencyBalance
  unusedCreditline?: CurrencyBalance
  poolClosing: boolean
  tokenPrices: [Price, Price]
  juniorSymbol: string
  seniorSymbol: string
  juniorIssuance: TokenBalance
  seniorIssuance: TokenBalance
  epoch: {
    current: number
    lastClosed: string
    lastExecuted: number
    challengePeriodEnd: number
  }
  parameters: {
    challengeTime: number
    minEpochTime: number
  }
  submissionPeriod: boolean
}<|MERGE_RESOLUTION|>--- conflicted
+++ resolved
@@ -578,12 +578,7 @@
         },
       },
       onboarding: {
-<<<<<<< HEAD
-        // @ts-ignore
-        agreements: {
-=======
         tranches: {
->>>>>>> 5cc0e3e4
           [`${id}-0`]: {
             agreement: {
               uri: p.metadata?.attributes?.Links?.['Agreements']?.[`${id}-0`] || '',
