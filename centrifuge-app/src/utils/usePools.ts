--- conflicted
+++ resolved
@@ -2,11 +2,7 @@
 import { useCentrifuge, useCentrifugeQuery } from '@centrifuge/centrifuge-react'
 import { useQuery } from 'react-query'
 import { combineLatest, map, Observable } from 'rxjs'
-<<<<<<< HEAD
-import { useTinlakePools } from './tinlake/usePools'
-=======
 import { useTinlakePools } from './tinlake/useTinlakePools'
->>>>>>> ebd44d6f
 import { useMetadata } from './useMetadata'
 
 export function usePools(suspense = true) {
