--- conflicted
+++ resolved
@@ -117,11 +117,7 @@
 
       return assetTransactions.pipe(
         map((transactions: AssetTransaction[]) =>
-<<<<<<< HEAD
-          transactions.filter((transaction) => transaction.id.split('-')[1] === assetId)
-=======
           transactions.filter((transaction) => transaction.asset.id.split('-')[1] === assetId)
->>>>>>> 0522d5a3
         )
       )
     },
