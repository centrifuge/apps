--- conflicted
+++ resolved
@@ -26,11 +26,7 @@
     new Date(endDate),
     undefined,
     {
-<<<<<<< HEAD
-      ...(txType !== 'all' && { transactionType: txType }),
-=======
       ...(txType !== 'all' && { transactionType: txType.toLowerCase() }),
->>>>>>> 7a73398c
     }
   )
 
@@ -72,24 +68,6 @@
       return []
     }
 
-<<<<<<< HEAD
-    return transactions
-      ?.filter(
-        (tx) => tx.transactionType !== 'PROPOSED' && tx.transactionType !== 'ADDED' && tx.transactionType !== 'REMOVED'
-      )
-      .filter((tx) => (!txType || txType === 'all' ? true : tx.type === txType))
-      .map((tx) => ({
-        name: '',
-        value: [
-          tx.timestamp,
-          poolMetadata?.pool?.poolFees?.find((f) => f.id === Number(tx.feeId))?.name || '-',
-          formatPoolFeeTransactionType(tx.transactionType),
-          tx.amount?.toFloat() ?? '-',
-          pool.currency.symbol,
-        ],
-        heading: false,
-      }))
-=======
     return transactions.map((tx) => ({
       name: '',
       value: [
@@ -101,7 +79,6 @@
       ],
       heading: false,
     }))
->>>>>>> 7a73398c
   }, [transactions, txType, poolMetadata, pool.currency.symbol])
 
   const columns = columnConfig
