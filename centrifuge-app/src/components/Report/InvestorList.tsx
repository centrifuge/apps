import { Pool, isSameAddress } from '@centrifuge/centrifuge-js'
import { NetworkIcon, useCentrifugeUtils } from '@centrifuge/centrifuge-react'
import { Box, Text } from '@centrifuge/fabric'
import { isAddress } from '@polkadot/util-crypto'
import * as React from 'react'
import { formatBalance, formatPercentage } from '../../../src/utils/formatting-sdk'
import { evmChains } from '../../config'
import { getCSVDownloadUrl } from '../../utils/getCSVDownloadUrl'
import { DataTable, SortableTableHeader } from '../DataTable'
import { Spinner } from '../Spinner'
import { ReportContext } from './ReportContext'
import { UserFeedback } from './UserFeedback'
import type { TableDataRow } from './index'
import { useReport } from './useReportsQuery'
import { convertCSV, copyable } from './utils'

const noop = (v: any) => v

export function InvestorList({ pool }: { pool: Pool }) {
  const { activeTranche, setCsvData, network, address, startDate, endDate } = React.useContext(ReportContext)

  const utils = useCentrifugeUtils()

  const { data: investors = [], isLoading } = useReport(
    'investorList',
    pool,
    new Date(startDate),
    new Date(endDate),
    undefined,
    {
      ...(network !== 'all' && network && { network }),
      ...(address && { address }),
      ...(activeTranche !== 'all' && { tokenId: activeTranche }),
    }
  )

  const columnConfig = [
    {
      header: 'Network',
      align: 'left',
      csvOnly: false,
      formatter: noop,
    },
    {
      header: 'Account',
      align: 'left',
      csvOnly: false,
      formatter: copyable,
    },
    {
      header: 'Position',
      align: 'left',
      csvOnly: false,
      formatter: (v: any, row: any) => (typeof v === 'number' ? formatBalance(v, 2, row.token.currency.symbol) : '-'),
    },
    {
      header: 'Pool %',
      align: 'left',
      sortable: true,
      csvOnly: false,
<<<<<<< HEAD
      formatter: (v: any) => (v ? formatPercentage(v) : '-'),
=======
      formatter: (v: any) => (v ? formatPercentage(v.toPercent()) : '-'),
>>>>>>> 7a73398c
    },

    {
      header: 'Pending invest order',
      align: 'left',
      csvOnly: false,
      formatter: (v: any) => (typeof v === 'number' ? formatBalance(v, 2, pool.currency.symbol) : '-'),
    },
    {
      header: 'Pending redeem order',
      align: 'left',
      csvOnly: false,
      formatter: (v: any, row: any) => (typeof v === 'number' ? formatBalance(v, 2, row.token.currency.symbol) : '-'),
    },
  ]

  const columns = columnConfig
    .map((col, index) => ({
      align: col.align,
      header: col.sortable ? <SortableTableHeader label={col.header} /> : col.header,
      cell: (row: TableDataRow) => <Text variant="body3">{col.formatter((row.value as any)[index], row)}</Text>,
      sortKey: col.sortable ? `value[${index}]` : undefined,
      csvOnly: col.csvOnly,
    }))
    .filter((col) => !col.csvOnly)

  const data: TableDataRow[] = React.useMemo(() => {
    if (!investors) {
      return []
    }

    return investors
      .filter((investor) => !investor.position.isZero())
      .filter((tx) => {
        if (!network || network === 'all') return true
        return network === (tx.chainId || 'centrifuge')
      })
      .map((investor) => {
        const token = pool.tranches.find((t) => t.id === investor.trancheId)!
        return {
          name: '',
          value: [
            <Box display={'flex'}>
              <NetworkIcon
                size="iconSmall"
                network={(investor.chainId !== 'all' && investor.chainId) || 'centrifuge'}
              />
              <Text style={{ marginLeft: 4 }}> {(evmChains as any)[investor.chainId]?.name || 'Centrifuge'}</Text>
            </Box>,
            investor.evmAddress || utils.formatAddress(investor.accountId),
            investor.position.toFloat(),
            investor.poolPercentage,
            investor.pendingInvest.toFloat(),
            investor.pendingRedeem.toFloat(),
          ],
          token,
          heading: false,
        }
      })
      .filter((row) => {
        if (!address) return true
        const addressValue = row.value[1] as string
        return isAddress(address) && isSameAddress(address, addressValue)
      })
    // eslint-disable-next-line react-hooks/exhaustive-deps
  }, [investors, network, pool, address])

  const dataUrl = React.useMemo(() => {
    if (!data.length) {
      return
    }

    const formatted = data.map(({ value: values }) => convertCSV(values, columnConfig))

    return getCSVDownloadUrl(formatted)
    // eslint-disable-next-line react-hooks/exhaustive-deps
  }, [data])

  React.useEffect(() => {
    setCsvData(
      dataUrl
        ? {
            dataUrl,
            fileName: `${pool.id}-investors.csv`,
          }
        : undefined
    )

    return () => setCsvData(undefined)
    // eslint-disable-next-line react-hooks/exhaustive-deps
  }, [dataUrl, pool.id])

  if (isLoading) {
    return <Spinner />
  }

  return data.length > 0 ? (
    <Box paddingX={2}>
      <DataTable data={data} columns={columns} hoverable defaultSortKey="value[3]" scrollable />
    </Box>
  ) : (
    <UserFeedback reportType="InvestorList" />
  )
}<|MERGE_RESOLUTION|>--- conflicted
+++ resolved
@@ -58,11 +58,7 @@
       align: 'left',
       sortable: true,
       csvOnly: false,
-<<<<<<< HEAD
-      formatter: (v: any) => (v ? formatPercentage(v) : '-'),
-=======
       formatter: (v: any) => (v ? formatPercentage(v.toPercent()) : '-'),
->>>>>>> 7a73398c
     },
 
     {
