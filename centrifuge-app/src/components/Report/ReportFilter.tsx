import { Loan, Pool } from '@centrifuge/centrifuge-js'
import { useGetNetworkName } from '@centrifuge/centrifuge-react'
import { AnchorButton, Box, DateInput, SearchInput, Select, Shelf } from '@centrifuge/fabric'
import * as React from 'react'
import { nftMetadataSchema } from '../../schemas'
import { useActiveDomains } from '../../utils/useLiquidityPools'
import { useLoans } from '../../utils/useLoans'
import { useMetadata } from '../../utils/useMetadata'
import { useCentNFT } from '../../utils/useNFTs'
import { GroupBy, Report, ReportContext } from './ReportContext'
import { formatPoolFeeTransactionType } from './utils'

type ReportFilterProps = {
  pool: Pool
}

export function ReportFilter({ pool }: ReportFilterProps) {
  const {
    csvData,
    setStartDate,
    startDate,
    endDate,
    setEndDate,
    report,
    setReport,
    loanStatus,
    setLoanStatus,
    txType,
    setTxType,
    groupBy,
    setGroupBy,
    activeTranche,
    setActiveTranche,
    address,
    setAddress,
    network,
    setNetwork,
    loan,
    setLoan,
  } = React.useContext(ReportContext)
  const { data: domains } = useActiveDomains(pool.id)
  const getNetworkName = useGetNetworkName()
  const loans = useLoans(pool.id) as Loan[] | undefined

  const reportOptions: { label: string; value: Report }[] = [
    { label: 'Balance sheet', value: 'balance-sheet' },
    { label: 'Investor transactions', value: 'investor-tx' },
    { label: 'Asset transactions', value: 'asset-tx' },
    { label: 'Fee transactions', value: 'fee-tx' },
    { label: 'Pool balance', value: 'pool-balance' },
    { label: 'Token price', value: 'token-price' },
    { label: 'Asset list', value: 'asset-list' },
    { label: 'Investor list', value: 'investor-list' },
  ]

  return (
    <Shelf
      alignItems="center"
      flexWrap="wrap"
      gap={2}
      p={2}
      borderWidth={0}
      borderBottomWidth={1}
      borderStyle="solid"
      borderColor="borderPrimary"
    >
      <Select
        name="report"
        label="Report"
        options={reportOptions}
        value={report}
        onChange={(event) => {
          if (event.target.value) {
            setReport(event.target.value as Report)
          }
        }}
      />

<<<<<<< HEAD
      {!['holders', 'asset-list', 'balance-sheet'].includes(report) && (
=======
      {!['investor-list', 'asset-list'].includes(report) && (
>>>>>>> 68c71ca2
        <>
          <DateInput label="From" value={startDate} max={endDate} onChange={(e) => setStartDate(e.target.value)} />
          <DateInput label="To" value={endDate} min={startDate} onChange={(e) => setEndDate(e.target.value)} />
        </>
      )}

      {['pool-balance', 'token-price'].includes(report) && (
        <Select
          name="groupBy"
          label="Group by"
          options={[
            {
              label: 'Day',
              value: 'day',
            },
            {
              label: 'Month',
              value: 'month',
            },
          ]}
          value={groupBy}
          onChange={(event) => {
            if (event.target.value) {
              setGroupBy(event.target.value as GroupBy)
            }
          }}
        />
      )}

      {report === 'asset-list' && (
        <Select
          name="loanStatus"
          label="Status"
          options={[
            {
              label: 'All',
              value: 'all',
            },
            {
              label: 'Active',
              value: 'Active',
            },
            {
              label: 'Repaid',
              value: 'Repaid',
            },
            {
              label: 'Overdue',
              value: 'Overdue',
            },
          ]}
          value={loanStatus}
          onChange={(event) => {
            setLoanStatus(event.target.value)
          }}
        />
      )}

      {(report === 'investor-list' || report === 'investor-tx') && (
        <Select
          name="activeTranche"
          label="Token"
          options={[
            {
              label: 'All tokens',
              value: 'all',
            },
            ...pool.tranches.map((token) => {
              return {
                label: token.currency.name,
                value: token.id,
              }
            }),
          ]}
          value={activeTranche}
          onChange={(event) => {
            if (event.target.value) {
              setActiveTranche(event.target.value)
            }
          }}
        />
      )}
      {report === 'asset-tx' && (
        <Select
          name="loan"
          label="Asset"
          onChange={(event) => {
            setLoan(event.target.value)
          }}
          value={loan}
          options={[
            { label: 'All', value: 'all' },
            ...(loans?.map((l) => ({ value: l.id, label: <LoanOption loan={l as Loan} key={l.id} /> })) ?? []),
          ]}
        />
      )}

      {report === 'balance-sheet' && (
        <>
          <Select
            name="balanceSheetGroupBy"
            label="Group by"
            onChange={(event) => {
              setGroupBy(event.target.value as GroupBy)
            }}
            value={groupBy}
            options={[
              { label: 'Daily', value: '30-day' },
              { label: 'Day', value: 'day' },
              { label: 'Monthly', value: 'month' },
              { label: 'Quarterly', value: 'quarter' },
              { label: 'Yearly', value: 'year' },
            ]}
          />
          {groupBy === 'day' && (
            <DateInput label="Day" value={startDate} onChange={(e) => setStartDate(e.target.value)} />
          )}
        </>
      )}

      {['investor-tx', 'asset-tx', 'fee-tx'].includes(report) && (
        <Select
          name="txType"
          label="Transaction type"
          options={
            report === 'investor-tx'
              ? [
                  {
                    label: 'All',
                    value: 'all',
                  },
                  {
                    label: 'Submitted orders',
                    value: 'orders',
                  },
                  {
                    label: 'Executed orders',
                    value: 'executions',
                  },
                  {
                    label: 'Transfers',
                    value: 'transfers',
                  },
                ]
              : report === 'asset-tx'
              ? [
                  {
                    label: 'All',
                    value: 'all',
                  },
                  {
                    label: 'Created',
                    value: 'Created',
                  },
                  {
                    label: 'Financed',
                    value: 'Financed',
                  },
                  {
                    label: 'Repaid',
                    value: 'Repaid',
                  },
                  {
                    label: 'Priced',
                    value: 'Priced',
                  },
                  {
                    label: 'Closed',
                    value: 'Closed',
                  },
                ]
              : [
                  {
                    label: 'All',
                    value: 'all',
                  },
                  {
                    label: formatPoolFeeTransactionType('CHARGED'),
                    value: 'CHARGED',
                  },
                  {
                    label: formatPoolFeeTransactionType('UNCHARGED'),
                    value: 'UNCHARGED',
                  },
                  {
                    label: formatPoolFeeTransactionType('ACCRUED'),
                    value: 'ACCRUED',
                  },
                  {
                    label: formatPoolFeeTransactionType('PAID'),
                    value: 'PAID',
                  },
                ]
          }
          value={txType}
          onChange={(event) => {
            if (event.target.value) {
              setTxType(event.target.value)
            }
          }}
        />
      )}
      {['investor-tx', 'investor-list'].includes(report) && (
        <>
          <Select
            name="network"
            label="Network"
            options={[
              {
                label: 'All',
                value: 'all',
              },
              {
                label: 'Centrifuge',
                value: 'centrifuge',
              },
              ...(domains ?? []).map((domain) => {
                return {
                  label: getNetworkName(domain.chainId),
                  value: String(domain.chainId),
                }
              }),
            ]}
            value={network}
            onChange={(e) => {
              const { value } = e.target
              if (value) {
                setNetwork(isNaN(Number(value)) ? value : Number(value))
              }
            }}
          />
          <SearchInput
            name="address"
            label="Address"
            placeholder="Filter by address..."
            value={address}
            onChange={(e) => setAddress(e.target.value)}
          />
        </>
      )}
      <Box ml="auto">
        <AnchorButton href={csvData?.dataUrl} download={csvData?.fileName} variant="primary" small disabled={!csvData}>
          Export CSV
        </AnchorButton>
      </Box>
    </Shelf>
  )
}

function LoanOption({ loan }: { loan: Loan }) {
  const nft = useCentNFT(loan.asset.collectionId, loan.asset.nftId, false, false)
  const { data: metadata } = useMetadata(nft?.metadataUri, nftMetadataSchema)
  return (
    <option value={loan.id}>
      {loan.id} - {metadata?.name}
    </option>
  )
}<|MERGE_RESOLUTION|>--- conflicted
+++ resolved
@@ -76,11 +76,7 @@
         }}
       />
 
-<<<<<<< HEAD
-      {!['holders', 'asset-list', 'balance-sheet'].includes(report) && (
-=======
-      {!['investor-list', 'asset-list'].includes(report) && (
->>>>>>> 68c71ca2
+      {!['investor-list', 'asset-list', 'balance-sheet'].includes(report) && (
         <>
           <DateInput label="From" value={startDate} max={endDate} onChange={(e) => setStartDate(e.target.value)} />
           <DateInput label="To" value={endDate} min={startDate} onChange={(e) => setEndDate(e.target.value)} />
