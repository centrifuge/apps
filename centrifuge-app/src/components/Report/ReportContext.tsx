--- conflicted
+++ resolved
@@ -1,10 +1,6 @@
 import * as React from 'react'
 
-<<<<<<< HEAD
 export type GroupBy = 'day' | 'month' | 'quarter' | 'year' | '30-day'
-=======
-export type GroupBy = 'day' | 'month'
->>>>>>> 68c71ca2
 
 export type Report =
   | 'pool-balance'
@@ -13,13 +9,8 @@
   | 'investor-tx'
   | 'asset-tx'
   | 'fee-tx'
-<<<<<<< HEAD
-  | 'holders'
+  | 'investor-list'
   | 'balance-sheet'
-  | 'cashflow-sheet'
-=======
-  | 'investor-list'
->>>>>>> 68c71ca2
 
 export type ReportContextType = {
   csvData?: CsvDataProps
