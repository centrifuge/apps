import React from 'react'
import { config, isTestEnv } from '../../config'
import { ConvertEvmAddress } from './components/ConvertEvmAddress'

const params = new URLSearchParams(typeof window !== 'undefined' ? window.location.search : {})
export const debug =
  import.meta.env.MODE === 'development' || params.get('debug') != null || !!localStorage.getItem('debugFlags')

export type DebugFlagConfig =
  | {
      type: 'text'
      default: string
      alwaysShow?: boolean
    }
  | {
      type: 'component'
      Component: React.FC<{ value: any; onChange: (v: any) => void }>
      default: null
      alwaysShow?: boolean
    }
  | {
      type: 'checkbox'
      default: boolean
      alwaysShow?: boolean
    }
  | {
      type: 'select'
      default: string
      options: Record<string, any>
      alwaysShow?: boolean
    }

export type Key =
  | 'address'
  | 'evmAddress'
  | 'batchMintNFTs'
  | 'persistDebugFlags'
  | 'showBase'
  | 'showArbitrum'
  | 'showUnusedFlags'
  | 'allowInvestBelowMin'
  | 'alternativeTheme'
  | 'editPoolConfig'
  | 'poolReporting'
  | 'editPoolVisibility'
  | 'showAdvancedAccounts'
  | 'editAdminConfig'
  | 'showPodAccountCreation'
  | 'convertEvmAddress'
  | 'showPortfolio'
<<<<<<< HEAD
  | 'showTestNets'
=======
  | 'showSwaps'
>>>>>>> 2adde1d9
  | 'poolCreationType'

export const flagsConfig: Record<Key, DebugFlagConfig> = {
  address: {
    type: 'text',
    default: '',
  },
  evmAddress: {
    type: 'text',
    default: '',
  },
  batchMintNFTs: {
    type: 'checkbox',
    default: false,
  },
  allowInvestBelowMin: {
    type: 'checkbox',
    default: false,
  },
  alternativeTheme: {
    type: 'checkbox',
    default: false,
    alwaysShow: true,
  },
  showBase: {
    type: 'checkbox',
    default: false,
    alwaysShow: true,
  },
  showArbitrum: {
    type: 'checkbox',
    default: false,
    alwaysShow: true,
  },
  showTestNets: {
    type: 'checkbox',
    default: isTestEnv,
    alwaysShow: true,
  },
  editPoolConfig: {
    type: 'checkbox',
    default: false,
  },
  editAdminConfig: {
    type: 'checkbox',
    default: false,
  },
  poolReporting: {
    type: 'checkbox',
    default: false,
  },
  persistDebugFlags: {
    type: 'checkbox',
    default: !!localStorage.getItem('debugFlags'),
    alwaysShow: true,
  },
  showUnusedFlags: {
    type: 'checkbox',
    default: false,
  },
  editPoolVisibility: {
    type: 'checkbox',
    default: false,
  },
  showPodAccountCreation: {
    type: 'checkbox',
    default: false,
  },
  showAdvancedAccounts: {
    type: 'checkbox',
    default: false,
    alwaysShow: true,
  },
  convertEvmAddress: {
    type: 'component',
    Component: ConvertEvmAddress,
    default: null,
    alwaysShow: true,
  },
  showPortfolio: {
    type: 'checkbox',
    default: false,
  },
  showSwaps: {
    type: 'checkbox',
    default: false,
  },
  poolCreationType: {
    type: 'select',
    default: config.poolCreationType || 'immediate',
    options: {
      immediate: 'immediate',
      propose: 'propose',
      notePreimage: 'notePreimage',
    },
  },
}<|MERGE_RESOLUTION|>--- conflicted
+++ resolved
@@ -48,11 +48,8 @@
   | 'showPodAccountCreation'
   | 'convertEvmAddress'
   | 'showPortfolio'
-<<<<<<< HEAD
   | 'showTestNets'
-=======
   | 'showSwaps'
->>>>>>> 2adde1d9
   | 'poolCreationType'
 
 export const flagsConfig: Record<Key, DebugFlagConfig> = {
