import React from 'react'
import { config, isTestEnv } from '../../config'
import { ConvertAddress } from './components/ConvertAddress'

const params = new URLSearchParams(typeof window !== 'undefined' ? window.location.search : {})
export const debug =
  import.meta.env.MODE === 'development' || params.get('debug') != null || !!localStorage.getItem('debugFlags')

export type DebugFlagConfig =
  | {
      type: 'text'
      default: string
      alwaysShow?: boolean
    }
  | {
      type: 'component'
      Component: React.FC<{ value: any; onChange: (v: any) => void }>
      default: null
      alwaysShow?: boolean
    }
  | {
      type: 'checkbox'
      default: boolean
      alwaysShow?: boolean
    }
  | {
      type: 'select'
      default: string
      options: Record<string, any>
      alwaysShow?: boolean
    }

export type Key =
  | 'address'
  | 'evmAddress'
  | 'batchMintNFTs'
  | 'persistDebugFlags'
  | 'showBase'
  | 'showArbitrum'
  | 'showUnusedFlags'
  | 'allowInvestBelowMin'
  | 'alternativeTheme'
  | 'editPoolConfig'
  | 'poolReporting'
  | 'editPoolVisibility'
  | 'showAdvancedAccounts'
  | 'editAdminConfig'
  | 'showPodAccountCreation'
  | 'convertAddress'
  | 'showPortfolio'
<<<<<<< HEAD
  | 'showTestNets'
  | 'showSwaps'
  | 'showLiquidityPoolsOptions'
=======
  | 'showPrime'
>>>>>>> 957418ea
  | 'poolCreationType'

export const flagsConfig: Record<Key, DebugFlagConfig> = {
  address: {
    type: 'text',
    default: '',
  },
  evmAddress: {
    type: 'text',
    default: '',
  },
  batchMintNFTs: {
    type: 'checkbox',
    default: false,
  },
  allowInvestBelowMin: {
    type: 'checkbox',
    default: false,
  },
  alternativeTheme: {
    type: 'checkbox',
    default: false,
    alwaysShow: true,
  },
  showBase: {
    type: 'checkbox',
    default: false,
    alwaysShow: true,
  },
  showArbitrum: {
    type: 'checkbox',
    default: false,
    alwaysShow: true,
  },
  showTestNets: {
    type: 'checkbox',
    default: isTestEnv,
    alwaysShow: true,
  },
  editPoolConfig: {
    type: 'checkbox',
    default: false,
  },
  editAdminConfig: {
    type: 'checkbox',
    default: false,
  },
  showLiquidityPoolsOptions: {
    type: 'checkbox',
    default: false,
  },
  poolReporting: {
    type: 'checkbox',
    default: false,
  },
  persistDebugFlags: {
    type: 'checkbox',
    default: !!localStorage.getItem('debugFlags'),
    alwaysShow: true,
  },
  showUnusedFlags: {
    type: 'checkbox',
    default: false,
  },
  editPoolVisibility: {
    type: 'checkbox',
    default: false,
  },
  showPodAccountCreation: {
    type: 'checkbox',
    default: false,
  },
  showAdvancedAccounts: {
    type: 'checkbox',
    default: false,
    alwaysShow: true,
  },
  convertAddress: {
    type: 'component',
    Component: ConvertAddress,
    default: null,
    alwaysShow: true,
  },
  showPortfolio: {
    type: 'checkbox',
    default: false,
  },
  showSwaps: {
    type: 'checkbox',
    default: false,
  },
  showPrime: {
    type: 'checkbox',
    default: false,
    alwaysShow: true,
  },
  poolCreationType: {
    type: 'select',
    default: config.poolCreationType || 'immediate',
    options: {
      immediate: 'immediate',
      propose: 'propose',
      notePreimage: 'notePreimage',
    },
  },
}<|MERGE_RESOLUTION|>--- conflicted
+++ resolved
@@ -48,13 +48,10 @@
   | 'showPodAccountCreation'
   | 'convertAddress'
   | 'showPortfolio'
-<<<<<<< HEAD
   | 'showTestNets'
   | 'showSwaps'
   | 'showLiquidityPoolsOptions'
-=======
   | 'showPrime'
->>>>>>> 957418ea
   | 'poolCreationType'
 
 export const flagsConfig: Record<Key, DebugFlagConfig> = {
