--- conflicted
+++ resolved
@@ -34,11 +34,7 @@
   | 'evmAddress'
   | 'batchMintNFTs'
   | 'persistDebugFlags'
-<<<<<<< HEAD
-  | 'showEvmOnSubstrate'
   | 'showAvalanche'
-=======
->>>>>>> 46f7b7e9
   | 'showUnusedFlags'
   | 'allowInvestBelowMin'
   | 'alternativeTheme'
@@ -72,19 +68,11 @@
     default: false,
     alwaysShow: true,
   },
-<<<<<<< HEAD
-  showEvmOnSubstrate: {
-    type: 'checkbox',
-    default: false,
-    alwaysShow: true,
-  },
   showAvalanche: {
     type: 'checkbox',
     default: false,
     alwaysShow: true,
   },
-=======
->>>>>>> 46f7b7e9
   editPoolConfig: {
     type: 'checkbox',
     default: false,
