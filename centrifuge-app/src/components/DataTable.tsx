--- conflicted
+++ resolved
@@ -1,10 +1,10 @@
-<<<<<<< HEAD
 import {
   Box,
-  Card,
   Checkbox,
   Divider,
-  IconArrowDown,
+  Grid,
+  IconChevronDown,
+  IconChevronUp,
   IconFilter,
   Menu,
   Popover,
@@ -13,9 +13,6 @@
   Text,
   Tooltip,
 } from '@centrifuge/fabric'
-=======
-import { Grid, IconChevronDown, IconChevronUp, Shelf, Stack, Text } from '@centrifuge/fabric'
->>>>>>> ba15f7bf
 import css from '@styled-system/css'
 import BN from 'bn.js'
 import * as React from 'react'
@@ -256,19 +253,11 @@
 export function SortableTableHeader({
   label,
   orderBy,
-<<<<<<< HEAD
-  align,
-}: {
-  label: string
-  orderBy?: OrderBy
-  align?: Column['align']
-=======
   onClick,
 }: {
   label: string
   orderBy?: OrderBy
   onClick?: () => void
->>>>>>> ba15f7bf
 }) {
   return (
     <StyledHeader gap="4px" as="button" onClick={onClick}>
