import { WalletMenu } from '@centrifuge/centrifuge-react'
<<<<<<< HEAD
import { Stack, Text } from '@centrifuge/fabric'
=======
import { Box } from '@centrifuge/fabric'
>>>>>>> 77096a09
import * as React from 'react'
import { Footer } from '../Footer'
import { LoadBoundary } from '../LoadBoundary'
import { LogoLink } from '../LogoLink'
import { Menu } from '../Menu'
import { OnboardingStatus } from '../OnboardingStatus'
import { SideDrawerProps } from '../SideDrawer'
<<<<<<< HEAD
import { BaseSection } from './BaseSection'
import { config } from './config'
=======
>>>>>>> 77096a09
import {
  FooterContainer,
  HeaderBackground,
  Inner,
  LogoContainer,
  MainContainer,
  Root,
  ToolbarContainer,
  WalletContainer,
  WalletInner,
  WalletPositioner,
} from './styles'

type LayoutBaseProps = {
  children?: React.ReactNode
  sideDrawer?: React.ReactElement<SideDrawerProps>
}

export function LayoutBase({ children, sideDrawer }: LayoutBaseProps) {
  return (
    <Root>
      <Inner>
        <HeaderBackground />

        <LogoContainer>
          <LogoLink />
        </LogoContainer>

        <WalletContainer px={[2, 2, 3, 3, 5]}>
          <WalletPositioner>
            <WalletInner minWidth={[200, 264]}>
              <WalletMenu menuItems={[<OnboardingStatus />]} />
            </WalletInner>
          </WalletPositioner>
        </WalletContainer>

        <ToolbarContainer as="aside">
          <Menu />
        </ToolbarContainer>

        <LoadBoundary>
          <MainContainer as="main">
            <Box maxWidth={1800}>{children}</Box>
          </MainContainer>
        </LoadBoundary>

        <FooterContainer>
          <Footer />
        </FooterContainer>
      </Inner>
      <LoadBoundary>{sideDrawer}</LoadBoundary>
    </Root>
  )
}

export function LayoutMain({
  title,
  subtitle,
  children,
}: {
  title: string
  subtitle?: string
  children: React.ReactNode
}) {
  return (
    <BaseSection pt={3} pb={4}>
      <Stack gap={4}>
        <Stack>
          <Text as="h1" variant="heading1">
            {title}
          </Text>
          {subtitle && (
            <Text as="p" variant="heading6">
              {subtitle}
            </Text>
          )}
        </Stack>

        {children}
      </Stack>
    </BaseSection>
  )
}<|MERGE_RESOLUTION|>--- conflicted
+++ resolved
@@ -1,9 +1,5 @@
 import { WalletMenu } from '@centrifuge/centrifuge-react'
-<<<<<<< HEAD
-import { Stack, Text } from '@centrifuge/fabric'
-=======
-import { Box } from '@centrifuge/fabric'
->>>>>>> 77096a09
+import { Box, Stack, Text } from '@centrifuge/fabric'
 import * as React from 'react'
 import { Footer } from '../Footer'
 import { LoadBoundary } from '../LoadBoundary'
@@ -11,11 +7,7 @@
 import { Menu } from '../Menu'
 import { OnboardingStatus } from '../OnboardingStatus'
 import { SideDrawerProps } from '../SideDrawer'
-<<<<<<< HEAD
-import { BaseSection } from './BaseSection'
-import { config } from './config'
-=======
->>>>>>> 77096a09
+import { BasePadding } from './BasePadding'
 import {
   FooterContainer,
   HeaderBackground,
@@ -81,7 +73,7 @@
   children: React.ReactNode
 }) {
   return (
-    <BaseSection pt={3} pb={4}>
+    <BasePadding>
       <Stack gap={4}>
         <Stack>
           <Text as="h1" variant="heading1">
@@ -96,6 +88,6 @@
 
         {children}
       </Stack>
-    </BaseSection>
+    </BasePadding>
   )
 }