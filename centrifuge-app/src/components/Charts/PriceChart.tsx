--- conflicted
+++ resolved
@@ -92,13 +92,8 @@
             domain={['dataMin - 0.001', 'dataMax + 0.001']}
             interval={'preserveStartEnd'}
           />
-<<<<<<< HEAD
-          <CartesianGrid stroke={theme.colors.borderSecondary} />
+          <CartesianGrid stroke={theme.colors.borderPrimary} />
           <Tooltip content={<CustomizedTooltip currency={currency} precision={6} />} />
-=======
-          <CartesianGrid stroke={theme.colors.borderPrimary} />
-          <Tooltip content={<CustomizedTooltip currency={currency} precision={4} />} />
->>>>>>> f0fd0419
           <Area
             type="monotone"
             dataKey="price"
