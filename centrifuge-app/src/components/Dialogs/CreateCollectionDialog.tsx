--- conflicted
+++ resolved
@@ -29,15 +29,9 @@
 
 export const CreateCollectionDialog: React.FC<{ open: boolean; onClose: () => void }> = ({ open, onClose }) => {
   const { selectedAccount } = useWallet()
-<<<<<<< HEAD
-  const [name, setName] = useState<string>('')
-  const [description, setDescription] = useState<string>('')
-  const [logo, setLogo] = useState<File | null>(null)
-=======
   const [name, setName] = React.useState<string>('')
   const [description, setDescription] = React.useState<string>('')
   const [logo, setLogo] = React.useState<File | null>(null)
->>>>>>> ebd44d6f
   const cent = useCentrifuge()
   const balance = useBalance()
   const [redirect, setRedirect] = React.useState<string>('')
