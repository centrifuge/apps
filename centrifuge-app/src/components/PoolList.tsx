--- conflicted
+++ resolved
@@ -9,11 +9,7 @@
 
 export function PoolList({ pools, isLoading }: PoolListProps) {
   return (
-<<<<<<< HEAD
-    <Stack as="ul" role="list" gap={1} py={1}>
-=======
     <Stack as="ul" role="list" gap={1} minWidth={900} py={1}>
->>>>>>> b6b0409c
       {isLoading
         ? Array(6)
             .fill(true)
