--- conflicted
+++ resolved
@@ -1,18 +1,7 @@
 import { Pool } from '@centrifuge/centrifuge-js'
-<<<<<<< HEAD
-import { IconChevronRight, Shelf, TextWithPlaceholder, Thumbnail } from '@centrifuge/fabric'
-import * as React from 'react'
-import { useRouteMatch } from 'react-router'
-import styled from 'styled-components'
-import { formatBalance } from '../utils/formatting'
-import { usePoolMetadata } from '../utils/usePools'
-import { useCentrifuge } from './CentrifugeProvider'
-import { Column, DataTable } from './DataTable'
-=======
 import { Grid } from '@centrifuge/fabric'
 import * as React from 'react'
 import { PoolCard } from './PoolCard'
->>>>>>> 64518707
 
 type Props = {
   pools: Pool[]
