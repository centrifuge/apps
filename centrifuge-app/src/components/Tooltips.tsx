--- conflicted
+++ resolved
@@ -258,12 +258,10 @@
     label: 'T-Bill APR',
     body: 'Based on 3- to 6-month T-bills returns. See pool details for further information.',
   },
-<<<<<<< HEAD
   poolType: {
     label: 'Pool type',
     body: 'An open pool can have multiple unrelated token holders and can onboard third party investors. A closed pool has very limited distributions and is not available for investment on the app.',
   },
-=======
  totalNav: {
   label: "Total NAV",
   body: "The total Net Asset Value (NAV) reflects the combined present value of assets, cash held in the onchain reserve of the pool, and cash in the bank account designated as offchain cash."
@@ -276,7 +274,6 @@
   label: "Offchain cash",
   body: "Offchain cash represents funds held in a traditional bank account or custody account."
  }
->>>>>>> da6762d6
 }
 
 export type TooltipsProps = {
