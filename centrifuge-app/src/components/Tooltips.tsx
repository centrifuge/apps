--- conflicted
+++ resolved
@@ -190,7 +190,6 @@
     label: 'Pool',
     body: 'Allows to manage pool configuration and manage other admins.',
   },
-<<<<<<< HEAD
   origination: {
     label: 'Origination',
     body: 'Origination is the process by which the issuer finances a new asset.',
@@ -206,7 +205,7 @@
   redemption: {
     label: 'Redemption',
     body: 'Redemption in a pool means withdrawal of investment by the lender.',
-=======
+  },
   noTranchProtection: {
     label: 'Min. protection',
     body: 'The first, most junior tranche is not protected by subordinated tranches.',
@@ -222,7 +221,6 @@
   fixedTranchInterest: {
     label: 'Fixed interest rate',
     body: 'Fixed interest rate (APR) this tranche accrues on deployed capital.',
->>>>>>> 603043c4
   },
 }
 
