<<<<<<< HEAD
import { Pool, PoolMetadata } from '@centrifuge/centrifuge-js'
=======
import { Pool } from '@centrifuge/centrifuge-js'
import { PoolMetadata } from '@centrifuge/centrifuge-js/dist/modules/pools'
>>>>>>> 1d8831d1
import { InteractiveCard, Shelf, Thumbnail } from '@centrifuge/fabric'
import * as React from 'react'
import { useHistory, useRouteMatch } from 'react-router'
import { getAge } from '../utils/date'
import { formatBalance } from '../utils/formatting'
import { useAverageMaturity } from '../utils/useAverageMaturity'
import { useCentrifuge } from './CentrifugeProvider'
import { IssuerSection } from './IssuerSection'
import { LabelValueStack } from './LabelValueStack'
import { Tooltips } from './Tooltips'

type PoolCardProps = {
  pool: Pool
  metadata: Partial<PoolMetadata> | undefined
}

export const PoolCard: React.VFC<PoolCardProps> = ({ pool, metadata }) => {
  const avgMaturity = useAverageMaturity(pool.id)
  const cent = useCentrifuge()
  const history = useHistory()
  const basePath = useRouteMatch(['/investments', '/issuer'])?.path || ''

  return (
    <InteractiveCard
      icon={
        metadata?.pool?.icon?.uri ? (
          <img src={cent.metadata.parseMetadataUrl(metadata?.pool?.icon?.uri)} alt="" height="24" width="24" />
        ) : (
          <Thumbnail type="pool" label="LP" size="small" />
        )
      }
      variant="button"
      title={metadata?.pool?.name}
      onClick={() => history.push(`${basePath}/${pool.id}`)}
      secondaryHeader={
        <Shelf gap="6" justifyContent="flex-start">
          <LabelValueStack
            label={<Tooltips type="valueLocked" variant="secondary" />}
            value={formatBalance(pool.nav.latest.toFloat() + pool.reserve.total.toFloat(), pool.currency)}
          />
          <LabelValueStack label={<Tooltips type="age" variant="secondary" />} value={getAge(pool?.createdAt)} />
          <LabelValueStack label={<Tooltips type="averageAssetMaturity" variant="secondary" />} value={avgMaturity} />
        </Shelf>
      }
    >
      <IssuerSection metadata={metadata} />
    </InteractiveCard>
  )
}<|MERGE_RESOLUTION|>--- conflicted
+++ resolved
@@ -1,9 +1,4 @@
-<<<<<<< HEAD
 import { Pool, PoolMetadata } from '@centrifuge/centrifuge-js'
-=======
-import { Pool } from '@centrifuge/centrifuge-js'
-import { PoolMetadata } from '@centrifuge/centrifuge-js/dist/modules/pools'
->>>>>>> 1d8831d1
 import { InteractiveCard, Shelf, Thumbnail } from '@centrifuge/fabric'
 import * as React from 'react'
 import { useHistory, useRouteMatch } from 'react-router'
