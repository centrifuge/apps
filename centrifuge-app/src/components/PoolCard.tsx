--- conflicted
+++ resolved
@@ -1,13 +1,3 @@
-<<<<<<< HEAD
-import { CurrencyBalance, Pool, Token } from '@centrifuge/centrifuge-js'
-import { useCentrifuge } from '@centrifuge/centrifuge-react'
-import { InteractiveCard, Shelf, Thumbnail } from '@centrifuge/fabric'
-import * as React from 'react'
-import { useHistory, useRouteMatch } from 'react-router'
-import { formatBalance } from '../utils/formatting'
-import { TinlakePool } from '../utils/tinlake/usePools'
-import { usePoolMetadata } from '../utils/usePools'
-=======
 import { Pool } from '@centrifuge/centrifuge-js'
 import { useCentrifuge } from '@centrifuge/centrifuge-react'
 import { InteractiveCard, Shelf, TextWithPlaceholder, Thumbnail } from '@centrifuge/fabric'
@@ -17,17 +7,12 @@
 import { TinlakePool } from '../utils/tinlake/useTinlakePools'
 import { usePoolMetadata } from '../utils/usePools'
 import { Eththumbnail } from './EthThumbnail'
->>>>>>> ebd44d6f
 import { LabelValueStack } from './LabelValueStack'
 import { Tooltips } from './Tooltips'
 
 type PoolCardProps = {
-<<<<<<< HEAD
-  pool: Pool | TinlakePool
-=======
   // Not passing a pool shows a placeholder card
   pool?: Pool | TinlakePool
->>>>>>> ebd44d6f
 }
 
 export const PoolCard: React.VFC<PoolCardProps> = ({ pool }) => {
@@ -36,13 +21,6 @@
   const basePath = useRouteMatch(['/investments', '/issuer'])?.path || ''
   const { data: metadata } = usePoolMetadata(pool)
 
-<<<<<<< HEAD
-  const totalTrancheCapacity = (pool.tranches as Token[]).reduce((prev, curr) => {
-    return new CurrencyBalance(prev.add(curr.capacity), pool.currency.decimals)
-  }, CurrencyBalance.fromFloat(0, pool.currency.decimals))
-
-=======
->>>>>>> ebd44d6f
   return (
     <InteractiveCard
       icon={
@@ -61,10 +39,6 @@
       secondaryHeader={
         <Shelf gap="6" justifyContent="flex-start">
           <LabelValueStack
-<<<<<<< HEAD
-            label={<Tooltips type="valueLocked" variant="secondary" props={{ poolId: pool.id }} />}
-            value={formatBalance(pool.nav.latest.toFloat() + pool.reserve.total.toFloat(), pool.currency.symbol)}
-=======
             label={
               pool ? <Tooltips type="valueLocked" variant="secondary" props={{ poolId: pool.id }} /> : 'Value locked'
             }
@@ -79,7 +53,6 @@
           <LabelValueStack
             label="Tokens"
             value={pool ? pool.tranches.length : <TextWithPlaceholder isLoading width={2} variance={0} />}
->>>>>>> ebd44d6f
           />
           <LabelValueStack
             label="Capacity"
