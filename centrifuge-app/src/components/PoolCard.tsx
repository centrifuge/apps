--- conflicted
+++ resolved
@@ -5,12 +5,8 @@
 import { useRouteMatch } from 'react-router'
 import { Link } from 'react-router-dom'
 import styled from 'styled-components'
-<<<<<<< HEAD
+import { Dec } from '../utils/Decimal'
 import { formatBalance, formatPercentage } from '../utils/formatting'
-=======
-import { Dec } from '../utils/Decimal'
-import { formatBalance } from '../utils/formatting'
->>>>>>> 71265de8
 import { TinlakePool } from '../utils/tinlake/useTinlakePools'
 import { usePoolMetadata } from '../utils/usePools'
 import { Eththumbnail } from './EthThumbnail'
