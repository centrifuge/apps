--- conflicted
+++ resolved
@@ -33,12 +33,9 @@
 import { UpdateInvestorStatus } from '../pages/Onboarding/UpdateInvestorStatus'
 import { PoolDetailPage } from '../pages/Pool'
 import { PoolsPage } from '../pages/Pools'
-<<<<<<< HEAD
-import { SwapsPage } from '../pages/Swaps'
-=======
 import { PortfolioPage } from '../pages/Portfolio'
 import { TransactionsPage } from '../pages/Portfolio/Transactions'
->>>>>>> 77096a09
+import { SwapsPage } from '../pages/Swaps'
 import { TokenOverviewPage } from '../pages/Tokens'
 import { pinToApi } from '../utils/pinToApi'
 import { DebugFlags, initialFlagsState } from './DebugFlags'
