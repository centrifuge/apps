--- conflicted
+++ resolved
@@ -14,32 +14,7 @@
 import { QueryClient, QueryClientProvider } from 'react-query'
 import { BrowserRouter as Router, Redirect, Route, Switch } from 'react-router-dom'
 import { config, ethConfig } from '../config'
-<<<<<<< HEAD
-import { AccountNFTsPage } from '../pages/AccountNFTs'
-import { CollectionPage } from '../pages/Collection'
-import { CollectionsPage } from '../pages/Collections'
-import { InvestmentDisclaimerPage } from '../pages/InvestmentDisclaimer'
-import { IssuerCreatePoolPage } from '../pages/IssuerCreatePool'
-import { IssuerPoolPage } from '../pages/IssuerPool'
-import { IssuerCreateLoanPage } from '../pages/IssuerPool/Assets/CreateLoan'
-import { LoanPage } from '../pages/Loan'
-import { MintNFTPage } from '../pages/MintNFT'
-import { MultisigApprovalPage } from '../pages/MultisigApproval'
-import { NFTPage } from '../pages/NFT'
-import { NotFoundPage } from '../pages/NotFound'
-import { OnboardingPage } from '../pages/Onboarding'
-import { EmailVerified } from '../pages/Onboarding/EmailVerified'
-import { UpdateInvestorStatus } from '../pages/Onboarding/UpdateInvestorStatus'
-import { PoolDetailPage } from '../pages/Pool'
-import { PoolsPage } from '../pages/Pools'
-import { PortfolioPage } from '../pages/Portfolio'
-import { TransactionsPage } from '../pages/Portfolio/Transactions'
-import { PrimePage } from '../pages/Prime'
-import { PrimeDetailPage } from '../pages/Prime/Detail'
-import { TokenOverviewPage } from '../pages/Tokens'
-=======
 import PoolsPage from '../pages/Pools'
->>>>>>> 05ca4b99
 import { pinToApi } from '../utils/pinToApi'
 import { DebugFlags, initialFlagsState } from './DebugFlags'
 import { DemoBanner } from './DemoBanner'
@@ -194,6 +169,8 @@
 const PortfolioPage = React.lazy(() => import('../pages/Portfolio'))
 const TransactionsPage = React.lazy(() => import('../pages/Portfolio/Transactions'))
 const TokenOverviewPage = React.lazy(() => import('../pages/Tokens'))
+const PrimePage = React.lazy(() => import('../pages/Prime'))
+const PrimeDetailPage = React.lazy(() => import('../pages/Prime/Detail'))
 
 function Routes() {
   return (
