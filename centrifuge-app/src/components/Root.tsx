import { UserProvidedConfig } from '@centrifuge/centrifuge-js'
import {
  CentrifugeProvider,
  EvmChains,
  TransactionProvider,
  TransactionToasts,
  WalletProvider,
} from '@centrifuge/centrifuge-react'
import { FabricProvider, GlobalStyle as FabricGlobalStyle } from '@centrifuge/fabric'
import ethereumLogo from '@centrifuge/fabric/assets/logos/ethereum.svg'
import goerliLogo from '@centrifuge/fabric/assets/logos/goerli.svg'
import * as React from 'react'
import { HelmetProvider } from 'react-helmet-async'
import { QueryClient, QueryClientProvider } from 'react-query'
import { BrowserRouter as Router, Redirect, Route, Switch } from 'react-router-dom'
import { config } from '../config'
import { AccountNFTsPage } from '../pages/AccountNFTs'
import { CollectionPage } from '../pages/Collection'
import { CollectionsPage } from '../pages/Collections'
import { CreateLoanFromNFTPage } from '../pages/CreateLoanFromNFT'
import { InvestmentDisclaimerPage } from '../pages/InvestmentDisclaimer'
import { IssuerCreatePoolPage } from '../pages/IssuerCreatePool'
import { IssuerPoolPage } from '../pages/IssuerPool'
import { IssuerCreateLoanPage } from '../pages/IssuerPool/Assets/CreateLoan'
import { LoanPage } from '../pages/Loan'
import { MintNFTPage } from '../pages/MintNFT'
import { NFTPage } from '../pages/NFT'
import { NotFoundPage } from '../pages/NotFound'
import { OnboardingPage } from '../pages/Onboarding'
import { EmailVerified } from '../pages/Onboarding/EmailVerified'
import { UpdateInvestorStatus } from '../pages/Onboarding/UpdateInvestorStatus'
import { PoolDetailPage } from '../pages/Pool'
import { PoolsPage } from '../pages/Pools'
import { TokenOverviewPage } from '../pages/Tokens'
import { pinToApi } from '../utils/pinToApi'
import { AuthProvider } from './AuthProvider'
import { DebugFlags, initialFlagsState } from './DebugFlags'
import { DemoBanner } from './DemoBanner'
import { GlobalStyle } from './GlobalStyle'
import { Head } from './Head'
import { LoadBoundary } from './LoadBoundary'
import { OnboardingProvider } from './OnboardingProvider'
import { PodAuthProvider } from './PodAuthProvider'

const queryClient = new QueryClient({
  defaultOptions: {
    queries: {
      staleTime: 5 * 60 * 1000,
    },
  },
})

const centConfig: UserProvidedConfig = {
  network: config.network,
  kusamaWsUrl: import.meta.env.REACT_APP_RELAY_WSS_URL as string,
  polkadotWsUrl: import.meta.env.REACT_APP_RELAY_WSS_URL as string,
  altairWsUrl: import.meta.env.REACT_APP_COLLATOR_WSS_URL as string,
  centrifugeWsUrl: import.meta.env.REACT_APP_COLLATOR_WSS_URL as string,
  printExtrinsics: import.meta.env.NODE_ENV === 'development',
  centrifugeSubqueryUrl: import.meta.env.REACT_APP_SUBQUERY_URL as string,
  altairSubqueryUrl: import.meta.env.REACT_APP_SUBQUERY_URL as string,
  metadataHost: import.meta.env.REACT_APP_IPFS_GATEWAY as string,
  pinFile: (b64URI) =>
    pinToApi('pinFile', {
      method: 'POST',
      headers: { 'content-type': 'application/json' },
      body: JSON.stringify({ uri: b64URI }),
    }),
  unpinFile: (hash) =>
    pinToApi('unpinFile', {
      method: 'DELETE',
      headers: { 'content-type': 'application/json' },
      body: JSON.stringify({ hash }),
    }),
  pinJson: (json) =>
    pinToApi('pinJson', {
      method: 'POST',
      headers: { 'content-type': 'application/json' },
      body: JSON.stringify({ json }),
    }),
}

const infuraKey = import.meta.env.REACT_APP_INFURA_KEY

const evmChains: EvmChains = {
  1: {
    urls: [`https://mainnet.infura.io/v3/${infuraKey}`],
    iconUrl: ethereumLogo,
  },
  5: {
    urls: [`https://goerli.infura.io/v3/${infuraKey}`],
    iconUrl: goerliLogo,
  },
}

const infuraKey = import.meta.env.REACT_APP_INFURA_KEY

const evmChains = {
  1: {
    urls: [`https://mainnet.infura.io/v3/${infuraKey}`],
    name: 'Ethereum',
    logo: {
      src: ethereumLogo,
    },
  },
  5: {
    urls: [`https://goerli.infura.io/v3/${infuraKey}`],
    name: 'Görli',
    logo: {
      src: goerliLogo,
    },
  },
}

export const Root: React.VFC = () => {
  const [isThemeToggled, setIsThemeToggled] = React.useState(!!initialFlagsState.alternativeTheme)

  return (
    <>
      <HelmetProvider>
        <Head />
      </HelmetProvider>
      <QueryClientProvider client={queryClient}>
        <FabricProvider
          theme={
            !isThemeToggled
              ? config.themes[config.defaultTheme]
              : config.defaultTheme === 'dark'
              ? config.themes.light
              : config.themes.dark
          }
        >
          <GlobalStyle />
          <FabricGlobalStyle />
          <CentrifugeProvider config={centConfig}>
            <DemoBanner />
<<<<<<< HEAD
            <WalletProvider evmChains={evmChains} subscanUrl={import.meta.env.REACT_APP_SUBSCAN_URL}>
=======
            <WalletProvider evmChains={evmChains}>
>>>>>>> 71491bdb
              <PodAuthProvider>
                <AuthProvider>
                  <DebugFlags onChange={(state) => setIsThemeToggled(!!state.alternativeTheme)}>
                    <TransactionProvider>
                      <TransactionToasts />
                      <Router>
                        <LoadBoundary>
                          <Routes />
                        </LoadBoundary>
                      </Router>
                    </TransactionProvider>
                  </DebugFlags>
                </AuthProvider>
              </PodAuthProvider>
            </WalletProvider>
          </CentrifugeProvider>
        </FabricProvider>
      </QueryClientProvider>
    </>
  )
}

const Routes: React.VFC = () => {
  return (
    <Switch>
      <Route path="/nfts/collection/:cid/object/mint">
        <MintNFTPage />
      </Route>
      <Route path="/nfts/collection/:cid/object/:nftid/new-asset">
        <CreateLoanFromNFTPage />
      </Route>
      <Route path="/nfts/collection/:cid/object/:nftid">
        <NFTPage />
      </Route>
      <Route path="/nfts/collection/:cid">
        <CollectionPage />
      </Route>
      <Route path="/nfts/account">
        <AccountNFTsPage />
      </Route>
      <Route path="/nfts">
        <CollectionsPage />
      </Route>
      <Route path="/issuer/create-pool">
        <IssuerCreatePoolPage />
      </Route>
      <Route path="/issuer/:pid/assets/create">
        <IssuerCreateLoanPage />
      </Route>
      <Route exact path="/issuer/:pid/assets/:aid">
        <LoanPage />
      </Route>
      <Route path="/issuer/:pid">
        <IssuerPoolPage />
      </Route>
      <Route path="/investments/:pid/assets/:aid">
        <LoanPage />
      </Route>
      <Route path="/investments/tokens">
        <TokenOverviewPage />
      </Route>
      <Route path="/investments/:pid">
        <PoolDetailPage />
      </Route>
      <Route path="/investments">
        <PoolsPage />
      </Route>
      <Route path="/disclaimer">
        <InvestmentDisclaimerPage />
      </Route>
      <Route exact path="/onboarding">
        <OnboardingProvider>
          <OnboardingPage />
        </OnboardingProvider>
      </Route>
      <Route exact path="/onboarding/verifyEmail">
        <EmailVerified />
      </Route>
      <Route exact path="/onboarding/updateInvestorStatus">
        <UpdateInvestorStatus />
      </Route>
      <Route exact path="/">
        <Redirect to="/investments" />
      </Route>
      <Route>
        <NotFoundPage />
      </Route>
    </Switch>
  )
}<|MERGE_RESOLUTION|>--- conflicted
+++ resolved
@@ -4,7 +4,7 @@
   EvmChains,
   TransactionProvider,
   TransactionToasts,
-  WalletProvider,
+  WalletProvider
 } from '@centrifuge/centrifuge-react'
 import { FabricProvider, GlobalStyle as FabricGlobalStyle } from '@centrifuge/fabric'
 import ethereumLogo from '@centrifuge/fabric/assets/logos/ethereum.svg'
@@ -93,25 +93,6 @@
   },
 }
 
-const infuraKey = import.meta.env.REACT_APP_INFURA_KEY
-
-const evmChains = {
-  1: {
-    urls: [`https://mainnet.infura.io/v3/${infuraKey}`],
-    name: 'Ethereum',
-    logo: {
-      src: ethereumLogo,
-    },
-  },
-  5: {
-    urls: [`https://goerli.infura.io/v3/${infuraKey}`],
-    name: 'Görli',
-    logo: {
-      src: goerliLogo,
-    },
-  },
-}
-
 export const Root: React.VFC = () => {
   const [isThemeToggled, setIsThemeToggled] = React.useState(!!initialFlagsState.alternativeTheme)
 
@@ -134,11 +115,7 @@
           <FabricGlobalStyle />
           <CentrifugeProvider config={centConfig}>
             <DemoBanner />
-<<<<<<< HEAD
             <WalletProvider evmChains={evmChains} subscanUrl={import.meta.env.REACT_APP_SUBSCAN_URL}>
-=======
-            <WalletProvider evmChains={evmChains}>
->>>>>>> 71491bdb
               <PodAuthProvider>
                 <AuthProvider>
                   <DebugFlags onChange={(state) => setIsThemeToggled(!!state.alternativeTheme)}>
