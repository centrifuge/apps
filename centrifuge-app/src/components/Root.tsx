import { UserProvidedConfig } from '@centrifuge/centrifuge-js'
import {
  CentrifugeProvider,
  TransactionProvider,
  TransactionToasts,
  WalletProvider,
} from '@centrifuge/centrifuge-react'
import { GlobalStyle as FabricGlobalStyle, FabricProvider } from '@centrifuge/fabric'
import * as React from 'react'
import { HelmetProvider } from 'react-helmet-async'
import { QueryClient, QueryClientProvider } from 'react-query'
import { LinkProps, Redirect, Route, RouteProps, BrowserRouter as Router, Switch, matchPath } from 'react-router-dom'
import { config, evmChains } from '../config'
import PoolsPage from '../pages/Pools'
import { pinToApi } from '../utils/pinToApi'
import { DebugFlags, initialFlagsState } from './DebugFlags'
import { DemoBanner } from './DemoBanner'
import { ExpiringCFGRewardsBanner } from './ExpiringCFGRewardsBanner'
import { GlobalStyle } from './GlobalStyle'
import { Head } from './Head'
import { LoadBoundary } from './LoadBoundary'
import { OnboardingAuthProvider } from './OnboardingAuthProvider'
import { OnboardingProvider } from './OnboardingProvider'
import { SupportedBrowserBanner } from './SupportedBrowserBanner'

const queryClient = new QueryClient({
  defaultOptions: {
    queries: {
      staleTime: 5 * 60 * 1000,
    },
  },
})

const centConfig: UserProvidedConfig = {
  network: config.network,
  kusamaWsUrl: import.meta.env.REACT_APP_RELAY_WSS_URL as string,
  polkadotWsUrl: import.meta.env.REACT_APP_RELAY_WSS_URL as string,
  altairWsUrl: import.meta.env.REACT_APP_COLLATOR_WSS_URL as string,
  centrifugeWsUrl: import.meta.env.REACT_APP_COLLATOR_WSS_URL as string,
  printExtrinsics: import.meta.env.NODE_ENV === 'development',
  centrifugeSubqueryUrl: import.meta.env.REACT_APP_SUBQUERY_URL as string,
  altairSubqueryUrl: import.meta.env.REACT_APP_SUBQUERY_URL as string,
  metadataHost: import.meta.env.REACT_APP_IPFS_GATEWAY as string,
  pinFile: (b64URI) =>
    pinToApi('pinFile', {
      method: 'POST',
      headers: { 'content-type': 'application/json' },
      body: JSON.stringify({ uri: b64URI }),
    }),
  pinJson: (json) =>
    pinToApi('pinJson', {
      method: 'POST',
      headers: { 'content-type': 'application/json' },
      body: JSON.stringify({ json }),
    }),
}

export function Root() {
  const [debugState, setDebugState] = React.useState(initialFlagsState)
  const isThemeToggled = debugState.alternativeTheme

  return (
    <>
      <HelmetProvider>
        <Head />
      </HelmetProvider>
      <QueryClientProvider client={queryClient}>
        <FabricProvider
          theme={
            !isThemeToggled
              ? config.themes[config.defaultTheme]
              : config.defaultTheme === 'dark'
              ? config.themes.light
              : config.themes.dark
          }
        >
          <GlobalStyle />
          <FabricGlobalStyle />
          <CentrifugeProvider config={centConfig}>
            <Router>
              <DemoBanner />
              <SupportedBrowserBanner />
              <WalletProvider
                evmChains={evmChains}
                subscanUrl={import.meta.env.REACT_APP_SUBSCAN_URL}
                walletConnectId={import.meta.env.REACT_APP_WALLETCONNECT_ID}
                showAdvancedAccounts={debugState.showAdvancedAccounts as any}
                showTestNets={debugState.showTestNets as any}
              >
                <OnboardingAuthProvider>
                  <OnboardingProvider>
                    <DebugFlags onChange={(state) => setDebugState(state)}>
                      <ExpiringCFGRewardsBanner />
                      <TransactionProvider>
                        <TransactionToasts />
                        <LoadBoundary>
                          <Routes />
                        </LoadBoundary>
                      </TransactionProvider>
                    </DebugFlags>
                  </OnboardingProvider>
                </OnboardingAuthProvider>
              </WalletProvider>
            </Router>
          </CentrifugeProvider>
        </FabricProvider>
      </QueryClientProvider>
    </>
  )
}

const AccountNFTsPage = React.lazy(() => import('../pages/AccountNFTs'))
const CollectionPage = React.lazy(() => import('../pages/Collection'))
const CollectionsPage = React.lazy(() => import('../pages/Collections'))
const InvestmentDisclaimerPage = React.lazy(() => import('../pages/InvestmentDisclaimer'))
const IssuerCreatePoolPage = React.lazy(() => import('../pages/IssuerCreatePool'))
const IssuerPoolPage = React.lazy(() => import('../pages/IssuerPool'))
const IssuerCreateLoanPage = React.lazy(() => import('../pages/IssuerPool/Assets/CreateLoan'))
const LoanPage = React.lazy(() => import('../pages/Loan'))
const MintNFTPage = React.lazy(() => import('../pages/MintNFT'))
const MultisigApprovalPage = React.lazy(() => import('../pages/MultisigApproval'))
const NFTPage = React.lazy(() => import('../pages/NFT'))
const NotFoundPage = React.lazy(() => import('../pages/NotFound'))
const OnboardingPage = React.lazy(() => import('../pages/Onboarding'))
const EmailVerified = React.lazy(() => import('../pages/Onboarding/EmailVerified'))
const UpdateInvestorStatus = React.lazy(() => import('../pages/Onboarding/UpdateInvestorStatus'))
const PoolDetailPage = React.lazy(() => import('../pages/Pool'))
const SwapsPage = React.lazy(() => import('../pages/Swaps'))
const PortfolioPage = React.lazy(() => import('../pages/Portfolio'))
const TransactionHistoryPage = React.lazy(() => import('../pages/Portfolio/TransactionHistory'))
const TokenOverviewPage = React.lazy(() => import('../pages/Tokens'))
const PrimePage = React.lazy(() => import('../pages/Prime'))
const PrimeDetailPage = React.lazy(() => import('../pages/Prime/Detail'))
const NavManagementPage = React.lazy(() => import('../pages/NavManagement'))
const PoolTransactionsPage = React.lazy(() => import('../pages/PoolTransactions'))
const ConvertAddressPage = React.lazy(() => import('../pages/ConvertAddress'))

const routes: RouteProps[] = [
  { path: '/nfts/collection/:cid/object/mint', component: MintNFTPage },
  { path: '/nfts/collection/:cid/object/:nftid', component: NFTPage },
  { path: '/nfts/collection/:cid', component: CollectionPage },
  { path: '/nfts/account', component: AccountNFTsPage },
  { path: '/nfts', component: CollectionsPage },
  { path: '/issuer/create-pool', component: IssuerCreatePoolPage },
  { path: '/issuer/:pid/assets/create', component: IssuerCreateLoanPage },
  { path: '/issuer/:pid/assets/:aid', component: LoanPage, exact: true },
  { path: '/issuer/:pid', component: IssuerPoolPage },
  { path: '/pools/:pid/assets/:aid', component: LoanPage },
  { path: '/pools/tokens', component: TokenOverviewPage },
  { path: '/pools/:pid/transactions', component: PoolTransactionsPage },
  { path: '/pools/:pid', component: PoolDetailPage },
  { path: '/pools', component: PoolsPage },
  { path: '/history/:address', component: TransactionHistoryPage },
  { path: '/history', component: TransactionHistoryPage },
  { path: '/portfolio', component: PortfolioPage },
  { path: '/prime/:dao', component: PrimeDetailPage },
  { path: '/prime', component: PrimePage },
  { path: '/disclaimer', component: InvestmentDisclaimerPage },
  { path: '/onboarding', component: OnboardingPage, exact: true },
  { path: '/onboarding/verifyEmail', component: EmailVerified, exact: true },
  { path: '/onboarding/updateInvestorStatus', component: UpdateInvestorStatus, exact: true },
  { path: '/multisig-approval', component: MultisigApprovalPage, exact: true },
  { path: '/swaps', component: SwapsPage },
<<<<<<< HEAD
  { path: '/nav-management', component: NavManagementPage },
=======
  { path: '/convert', component: ConvertAddressPage },
>>>>>>> cd8646eb
  { path: '/', children: <Redirect to="/pools" /> },
  {
    children: <NotFoundPage />,
  },
]

export function findRoute(pathname: string) {
  return routes.find((r) => {
    return r.path ? matchPath(pathname, r) : true
  })
}

export function prefetchRoute(to: string | LinkProps['to']) {
  const pathname = typeof to === 'string' ? to : 'pathname' in to ? to.pathname : null
  const route = pathname ? findRoute(pathname) : null
  const Comp = route?.component as any
  try {
    if (Comp && '_init' in Comp && '_payload' in Comp) Comp._init(Comp._payload)
  } catch {}
}

function Routes() {
  return (
    <Switch>
      {routes.map((route, i) => (
        <Route {...route} key={i} />
      ))}
    </Switch>
  )
}<|MERGE_RESOLUTION|>--- conflicted
+++ resolved
@@ -161,11 +161,8 @@
   { path: '/onboarding/updateInvestorStatus', component: UpdateInvestorStatus, exact: true },
   { path: '/multisig-approval', component: MultisigApprovalPage, exact: true },
   { path: '/swaps', component: SwapsPage },
-<<<<<<< HEAD
   { path: '/nav-management', component: NavManagementPage },
-=======
   { path: '/convert', component: ConvertAddressPage },
->>>>>>> cd8646eb
   { path: '/', children: <Redirect to="/pools" /> },
   {
     children: <NotFoundPage />,
