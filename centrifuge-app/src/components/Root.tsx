import { UserProvidedConfig } from '@centrifuge/centrifuge-js'
import {
  CentrifugeProvider,
  EvmChains,
  TransactionProvider,
  TransactionToasts,
  WalletProvider,
} from '@centrifuge/centrifuge-react'
import { FabricProvider, GlobalStyle as FabricGlobalStyle } from '@centrifuge/fabric'
import ethereumLogo from '@centrifuge/fabric/assets/logos/ethereum.svg'
import goerliLogo from '@centrifuge/fabric/assets/logos/goerli.svg'
import * as React from 'react'
import { HelmetProvider } from 'react-helmet-async'
import { QueryClient, QueryClientProvider } from 'react-query'
import { BrowserRouter as Router, Redirect, Route, Switch } from 'react-router-dom'
import { config, ethConfig } from '../config'
import { AccountNFTsPage } from '../pages/AccountNFTs'
import { CollectionPage } from '../pages/Collection'
import { CollectionsPage } from '../pages/Collections'
import { InvestmentDisclaimerPage } from '../pages/InvestmentDisclaimer'
import { IssuerCreatePoolPage } from '../pages/IssuerCreatePool'
import { IssuerPoolPage } from '../pages/IssuerPool'
import { IssuerCreateLoanPage } from '../pages/IssuerPool/Assets/CreateLoan'
import { LoanPage } from '../pages/Loan'
import { MintNFTPage } from '../pages/MintNFT'
import { MultisigApprovalPage } from '../pages/MultisigApproval'
import { NFTPage } from '../pages/NFT'
import { NotFoundPage } from '../pages/NotFound'
import { OnboardingPage } from '../pages/Onboarding'
import { EmailVerified } from '../pages/Onboarding/EmailVerified'
import { UpdateInvestorStatus } from '../pages/Onboarding/UpdateInvestorStatus'
import { PoolDetailPage } from '../pages/Pool'
import { PoolsPage } from '../pages/Pools'
import { TokenOverviewPage } from '../pages/Tokens'
import { pinToApi } from '../utils/pinToApi'
import { DebugFlags, initialFlagsState } from './DebugFlags'
import { DemoBanner } from './DemoBanner'
import { GlobalStyle } from './GlobalStyle'
import { Head } from './Head'
import { LoadBoundary } from './LoadBoundary'
import { OnboardingAuthProvider } from './OnboardingAuthProvider'
import { OnboardingProvider } from './OnboardingProvider'
import { SupportedBrowserBanner } from './SupportedBrowserBanner'

const queryClient = new QueryClient({
  defaultOptions: {
    queries: {
      staleTime: 5 * 60 * 1000,
    },
  },
})

const centConfig: UserProvidedConfig = {
  network: config.network,
  kusamaWsUrl: import.meta.env.REACT_APP_RELAY_WSS_URL as string,
  polkadotWsUrl: import.meta.env.REACT_APP_RELAY_WSS_URL as string,
  altairWsUrl: import.meta.env.REACT_APP_COLLATOR_WSS_URL as string,
  centrifugeWsUrl: import.meta.env.REACT_APP_COLLATOR_WSS_URL as string,
  printExtrinsics: import.meta.env.NODE_ENV === 'development',
  centrifugeSubqueryUrl: import.meta.env.REACT_APP_SUBQUERY_URL as string,
  altairSubqueryUrl: import.meta.env.REACT_APP_SUBQUERY_URL as string,
  metadataHost: import.meta.env.REACT_APP_IPFS_GATEWAY as string,
  pinFile: (b64URI) =>
    pinToApi('pinFile', {
      method: 'POST',
      headers: { 'content-type': 'application/json' },
      body: JSON.stringify({ uri: b64URI }),
    }),
  pinJson: (json) =>
    pinToApi('pinJson', {
      method: 'POST',
      headers: { 'content-type': 'application/json' },
      body: JSON.stringify({ json }),
    }),
}

const infuraKey = import.meta.env.REACT_APP_INFURA_KEY

const evmChains: EvmChains =
  ethConfig.network === 'mainnet'
    ? {
        1: {
          urls: [`https://mainnet.infura.io/v3/${infuraKey}`],
          iconUrl: ethereumLogo,
        },
        43114: {
          urls: ['https://api.avax.network/ext/bc/C/rpc'],
          iconUrl: 'https://cryptologos.cc/logos/avalanche-avax-logo.svg?v=013',
        },
      }
    : {
        1: {
          urls: [`https://mainnet.infura.io/v3/${infuraKey}`],
          iconUrl: ethereumLogo,
        },
        5: {
          urls: [`https://goerli.infura.io/v3/${infuraKey}`],
          iconUrl: goerliLogo,
        },
        43114: {
          urls: ['https://api.avax.network/ext/bc/C/rpc'],
          iconUrl: 'https://cryptologos.cc/logos/avalanche-avax-logo.svg?v=013',
        },
        43113: {
          urls: ['https://api.avax-test.network/ext/bc/C/rpc'],
          iconUrl: 'https://cryptologos.cc/logos/avalanche-avax-logo.svg?v=013',
        },
      }

export function Root() {
  const [isThemeToggled, setIsThemeToggled] = React.useState(!!initialFlagsState.alternativeTheme)
  const [showAdvancedAccounts, setShowAdvancedAccounts] = React.useState(!!initialFlagsState.showAdvancedAccounts)
<<<<<<< HEAD
  const [showEvmOnSubstrate, setShowEvmOnSubstrate] = React.useState(!!initialFlagsState.showEvmOnSubstrate)
  const [showAvalanche, setShowAvalanche] = React.useState(!!initialFlagsState.showAvalanche)
=======
>>>>>>> 46f7b7e9

  return (
    <>
      <HelmetProvider>
        <Head />
      </HelmetProvider>
      <QueryClientProvider client={queryClient}>
        <FabricProvider
          theme={
            !isThemeToggled
              ? config.themes[config.defaultTheme]
              : config.defaultTheme === 'dark'
              ? config.themes.light
              : config.themes.dark
          }
        >
          <GlobalStyle />
          <FabricGlobalStyle />
          <CentrifugeProvider config={centConfig}>
            <DemoBanner />
            <SupportedBrowserBanner />
            <WalletProvider
              evmChains={evmChains}
              subscanUrl={import.meta.env.REACT_APP_SUBSCAN_URL}
              walletConnectId={import.meta.env.REACT_APP_WALLETCONNECT_ID}
              showAdvancedAccounts={showAdvancedAccounts}
<<<<<<< HEAD
              evmOnSubstrate={showEvmOnSubstrate}
              showAvalanche={showAvalanche}
=======
>>>>>>> 46f7b7e9
            >
              <OnboardingAuthProvider>
                <OnboardingProvider>
                  <DebugFlags
                    onChange={(state) => {
                      setIsThemeToggled(!!state.alternativeTheme)
                      setShowAdvancedAccounts(!!state.showAdvancedAccounts)
<<<<<<< HEAD
                      setShowEvmOnSubstrate(!!state.showEvmOnSubstrate)
                      setShowAvalanche(!!state.showAvalanche)
=======
>>>>>>> 46f7b7e9
                    }}
                  >
                    <TransactionProvider>
                      <TransactionToasts />
                      <Router>
                        <LoadBoundary>
                          <Routes />
                        </LoadBoundary>
                      </Router>
                    </TransactionProvider>
                  </DebugFlags>
                </OnboardingProvider>
              </OnboardingAuthProvider>
            </WalletProvider>
          </CentrifugeProvider>
        </FabricProvider>
      </QueryClientProvider>
    </>
  )
}

function Routes() {
  return (
    <Switch>
      <Route path="/nfts/collection/:cid/object/mint">
        <MintNFTPage />
      </Route>
      <Route path="/nfts/collection/:cid/object/:nftid">
        <NFTPage />
      </Route>
      <Route path="/nfts/collection/:cid">
        <CollectionPage />
      </Route>
      <Route path="/nfts/account">
        <AccountNFTsPage />
      </Route>
      <Route path="/nfts">
        <CollectionsPage />
      </Route>
      <Route path="/issuer/create-pool">
        <IssuerCreatePoolPage />
      </Route>
      <Route path="/issuer/:pid/assets/create">
        <IssuerCreateLoanPage />
      </Route>
      <Route exact path="/issuer/:pid/assets/:aid">
        <LoanPage />
      </Route>
      <Route path="/issuer/:pid">
        <IssuerPoolPage />
      </Route>
      <Route path="/pools/:pid/assets/:aid">
        <LoanPage />
      </Route>
      <Route path="/pools/tokens">
        <TokenOverviewPage />
      </Route>
      <Route path="/pools/:pid">
        <PoolDetailPage />
      </Route>
      <Route path="/pools">
        <PoolsPage />
      </Route>
      <Route path="/disclaimer">
        <InvestmentDisclaimerPage />
      </Route>
      <Route exact path="/onboarding">
        <OnboardingPage />
      </Route>
      <Route exact path="/onboarding/verifyEmail">
        <EmailVerified />
      </Route>
      <Route exact path="/onboarding/updateInvestorStatus">
        <UpdateInvestorStatus />
      </Route>
      <Route exact path="/multisig-approval">
        <MultisigApprovalPage />
      </Route>
      <Route exact path="/">
        <Redirect to="/pools" />
      </Route>
      <Route>
        <NotFoundPage />
      </Route>
    </Switch>
  )
}<|MERGE_RESOLUTION|>--- conflicted
+++ resolved
@@ -110,11 +110,7 @@
 export function Root() {
   const [isThemeToggled, setIsThemeToggled] = React.useState(!!initialFlagsState.alternativeTheme)
   const [showAdvancedAccounts, setShowAdvancedAccounts] = React.useState(!!initialFlagsState.showAdvancedAccounts)
-<<<<<<< HEAD
-  const [showEvmOnSubstrate, setShowEvmOnSubstrate] = React.useState(!!initialFlagsState.showEvmOnSubstrate)
   const [showAvalanche, setShowAvalanche] = React.useState(!!initialFlagsState.showAvalanche)
-=======
->>>>>>> 46f7b7e9
 
   return (
     <>
@@ -141,11 +137,7 @@
               subscanUrl={import.meta.env.REACT_APP_SUBSCAN_URL}
               walletConnectId={import.meta.env.REACT_APP_WALLETCONNECT_ID}
               showAdvancedAccounts={showAdvancedAccounts}
-<<<<<<< HEAD
-              evmOnSubstrate={showEvmOnSubstrate}
               showAvalanche={showAvalanche}
-=======
->>>>>>> 46f7b7e9
             >
               <OnboardingAuthProvider>
                 <OnboardingProvider>
@@ -153,11 +145,7 @@
                     onChange={(state) => {
                       setIsThemeToggled(!!state.alternativeTheme)
                       setShowAdvancedAccounts(!!state.showAdvancedAccounts)
-<<<<<<< HEAD
-                      setShowEvmOnSubstrate(!!state.showEvmOnSubstrate)
                       setShowAvalanche(!!state.showAvalanche)
-=======
->>>>>>> 46f7b7e9
                     }}
                   >
                     <TransactionProvider>
