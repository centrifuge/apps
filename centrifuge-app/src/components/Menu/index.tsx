--- conflicted
+++ resolved
@@ -26,11 +26,7 @@
   const pools = usePoolsThatAnyConnectedAddressHasPermissionsFor() || []
   const isLarge = useIsAboveBreakpoint('L')
   const address = useAddress('substrate')
-<<<<<<< HEAD
-  const { showSwaps, showPortfolio } = useDebugFlags()
-=======
-  const { showPortfolio, showPrime } = useDebugFlags()
->>>>>>> 957418ea
+  const { showSwaps, showPortfolio, showPrime } = useDebugFlags()
 
   return (
     <Shelf
