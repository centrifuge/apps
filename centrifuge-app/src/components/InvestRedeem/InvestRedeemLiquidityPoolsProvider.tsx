--- conflicted
+++ resolved
@@ -45,11 +45,7 @@
   const tranche = pool.tranches.find((t) => t.id === trancheId)
   const { data: metadata, isLoading: isMetadataLoading } = usePoolMetadata(pool)
   const trancheMeta = metadata?.tranches?.[trancheId]
-<<<<<<< HEAD
-  const chainId = Number(provider?._network.chainId) || 1
-=======
   const chainId = provider?.network.chainId || 1
->>>>>>> 985f6531
 
   if (!tranche) throw new Error(`Token not found. Pool id: ${poolId}, token id: ${trancheId}`)
 
@@ -232,16 +228,7 @@
       else if (lpInvest.lpCurrencyAllowance.lt(assets) && supportsPermits && pendingAction !== 'approvePoolCurrency') {
         const signer = await provider!.getSigner()
         const connectedCent = cent.connectEvm(evmAddress!, signer)
-<<<<<<< HEAD
-        const permit = await connectedCent.liquidityPools.signPermit([
-          lpInvest.lpAddress,
-          lpInvest.currency.address,
-          assets,
-          chainId,
-        ])
-=======
         const permit = await connectedCent.liquidityPools.signPermit([lpInvest.currency.address, assets, chainId])
->>>>>>> 985f6531
         console.log('permit', permit)
         investWithPermit.execute(
           [lpInvest.lpAddress, assets, lpInvest?.currency.address, permit, chainId],
