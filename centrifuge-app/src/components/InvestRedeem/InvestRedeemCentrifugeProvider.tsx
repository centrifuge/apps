import { CurrencyBalance, findBalance, Pool } from '@centrifuge/centrifuge-js'
import { useBalances, useCentrifugeTransaction } from '@centrifuge/centrifuge-react'
import { CentrifugeTransactionOptions } from '@centrifuge/centrifuge-react/dist/hooks/useCentrifugeTransaction'
import BN from 'bn.js'
import * as React from 'react'
import { Dec } from '../../utils/Decimal'
import { useAddress } from '../../utils/useAddress'
import { useSuitableAccounts } from '../../utils/usePermissions'
import { usePendingCollect, usePool, usePoolMetadata } from '../../utils/usePools'
import { useLiquidityRewards } from '../LiquidityRewards/LiquidityRewardsContext'
import { InvestRedeemContext } from './InvestRedeemProvider'
import { InvestRedeemAction, InvestRedeemActions, InvestRedeemProviderProps as Props, InvestRedeemState } from './types'

export function InvestRedeemCentrifugeProvider({ poolId, trancheId, children }: Props) {
  const [account] = useSuitableAccounts({ poolId, poolRole: [{ trancheInvestor: trancheId }], proxyType: ['Invest'] })
  const fallbackAddress = useAddress('substrate')
  const address = account?.actingAddress || fallbackAddress
  const balances = useBalances(address)
  const order = usePendingCollect(poolId, trancheId, address)
  const pool = usePool(poolId) as Pool
  const [pendingAction, setPendingAction] = React.useState<InvestRedeemAction>()
  const isAllowedToInvest = !!account
  const tranche = pool.tranches.find((t) => t.id === trancheId)
  const { data: metadata, isLoading: isMetadataLoading } = usePoolMetadata(pool)
  const trancheMeta = metadata?.tranches?.[trancheId]
<<<<<<< HEAD
  const combinedStakes = useLiquidityRewards().state?.combinedStakes
=======
  const { state: liquidityState } = useLiquidityRewards()
>>>>>>> e5beac5a

  if (!tranche) throw new Error(`Token not found. Pool id: ${poolId}, token id: ${trancheId}`)

  const trancheBalance =
    balances?.tranches.find((t) => t.poolId === poolId && t.trancheId === trancheId)?.balance.toDecimal() ?? Dec(0)

  const price = tranche.tokenPrice?.toDecimal() ?? Dec(1)
  const investToCollect = order?.payoutTokenAmount.toDecimal() ?? Dec(0)
  const pendingRedeem = order?.remainingRedeemToken.toDecimal() ?? Dec(0)
  const stakedAmount = liquidityState?.combinedStakes ?? Dec(0)
  const combinedBalance = trancheBalance.add(investToCollect).add(pendingRedeem).add(stakedAmount)
  const investmentValue = combinedBalance.mul(price)
  const poolCurBalance =
    (balances && findBalance(balances.currencies, pool.currency.key)?.balance.toDecimal()) ?? Dec(0)
  const poolCurBalanceCombined = poolCurBalance.add(order?.remainingInvestCurrency.toDecimal() ?? 0)

  const isCalculatingOrders = pool.epoch.status !== 'ongoing'

  const invest = useCentrifugeTransaction('Invest', (cent) => cent.pools.updateInvestOrder)
  const redeem = useCentrifugeTransaction('Redeem', (cent) => cent.pools.updateRedeemOrder)
  const cancelInvest = useCentrifugeTransaction('Cancel order', (cent) => cent.pools.updateInvestOrder)
  const cancelRedeem = useCentrifugeTransaction('Cancel order', (cent) => cent.pools.updateRedeemOrder)

  const txActions = {
    invest,
    redeem,
    collect: undefined,
    approvePoolCurrency: undefined,
    approveTrancheToken: undefined,
    cancelInvest,
    cancelRedeem,
  }
  const pendingTransaction = pendingAction && txActions[pendingAction]?.lastCreatedTransaction

  function doAction<T = any>(
    name: InvestRedeemAction,
    fn: (arg: T) => any[],
    opt?: CentrifugeTransactionOptions
  ): (args?: T) => void {
    return (args) => {
      txActions[name]?.execute(fn(args!) as any, opt)
      setPendingAction(name)
    }
  }

  function useActionSucceeded(cb: (action: InvestRedeemAction) => void) {
    React.useEffect(() => {
      if (pendingAction && pendingTransaction?.status === 'succeeded') {
        cb(pendingAction)
      }
      // eslint-disable-next-line react-hooks/exhaustive-deps
    }, [pendingTransaction?.status])
  }

  const state: InvestRedeemState = {
    poolId,
    trancheId,
    isDataLoading: balances == null || order == null || isMetadataLoading,
    isAllowedToInvest,
    isPoolBusy: isCalculatingOrders,
    isFirstInvestment: order?.submittedAt === 0 && order.investCurrency.isZero(),
    nativeCurrency: balances?.native.currency,
    trancheCurrency: tranche.currency,
    poolCurrency: pool.currency,
    capacity: tranche.capacity.toDecimal(),
    minInitialInvestment: new CurrencyBalance(
      trancheMeta?.minInitialInvestment ?? 0,
      pool.currency.decimals
    ).toDecimal(),
    nativeBalance: balances?.native.balance.toDecimal() ?? Dec(0),
    poolCurrencyBalance: poolCurBalance,
    poolCurrencyBalanceWithPending: poolCurBalanceCombined,
    trancheBalance,
    trancheBalanceWithPending: combinedBalance,
    investmentValue,
    tokenPrice: price,
    order: order
      ? {
          investCurrency: order.investCurrency.toDecimal(),
          redeemToken: order.redeemToken.toDecimal(),
          payoutCurrencyAmount: order.payoutCurrencyAmount.toDecimal(),
          payoutTokenAmount: order.payoutTokenAmount.toDecimal(),
          remainingInvestCurrency: order.remainingInvestCurrency.toDecimal(),
          remainingRedeemToken: order.remainingRedeemToken.toDecimal(),
        }
      : null,
    collectAmount: Dec(0),
    collectType: null,
    needsToCollectBeforeOrder: false,
    needsPoolCurrencyApproval: false,
    needsTrancheTokenApproval: false,
    pendingAction,
    pendingTransaction: pendingAction && txActions[pendingAction]?.lastCreatedTransaction,
  }

  const actions: InvestRedeemActions = {
    invest: doAction('invest', (newOrder: BN) => [poolId, trancheId, newOrder], { account, forceProxyType: 'Invest' }),
    redeem: doAction('redeem', (newOrder: BN) => [poolId, trancheId, newOrder], { account, forceProxyType: 'Invest' }),
    collect: () => {},
    approvePoolCurrency: () => {},
    approveTrancheToken: () => {},
    cancelInvest: doAction('cancelInvest', () => [poolId, trancheId, new BN(0)], { account, forceProxyType: 'Invest' }),
    cancelRedeem: doAction('cancelRedeem', () => [poolId, trancheId, new BN(0)], { account, forceProxyType: 'Invest' }),
  }

  const hooks = {
    useActionSucceeded,
  }

  return <InvestRedeemContext.Provider value={{ state, actions, hooks }}>{children}</InvestRedeemContext.Provider>
}<|MERGE_RESOLUTION|>--- conflicted
+++ resolved
@@ -23,11 +23,7 @@
   const tranche = pool.tranches.find((t) => t.id === trancheId)
   const { data: metadata, isLoading: isMetadataLoading } = usePoolMetadata(pool)
   const trancheMeta = metadata?.tranches?.[trancheId]
-<<<<<<< HEAD
-  const combinedStakes = useLiquidityRewards().state?.combinedStakes
-=======
-  const { state: liquidityState } = useLiquidityRewards()
->>>>>>> e5beac5a
+  const liquidityState = useLiquidityRewards().state
 
   if (!tranche) throw new Error(`Token not found. Pool id: ${poolId}, token id: ${trancheId}`)
 
