--- conflicted
+++ resolved
@@ -17,11 +17,6 @@
 } from '@centrifuge/fabric'
 import * as React from 'react'
 import { useNavigate } from 'react-router-dom'
-<<<<<<< HEAD
-import { useTheme } from 'styled-components'
-=======
-import { ethConfig } from '../../config'
->>>>>>> ac888881
 import { formatBalance } from '../../utils/formatting'
 import { useAddress } from '../../utils/useAddress'
 import { useGmp } from '../../utils/useGmp'
