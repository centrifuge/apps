--- conflicted
+++ resolved
@@ -5,8 +5,7 @@
   Pool,
   TokenBalance,
 } from '@centrifuge/centrifuge-js'
-<<<<<<< HEAD
-import { useCentrifugeUtils } from '@centrifuge/centrifuge-react'
+import { formatBalance, useCentrifugeUtils } from '@centrifuge/centrifuge-react'
 import {
   AnchorButton,
   Box,
@@ -23,16 +22,11 @@
   usePagination,
   VisualButton,
 } from '@centrifuge/fabric'
-=======
-import { formatBalance, useCentrifugeUtils } from '@centrifuge/centrifuge-react'
-import { Box, Grid, IconExternalLink, Stack, Text } from '@centrifuge/fabric'
 import { isAddress as isValidEVMAddress } from '@ethersproject/address'
->>>>>>> 05ca4b99
 import * as React from 'react'
 import { Link, useRouteMatch } from 'react-router-dom'
 import styled from 'styled-components'
 import { formatDate } from '../../utils/date'
-import { formatBalance } from '../../utils/formatting'
 import { getCSVDownloadUrl } from '../../utils/getCSVDownloadUrl'
 import { useAddress } from '../../utils/useAddress'
 import { usePool, usePoolMetadata, usePools, useTransactionsByAddress } from '../../utils/usePools'
@@ -50,7 +44,7 @@
 export function Transactions({ count, txTypes }: TransactionsProps) {
   const { formatAddress } = useCentrifugeUtils()
   const address = useAddress()
-<<<<<<< HEAD
+  const formattedAddress = address && isValidEVMAddress(address) ? address : formatAddress(address || '')
   const transactions = useTransactionsByAddress(formatAddress(address || ''))
   const match = useRouteMatch('/history')
   const [sortKey, setSortKey] = React.useState<'date' | 'amount'>('date')
@@ -60,11 +54,6 @@
     pageSize: 10,
   })
   const pools = usePools()
-=======
-  const formattedAddress = address && isValidEVMAddress(address) ? address : formatAddress(address || '')
-  const allTransactions = useAllTransactions(formattedAddress)
-  const formattedTransactions: TransactionCardProps[] = []
->>>>>>> 05ca4b99
 
   const investorTransactions: TransactionListItemProps[] = React.useMemo(() => {
     const txs =
