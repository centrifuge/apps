--- conflicted
+++ resolved
@@ -8,12 +8,7 @@
   IconExternalLink,
   IconMinus,
   IconPlus,
-<<<<<<< HEAD
-  Shelf,
-=======
   IconSend,
-  Stack,
->>>>>>> eeb428ed
   Text,
   Thumbnail,
 } from '@centrifuge/fabric'
@@ -33,12 +28,9 @@
 import { usePool, usePoolMetadata, usePools } from '../../utils/usePools'
 import { Column, DataTable, SortableTableHeader } from '../DataTable'
 import { Eththumbnail } from '../EthThumbnail'
-<<<<<<< HEAD
+import { InvestRedeemDrawer } from '../InvestRedeem/InvestRedeemDrawer'
 import { LayoutSection } from '../LayoutBase/LayoutSection'
-=======
-import { InvestRedeemDrawer } from '../InvestRedeem/InvestRedeemDrawer'
 import { RouterLinkButton } from '../RouterLinkButton'
->>>>>>> eeb428ed
 import { Tooltips } from '../Tooltips'
 import { TransferTokensDrawer } from './TransferTokensDrawer'
 import { usePortfolioTokens } from './usePortfolio'
@@ -141,7 +133,6 @@
   },
 ]
 
-<<<<<<< HEAD
 export function HoldingsSection({ canInvestRedeem = false, address }: { canInvestRedeem?: boolean; address: string }) {
   return (
     <LayoutSection title="Holdings">
@@ -151,8 +142,6 @@
 }
 
 // TODO: change canInvestRedeem to default to true once the drawer is implemented
-=======
->>>>>>> eeb428ed
 export function Holdings({ canInvestRedeem = false, address }: { canInvestRedeem?: boolean; address: string }) {
   const centBalances = useBalances(address)
   const wallet = useWallet()
@@ -239,22 +228,7 @@
   ]
 
   return tokens.length ? (
-<<<<<<< HEAD
     <>
-      <Drawer isOpen={openDrawer} onClose={() => history.replace(pathname)}>
-        <CFGTransfer address={address} />
-      </Drawer>
-      <DataTable
-        columns={columns}
-        data={tokens}
-        defaultSortKey="position"
-        onRowClicked={(row) =>
-          row.currency?.symbol === centBalances?.native.currency.symbol ? `${pathname}?transfer=cfg` : pathname
-        }
-      />
-    </>
-=======
-    <Stack as="article" gap={2}>
       <InvestRedeemDrawer
         poolId={investPoolId || redeemPoolId || ''}
         trancheId={investTrancheId || redeemTrancheId || ''}
@@ -267,12 +241,8 @@
         isOpen={!!(openSendDrawer || openReceiveDrawer)}
         onClose={() => history.replace(pathname)}
       />
-      <Text as="h2" variant="heading2">
-        Holdings
-      </Text>
       <DataTable columns={columns} data={tokens} defaultSortKey="position" />
-    </Stack>
->>>>>>> eeb428ed
+    </>
   ) : null
 }
 
