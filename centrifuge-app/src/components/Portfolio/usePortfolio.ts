import {
  CurrencyBalance,
  CurrencyMetadata,
  InvestorTransactionType,
  Price,
  Token,
  TokenBalance,
  addressToHex,
} from '@centrifuge/centrifuge-js'
import BN from 'bn.js'
import Decimal from 'decimal.js-light'
import { useMemo } from 'react'
import { Dec } from '../../utils/Decimal'
import { useDailyTranchesStates, usePools, useTransactionsByAddress } from '../../utils/usePools'
import { useSubquery } from '../../utils/useSubquery'

type InvestorTransaction = {
  currencyAmount: CurrencyBalance
  hash: string
  poolId: string
  timestamp: string
  tokenAmount: CurrencyBalance
  tokenPrice: Price
  trancheId: string
  type: InvestorTransactionType
}

<<<<<<< HEAD
type TrancheSnapshot = {
  blockNumber: number
  timestamp: string
  tokenPrice: string
  trancheId: string
  tranche: {
    poolId: string
    trancheId: string
  }
}

export function useDailyPortfolioValue(address: string, rangeValue: number) {
=======
export function useDailyPortfolioValue(address: string, rangeValue?: number) {
>>>>>>> 15f9bc55
  const transactions = useTransactionsByAddress(address)

  const transactionsByTrancheId = transactions?.investorTransactions.reduce(
    (tranches, tranche) => ({
      ...tranches,
      [tranche.trancheId]: [...(tranches[tranche.trancheId] || []), tranche],
    }),
    {} as Record<string, InvestorTransaction[]>
  )

  const daysSinceFirstTx = transactions?.investorTransactions
    ? Math.ceil(
        (new Date().getTime() - new Date(transactions.investorTransactions.at(-1)!.timestamp).getTime()) /
          (1000 * 3600 * 24)
      )
    : 0

  const dailyTrancheStatesByTrancheId = useDailyTranchesStates(Object.keys(transactionsByTrancheId || {}))

  const rangeDays = (rangeValue ?? daysSinceFirstTx) + 1

  return useMemo(() => {
    if (dailyTrancheStatesByTrancheId && transactionsByTrancheId) {
      const today = new Date()

      return Array((rangeValue ?? daysSinceFirstTx) + 1)
        .fill(null)
        .map((_, i) => i)
        .map((day) => {
          const valueOfTranche = Object.entries(transactionsByTrancheId).map(([trancheId, transactions]) => {
            const transactionsInDateRange = transactions.filter(
              (transaction) => new Date(transaction.timestamp) <= new Date(today.getTime() - day * 1000 * 60 * 60 * 24)
            )

            return transactionsInDateRange.reduce((trancheValues: Decimal, transaction) => {
              const priceAtDate = getPriceAtDate(dailyTrancheStatesByTrancheId, trancheId, rangeDays, day, today)
              if (!priceAtDate) return trancheValues

              // TODO: remove this once we have the correct price -- https://github.com/centrifuge/pools-subql/issues/76
              const price =
                priceAtDate.toString().length === 10 || priceAtDate.toString().length === 9
                  ? new Price(priceAtDate.mul(new BN(10 ** 9))).toDecimal()
                  : new Price(priceAtDate).toDecimal()

              const amount = transaction.tokenAmount.toDecimal().mul(price)

              if (transaction.type === 'INVEST_EXECUTION') {
                return trancheValues.add(amount)
              }

              if (transaction.type === 'REDEEM_EXECUTION') {
                return trancheValues.sub(amount)
              }

              return trancheValues
            }, Dec(0))
          })

          return valueOfTranche.reduce(
            (acc, cur) => ({
              portfolioValue: acc.portfolioValue.add(cur),
              dateInMilliseconds: new Date(today.getTime() - day * 1000 * 60 * 60 * 24),
            }),
            {
              portfolioValue: Dec(0),
            }
          )
        })
    }
  }, [dailyTrancheStatesByTrancheId, rangeValue, transactionsByTrancheId])
}

const getPriceAtDate = (
  dailyTrancheStatesByTrancheId: Record<
    string,
    {
      timestamp: string
      tokenPrice: Price
    }[]
  >,
  trancheId: string,
  rangeValue: number,
  day: number,
  today: Date
) => {
  return new Price(
    dailyTrancheStatesByTrancheId[trancheId].slice(0 - rangeValue)?.find((state) => {
      return (
        `${new Date(state.timestamp).getMonth()}/${new Date(state.timestamp).getDate()}/${new Date(
          state.timestamp
        ).getFullYear()}` ===
        `${new Date(today.getTime() - day * 1000 * 60 * 60 * 24).getMonth()}/${new Date(
          today.getTime() - day * 1000 * 60 * 60 * 24
        ).getDate()}/${new Date(today.getTime() - day * 1000 * 60 * 60 * 24).getFullYear()}`
      )
    })?.tokenPrice ?? Price.fromFloat(1)
  )
}

export function usePortfolio(address?: string) {
  // const [result] = useCentrifugeQuery(['accountPortfolio', address], (cent) => cent.pools.getPortfolio([address!]), {
  //   enabled: !!address,
  // })
  // return result

  const { data: subData } = useSubquery(
    `query ($account: String!) {
    account(
      id: $account
    ) {
      trancheBalances {
        nodes {
          claimableCurrency
          claimableTrancheTokens
          pendingInvestCurrency
          pendingRedeemTrancheTokens
          sumClaimedCurrency
          sumClaimedTrancheTokens
          trancheId
          poolId
          tranche {
            tokenPrice
          }
          pool {
            currency {
              decimals
            }
          }
        }
      }
      currencyBalances {
        nodes {
          amount
          currency {
            symbol
            decimals
            trancheId
          }
        }
      }
    }
  }`,
    {
      account: address && addressToHex(address),
    },
    {
      enabled: !!address,
    }
  )

  const data = useMemo(() => {
    return (
      (subData?.account as undefined | {}) &&
      (Object.fromEntries(
        subData.account.trancheBalances.nodes.map((tranche: any) => {
          const decimals = tranche.pool.currency.decimals
          const tokenPrice = new Price(tranche.tranche.tokenPrice)
          let freeTrancheTokens = new CurrencyBalance(0, decimals)

          const claimableCurrency = new CurrencyBalance(tranche.claimableCurrency, decimals)
          const claimableTrancheTokens = new TokenBalance(tranche.claimableTrancheTokens, decimals)
          const pendingInvestCurrency = new CurrencyBalance(tranche.pendingInvestCurrency, decimals)
          const pendingRedeemTrancheTokens = new TokenBalance(tranche.pendingRedeemTrancheTokens, decimals)
          const sumClaimedCurrency = new CurrencyBalance(tranche.sumClaimedCurrency, decimals)
          const sumClaimedTrancheTokens = new TokenBalance(tranche.sumClaimedTrancheTokens, decimals)

          const currencyAmount = subData.account.currencyBalances.nodes.find(
            (b: any) => b.currency.trancheId && b.currency.trancheId === tranche.trancheId
          )
          if (currencyAmount) {
            freeTrancheTokens = new CurrencyBalance(currencyAmount.amount, decimals)
          }

          const totalTrancheTokens = new CurrencyBalance(
            new BN(tranche.claimableTrancheTokens)
              .add(new BN(tranche.pendingRedeemTrancheTokens))
              .add(freeTrancheTokens),
            decimals
          )

          return [
            tranche.trancheId.split('-')[1],
            {
              claimableCurrency,
              claimableTrancheTokens,
              pendingInvestCurrency,
              pendingRedeemTrancheTokens,
              sumClaimedCurrency,
              sumClaimedTrancheTokens,
              totalTrancheTokens,
              freeTrancheTokens,
              tokenPrice,
            },
          ]
        })
      ) as Record<
        string,
        {
          claimableCurrency: CurrencyBalance
          claimableTrancheTokens: TokenBalance
          pendingInvestCurrency: CurrencyBalance
          pendingRedeemTrancheTokens: TokenBalance
          sumClaimedCurrency: CurrencyBalance
          sumClaimedTrancheTokens: TokenBalance
          totalTrancheTokens: TokenBalance
          freeTrancheTokens: TokenBalance
          tokenPrice: Price
          // TODO: add reservedTrancheTokens
        }
      >)
    )
  }, [subData])

  return data
}

type PortfolioToken = {
  position: Decimal
  marketValue: Decimal
  tokenPrice: Price
  trancheId: string
  poolId: string
  currency: Token['currency']
}

export function usePortfolioTokens(address?: string) {
  const pools = usePools()
  const portfolioData = usePortfolio(address)

  const trancheTokenPrices = pools?.reduce(
    (tranches, pool) =>
      pool.tranches.reduce((tranches, tranche) => {
        tranches[tranche.id] = {
          currency: tranche.currency,
          tokenPrice: tranche.tokenPrice,
          poolId: tranche.poolId,
        }
        return tranches
      }, tranches),
    {} as Record<string, { tokenPrice: Price | null; poolId: string; currency: CurrencyMetadata }>
  )

  if (portfolioData && trancheTokenPrices) {
    return Object.entries(portfolioData).map(([trancheId, tranche]) => {
      const trancheTokenPrice = trancheTokenPrices[trancheId].tokenPrice || new Price(0)

      const trancheTokensBalance = tranche.totalTrancheTokens.toDecimal()

      return {
        position: trancheTokensBalance,
        marketValue: trancheTokensBalance.mul(trancheTokenPrice.toDecimal()),
        tokenPrice: trancheTokenPrice,
        trancheId: trancheId,
        poolId: trancheTokenPrices[trancheId].poolId,
        currency: trancheTokenPrices[trancheId].currency,
      }
    }, [] as PortfolioToken[])
  }

  return []
}<|MERGE_RESOLUTION|>--- conflicted
+++ resolved
@@ -25,22 +25,7 @@
   type: InvestorTransactionType
 }
 
-<<<<<<< HEAD
-type TrancheSnapshot = {
-  blockNumber: number
-  timestamp: string
-  tokenPrice: string
-  trancheId: string
-  tranche: {
-    poolId: string
-    trancheId: string
-  }
-}
-
-export function useDailyPortfolioValue(address: string, rangeValue: number) {
-=======
 export function useDailyPortfolioValue(address: string, rangeValue?: number) {
->>>>>>> 15f9bc55
   const transactions = useTransactionsByAddress(address)
 
   const transactionsByTrancheId = transactions?.investorTransactions.reduce(
