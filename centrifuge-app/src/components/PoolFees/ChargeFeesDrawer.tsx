--- conflicted
+++ resolved
@@ -147,11 +147,7 @@
                           secondaryLabel={`Maximum charge ${formatBalance(
                             maxCharge || 0,
                             pool.currency.symbol
-<<<<<<< HEAD
-                          )} (${formatPercentage(feeChainData?.amounts.percentOfNav.toString() || 0)} NAV)`}
-=======
                           )} (${maxFee} NAV)`}
->>>>>>> a3cb6f15
                           onChange={(value) => form.setFieldValue('amount', value)}
                         />
                       )
