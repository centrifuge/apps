--- conflicted
+++ resolved
@@ -25,13 +25,8 @@
     },
     enableReinitialize: true,
     onSubmit: (values, actions) => {
-<<<<<<< HEAD
-      if (values.maxReserve) {
+      if (typeof values.maxReserve === 'number' && values.maxReserve >= 0) {
         setMaxReserveTx([poolId, CurrencyBalance.fromFloat(values.maxReserve, pool.currency.decimals)], { account })
-=======
-      if (typeof values.maxReserve === 'number' && values.maxReserve >= 0) {
-        setMaxReserveTx([poolId, CurrencyBalance.fromFloat(values.maxReserve, pool.currency.decimals)])
->>>>>>> ee91cf52
       } else {
         actions.setErrors({ maxReserve: 'Invalid number' })
       }
