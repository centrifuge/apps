import { Banner, Text } from '@centrifuge/fabric'
import React from 'react'

export const DemoBanner = () => {
<<<<<<< HEAD
  const [isOpen, setIsOpen] = React.useState(import.meta.env.REACT_APP_IS_DEMO)
=======
  const storageKey = 'demo-banner-seen'
  const isDemo = window.location.hostname.includes('demo')
  const [isOpen, setIsOpen] = React.useState(false)

  React.useEffect(() => {
    setIsOpen(localStorage.getItem(storageKey) !== 'true')
  }, [])

  function onClose() {
    localStorage.setItem(storageKey, 'true')
    setIsOpen(false)
  }
>>>>>>> dac7cf40

  return (
    <Banner
      isOpen={isOpen && isDemo}
      onClose={() => onClose()}
      title={
        <Text as="h3" color="textInverted" variant="heading5">
          Welcome to the demo environment of the Centrifuge App. All data and wallet transactions are not real as this
          is purely a testing environment. Read{' '}
          <Text
            target="_blank"
            as="a"
            href="https://centrifuge.hackmd.io/@Anna/H1ylqpRQj"
            color="textInverted"
            variant="heading5"
            display="inline"
            textDecoration="underline"
          >
            here
          </Text>{' '}
          how to get started
        </Text>
      }
    />
  )
}<|MERGE_RESOLUTION|>--- conflicted
+++ resolved
@@ -2,11 +2,8 @@
 import React from 'react'
 
 export const DemoBanner = () => {
-<<<<<<< HEAD
-  const [isOpen, setIsOpen] = React.useState(import.meta.env.REACT_APP_IS_DEMO)
-=======
   const storageKey = 'demo-banner-seen'
-  const isDemo = window.location.hostname.includes('demo')
+  const isDemo = import.meta.env.REACT_APP_IS_DEMO
   const [isOpen, setIsOpen] = React.useState(false)
 
   React.useEffect(() => {
@@ -17,7 +14,6 @@
     localStorage.setItem(storageKey, 'true')
     setIsOpen(false)
   }
->>>>>>> dac7cf40
 
   return (
     <Banner
