--- conflicted
+++ resolved
@@ -14,13 +14,8 @@
 } | null>(null)
 
 export function OnboardingUserProvider({ children }: { children?: React.ReactNode }) {
-<<<<<<< HEAD
-  const { isAuth, authToken } = useAuth(AUTHORIZED_ONBOARDING_PROXY_TYPES)
+  const { authToken } = useAuth(AUTHORIZED_ONBOARDING_PROXY_TYPES)
   const { selectedAccount } = useWallet().substrate
-=======
-  const { authToken } = useAuth(AUTHORIZED_ONBOARDING_PROXY_TYPES)
-  const { selectedAccount } = useWallet()
->>>>>>> 9392b622
 
   const {
     data: onboardingUserData,
