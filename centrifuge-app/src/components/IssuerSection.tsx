import { PoolMetadata } from '@centrifuge/centrifuge-js'
import { useCentrifuge } from '@centrifuge/centrifuge-react'
<<<<<<< HEAD
import {
  Box,
  IconBalanceSheet,
  IconCashflow,
  IconChevronRight,
  IconProfitAndLoss,
  Shelf,
  Stack,
  Text,
} from '@centrifuge/fabric'
import * as React from 'react'
import { useLocation } from 'react-router'
import styled from 'styled-components'
import { ExecutiveSummaryDialog } from './Dialogs/ExecutiveSummaryDialog'
import { AnchorPillButton, PillButton } from './PillButton'
import { RouterTextLink } from './TextLink'

const SUBTLE_GRAY = '#91969b21'
=======
import { Accordion, AnchorButton, Box, IconExternalLink, Shelf, Stack, Text } from '@centrifuge/fabric'
import * as React from 'react'
import { ExecutiveSummaryDialog } from './Dialogs/ExecutiveSummaryDialog'
import { LabelValueStack } from './LabelValueStack'
import { PillButton } from './PillButton'
import { AnchorTextLink } from './TextLink'
>>>>>>> 70aa42cb

type IssuerSectionProps = {
  metadata: Partial<PoolMetadata> | undefined
}

<<<<<<< HEAD
const reportLinks = [
  { label: 'Balance sheet', href: '/balance-sheet', icon: <IconBalanceSheet /> },
  { label: 'Profit & loss', href: '/profit-and-loss', icon: <IconProfitAndLoss /> },
  { label: 'Cashflow statement', href: '/cash-flow-statement', icon: <IconCashflow /> },
]

const StyledRouterTextLink = styled(RouterTextLink)`
  color: white;
  text-decoration: unset;
  font-size: 14px;
  :active {
    color: white;
  }
  :visited {
    color: white;
  }
`

=======
>>>>>>> 70aa42cb
export function ReportDetails({ metadata }: IssuerSectionProps) {
  const cent = useCentrifuge()
  const report = metadata?.pool?.reports?.[0]

  return (
<<<<<<< HEAD
    <>
      <Box display="flex" justifyContent="space-between" alignItems="center">
        <Text color="white" variant="heading4">
          Reports
        </Text>
        <Box backgroundColor={SUBTLE_GRAY} padding="8px 22px" borderRadius="4px">
          <StyledRouterTextLink to={`${pathname}/reporting`}>View all</StyledRouterTextLink>
        </Box>
      </Box>

      <Box marginY={2} backgroundColor={SUBTLE_GRAY} padding={2} borderRadius={10}>
        {reportLinks.map((link, i) => (
          <Box
            borderBottom={i === reportLinks.length - 1 ? null : `2px solid ${SUBTLE_GRAY}`}
            display="flex"
            alignItems="center"
            justifyContent="space-between"
            paddingY={3}
          >
            <Box display="flex" alignItems="center">
              {link.icon}
              <StyledRouterTextLink
                style={{ marginLeft: 8 }}
                to={`${pathname}/reporting${link.href}`}
                key={`${link.label}-${i}`}
              >
                {link.label}
              </StyledRouterTextLink>
            </Box>
            <IconChevronRight color="white" />
          </Box>
        ))}
      </Box>

      {report?.author.name && report.author.title && (
        <>
          <Text color="white" variant="heading4">
            Pool analysis
          </Text>
          <Shelf gap={1}>
            <Text variant="body4" color="textSecondary">
              Reviewer: {report.author.name}
              <br />
              {report.author.title}
            </Text>
          </Shelf>
        </>
      )}
    </>
=======
    <Stack gap={2}>
      <Text variant="heading2">Pool analysis</Text>
      <Shelf flexDirection="column" alignItems="flex-start">
        {report && (
          <>
            <Shelf gap={1}>
              {report.author.avatar?.uri && (
                <Box
                  as="img"
                  height={40}
                  borderRadius={30}
                  src={cent.metadata.parseMetadataUrl(report.author.avatar.uri)}
                  alt=""
                />
              )}
              {report.author.name && (
                <LabelValueStack label="Reviewer" value={<Text variant="body2">{report.author.name}</Text>} />
              )}
              {report.author.title && (
                <LabelValueStack label="Reviewer title" value={<Text variant="body2">{report.author.title}</Text>} />
              )}
            </Shelf>
            <Shelf marginTop={20}>
              <AnchorButton href={report.uri} target="_blank" variant="secondary" icon={IconExternalLink}>
                View full analysis
              </AnchorButton>
            </Shelf>
          </>
        )}
      </Shelf>
    </Stack>
>>>>>>> 70aa42cb
  )
}

export function IssuerDetails({ metadata }: IssuerSectionProps) {
  const cent = useCentrifuge()
  const [isDialogOpen, setIsDialogOpen] = React.useState(false)

  const links = [
    {
      label: 'Website',
      href: metadata?.pool?.links.website,
      show: !!metadata?.pool?.links.website,
    },
    {
      label: 'Forum',
      href: metadata?.pool?.links.forum,
      show: !!metadata?.pool?.links.forum,
    },
    {
      label: 'Email',
      href: `mailto:${metadata?.pool?.issuer.email}`,
      show: !!metadata?.pool?.issuer.email,
    },
    {
      label: 'Executive Summary',
      show: !!metadata?.pool?.links.executiveSummary,
      onClick: () => setIsDialogOpen(true),
    },
  ]
  return (
<<<<<<< HEAD
    <Stack>
      <Shelf display="flex" justifyContent="space-between" marginBottom={12}>
=======
    <Stack gap={2}>
      <Stack gap={1}>
>>>>>>> 70aa42cb
        {metadata?.pool?.issuer.logo && (
          <Box
            as="img"
            maxWidth={80}
            maxHeight={30}
            alt={metadata?.pool?.issuer.name}
            src={cent.metadata.parseMetadataUrl(metadata?.pool?.issuer.logo?.uri)}
          />
        )}
<<<<<<< HEAD
        <Links links={links} />
      </Shelf>
      <Box pt={4}>
        <Text variant="heading2">{metadata?.pool?.name}</Text>
        <Text variant="body2" style={{ marginTop: '12px' }}>
          {metadata?.pool?.issuer.description}
        </Text>
      </Box>
      <ExecutiveSummaryDialog
        issuerName={metadata?.pool?.issuer.name ?? ''}
        href={cent.metadata.parseMetadataUrl(metadata?.pool?.links.executiveSummary?.uri ?? '')}
        open={isDialogOpen}
        onClose={() => setIsDialogOpen(false)}
      />
    </Stack>
  )
}

const Links = ({ links }: { links: { label: string; href?: string; show: boolean; onClick?: () => void }[] }) => {
  return (
    <Box display="flex">
      {links.map((link, index) => {
        if (!link.show) return null

        if (link.onClick) {
          return (
            <PillButton key={`${link.label} ${index}`} variant="small" onClick={link.onClick}>
              {link.label}
            </PillButton>
          )
        }

        return (
          <AnchorPillButton style={{ marginRight: 8 }} variant="small" key={`${link.label} ${index}`} href={link.href}>
            {link.label}
          </AnchorPillButton>
        )
      })}
    </Box>
=======
        <LabelValueStack label="Issuer" value={<Text variant="body2">{metadata?.pool?.issuer.name}</Text>} />
        <LabelValueStack
          label="Legal representative"
          value={<Text variant="body2">{metadata?.pool?.issuer.repName}</Text>}
        />
        <LabelValueStack
          label="Short description"
          value={<Text variant="body2">{metadata?.pool?.issuer.shortDescription}</Text>}
        />
        <LabelValueStack
          label="Description"
          value={<Text variant="body2">{metadata?.pool?.issuer.description}</Text>}
        />
        {metadata?.pool?.links.executiveSummary && (
          <LabelValueStack
            label="Download"
            value={
              <>
                <PillButton variant="small" onClick={() => setIsDialogOpen(true)}>
                  Executive summary
                </PillButton>
                <ExecutiveSummaryDialog
                  issuerName={metadata?.pool?.issuer.name}
                  href={cent.metadata.parseMetadataUrl(metadata?.pool?.links.executiveSummary?.uri)}
                  open={isDialogOpen}
                  onClose={() => setIsDialogOpen(false)}
                />
              </>
            }
          />
        )}
      </Stack>

      {(metadata?.pool?.links.website || metadata?.pool?.links.forum || metadata?.pool?.issuer.email) && (
        <LabelValueStack
          label="Links"
          value={
            <Text variant="body3">
              <Shelf flexWrap="wrap" gap={2} alignItems="flex-start">
                {metadata?.pool?.links.website && (
                  <AnchorTextLink href={metadata?.pool?.links.website}>Website</AnchorTextLink>
                )}
                {metadata?.pool?.links.forum && (
                  <AnchorTextLink href={metadata?.pool?.links.forum}>Forum</AnchorTextLink>
                )}
                {metadata?.pool?.issuer.email && (
                  <AnchorTextLink href={`mailto:${metadata?.pool?.issuer.email}`}>Email</AnchorTextLink>
                )}
              </Shelf>
            </Text>
          }
        />
      )}
      {!!metadata?.pool?.details?.length && (
        <LabelValueStack label="Details" value={<Accordion items={metadata?.pool?.details} />} />
      )}
    </Stack>
  )
}

export function RatingDetails({ metadata }: IssuerSectionProps) {
  const rating = metadata?.pool?.rating

  return (
    <Stack gap={1}>
      <Text variant="heading2">Pool rating</Text>
      <Shelf flexDirection="column" alignItems="flex-start">
        {rating && (
          <Shelf gap={1}>
            {rating.ratingAgency && (
              <LabelValueStack label="Rating agency" value={<Text variant="body2">{rating.ratingAgency}</Text>} />
            )}
            {rating.ratingValue && (
              <LabelValueStack label="Rating" value={<Text variant="body2">{rating.ratingValue}</Text>} />
            )}
          </Shelf>
        )}
      </Shelf>
      <Shelf>
        {rating?.ratingReportUrl && (
          <AnchorButton href={rating.ratingReportUrl} target="_blank" variant="secondary" icon={IconExternalLink}>
            View full report
          </AnchorButton>
        )}
      </Shelf>
    </Stack>
>>>>>>> 70aa42cb
  )
}<|MERGE_RESOLUTION|>--- conflicted
+++ resolved
@@ -1,11 +1,13 @@
 import { PoolMetadata } from '@centrifuge/centrifuge-js'
 import { useCentrifuge } from '@centrifuge/centrifuge-react'
-<<<<<<< HEAD
 import {
+  Accordion,
+  AnchorButton,
   Box,
   IconBalanceSheet,
   IconCashflow,
   IconChevronRight,
+  IconExternalLink,
   IconProfitAndLoss,
   Shelf,
   Stack,
@@ -15,24 +17,17 @@
 import { useLocation } from 'react-router'
 import styled from 'styled-components'
 import { ExecutiveSummaryDialog } from './Dialogs/ExecutiveSummaryDialog'
+import { LabelValueStack } from './LabelValueStack'
 import { AnchorPillButton, PillButton } from './PillButton'
-import { RouterTextLink } from './TextLink'
+import { AnchorTextLink, RouterTextLink } from './TextLink'
 
 const SUBTLE_GRAY = '#91969b21'
-=======
-import { Accordion, AnchorButton, Box, IconExternalLink, Shelf, Stack, Text } from '@centrifuge/fabric'
-import * as React from 'react'
-import { ExecutiveSummaryDialog } from './Dialogs/ExecutiveSummaryDialog'
-import { LabelValueStack } from './LabelValueStack'
-import { PillButton } from './PillButton'
-import { AnchorTextLink } from './TextLink'
->>>>>>> 70aa42cb
 
 type IssuerSectionProps = {
   metadata: Partial<PoolMetadata> | undefined
+  editView?: boolean
 }
 
-<<<<<<< HEAD
 const reportLinks = [
   { label: 'Balance sheet', href: '/balance-sheet', icon: <IconBalanceSheet /> },
   { label: 'Profit & loss', href: '/profit-and-loss', icon: <IconProfitAndLoss /> },
@@ -51,14 +46,11 @@
   }
 `
 
-=======
->>>>>>> 70aa42cb
-export function ReportDetails({ metadata }: IssuerSectionProps) {
+export function ReportDetails({ metadata, editView }: IssuerSectionProps) {
   const cent = useCentrifuge()
   const report = metadata?.pool?.reports?.[0]
-
-  return (
-<<<<<<< HEAD
+  const pathname = useLocation().pathname
+  return !editView ? (
     <>
       <Box display="flex" justifyContent="space-between" alignItems="center">
         <Text color="white" variant="heading4">
@@ -108,7 +100,7 @@
         </>
       )}
     </>
-=======
+  ) : (
     <Stack gap={2}>
       <Text variant="heading2">Pool analysis</Text>
       <Shelf flexDirection="column" alignItems="flex-start">
@@ -140,11 +132,10 @@
         )}
       </Shelf>
     </Stack>
->>>>>>> 70aa42cb
   )
 }
 
-export function IssuerDetails({ metadata }: IssuerSectionProps) {
+export function IssuerDetails({ metadata, editView }: IssuerSectionProps) {
   const cent = useCentrifuge()
   const [isDialogOpen, setIsDialogOpen] = React.useState(false)
 
@@ -170,14 +161,9 @@
       onClick: () => setIsDialogOpen(true),
     },
   ]
-  return (
-<<<<<<< HEAD
+  return !editView ? (
     <Stack>
       <Shelf display="flex" justifyContent="space-between" marginBottom={12}>
-=======
-    <Stack gap={2}>
-      <Stack gap={1}>
->>>>>>> 70aa42cb
         {metadata?.pool?.issuer.logo && (
           <Box
             as="img"
@@ -187,7 +173,6 @@
             src={cent.metadata.parseMetadataUrl(metadata?.pool?.issuer.logo?.uri)}
           />
         )}
-<<<<<<< HEAD
         <Links links={links} />
       </Shelf>
       <Box pt={4}>
@@ -202,66 +187,8 @@
         open={isDialogOpen}
         onClose={() => setIsDialogOpen(false)}
       />
-    </Stack>
-  )
-}
-
-const Links = ({ links }: { links: { label: string; href?: string; show: boolean; onClick?: () => void }[] }) => {
-  return (
-    <Box display="flex">
-      {links.map((link, index) => {
-        if (!link.show) return null
-
-        if (link.onClick) {
-          return (
-            <PillButton key={`${link.label} ${index}`} variant="small" onClick={link.onClick}>
-              {link.label}
-            </PillButton>
-          )
-        }
-
-        return (
-          <AnchorPillButton style={{ marginRight: 8 }} variant="small" key={`${link.label} ${index}`} href={link.href}>
-            {link.label}
-          </AnchorPillButton>
-        )
-      })}
-    </Box>
-=======
-        <LabelValueStack label="Issuer" value={<Text variant="body2">{metadata?.pool?.issuer.name}</Text>} />
-        <LabelValueStack
-          label="Legal representative"
-          value={<Text variant="body2">{metadata?.pool?.issuer.repName}</Text>}
-        />
-        <LabelValueStack
-          label="Short description"
-          value={<Text variant="body2">{metadata?.pool?.issuer.shortDescription}</Text>}
-        />
-        <LabelValueStack
-          label="Description"
-          value={<Text variant="body2">{metadata?.pool?.issuer.description}</Text>}
-        />
-        {metadata?.pool?.links.executiveSummary && (
-          <LabelValueStack
-            label="Download"
-            value={
-              <>
-                <PillButton variant="small" onClick={() => setIsDialogOpen(true)}>
-                  Executive summary
-                </PillButton>
-                <ExecutiveSummaryDialog
-                  issuerName={metadata?.pool?.issuer.name}
-                  href={cent.metadata.parseMetadataUrl(metadata?.pool?.links.executiveSummary?.uri)}
-                  open={isDialogOpen}
-                  onClose={() => setIsDialogOpen(false)}
-                />
-              </>
-            }
-          />
-        )}
-      </Stack>
-
-      {(metadata?.pool?.links.website || metadata?.pool?.links.forum || metadata?.pool?.issuer.email) && (
+
+      {!editView && (metadata?.pool?.links.website || metadata?.pool?.links.forum || metadata?.pool?.issuer.email) && (
         <LabelValueStack
           label="Links"
           value={
@@ -285,6 +212,61 @@
         <LabelValueStack label="Details" value={<Accordion items={metadata?.pool?.details} />} />
       )}
     </Stack>
+  ) : (
+    <Stack gap={2}>
+      <LabelValueStack label="Issuer" value={<Text variant="body2">{metadata?.pool?.issuer.name}</Text>} />
+      <LabelValueStack
+        label="Legal representative"
+        value={<Text variant="body2">{metadata?.pool?.issuer.repName}</Text>}
+      />
+      <LabelValueStack
+        label="Short description"
+        value={<Text variant="body2">{metadata?.pool?.issuer.shortDescription}</Text>}
+      />
+      <LabelValueStack label="Description" value={<Text variant="body2">{metadata?.pool?.issuer.description}</Text>} />
+      {metadata?.pool?.links.executiveSummary && (
+        <LabelValueStack
+          label="Download"
+          value={
+            <>
+              <PillButton variant="small" onClick={() => setIsDialogOpen(true)}>
+                Executive summary
+              </PillButton>
+              <ExecutiveSummaryDialog
+                issuerName={metadata?.pool?.issuer.name}
+                href={cent.metadata.parseMetadataUrl(metadata?.pool?.links.executiveSummary?.uri)}
+                open={isDialogOpen}
+                onClose={() => setIsDialogOpen(false)}
+              />
+            </>
+          }
+        />
+      )}
+    </Stack>
+  )
+}
+
+const Links = ({ links }: { links: { label: string; href?: string; show: boolean; onClick?: () => void }[] }) => {
+  return (
+    <Box display="flex">
+      {links.map((link, index) => {
+        if (!link.show) return null
+
+        if (link.onClick) {
+          return (
+            <PillButton key={`${link.label} ${index}`} variant="small" onClick={link.onClick}>
+              {link.label}
+            </PillButton>
+          )
+        }
+
+        return (
+          <AnchorPillButton style={{ marginRight: 8 }} variant="small" key={`${link.label} ${index}`} href={link.href}>
+            {link.label}
+          </AnchorPillButton>
+        )
+      })}
+    </Box>
   )
 }
 
@@ -314,6 +296,5 @@
         )}
       </Shelf>
     </Stack>
->>>>>>> 70aa42cb
   )
 }