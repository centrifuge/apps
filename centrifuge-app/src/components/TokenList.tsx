<<<<<<< HEAD
import { IconChevronRight, Shelf, Text, TextWithPlaceholder, Thumbnail } from '@centrifuge/fabric'
=======
import { CurrencyMetadata } from '@centrifuge/centrifuge-js'
import { IconChevronRight, Shelf, Text, Thumbnail } from '@centrifuge/fabric'
>>>>>>> 64518707
import * as React from 'react'
import { useRouteMatch } from 'react-router'
import { formatBalance, formatBalanceAbbreviated, formatPercentage } from '../utils/formatting'
import { usePoolMetadata } from '../utils/usePools'
import { Column, DataTable, SortableTableHeader } from './DataTable'

export type TokenTableData = {
  poolMetadata?: string
  yield: number | null
  protection: number
  capacity: number
  valueLocked: number
  currency: CurrencyMetadata
  id: string
  seniority: number
  poolId: string
  poolCurrency: string
}

type Props = {
  tokens: TokenTableData[]
}

type RowProps = {
  token: TokenTableData
}

const columns: Column[] = [
  {
    align: 'left',
    header: 'Token',
    cell: (token: TokenTableData) => <TokenName token={token} />,
    flex: '9',
  },
  {
    align: 'left',
    header: 'Asset class',
    cell: (token: TokenTableData) => <AssetClass token={token} />,
    flex: '6',
  },
  {
    header: <SortableTableHeader label="Yield" />,
    cell: (token: TokenTableData) => (token.yield ? `Target: ${formatPercentage(token.yield)}` : ''),
    flex: '4',
    sortKey: 'yield',
  },
  {
    header: <SortableTableHeader label="Protection" />,
    cell: (token: TokenTableData) => (token.protection ? formatPercentage(token.protection) : ''),
    flex: '4',
    sortKey: 'protection',
  },
  {
    header: <SortableTableHeader label="Value locked" />,
    cell: (token: TokenTableData) => formatBalance(token?.valueLocked, token.poolCurrency),
    flex: '4',
    sortKey: 'valueLocked',
  },
  {
    header: <SortableTableHeader label="Capacity" />,
    cell: (token: TokenTableData) => (
      <Text variant="body2" fontWeight={600} color={token.capacity > 0 ? 'statusOk' : 'statusWarning'}>
        {formatBalanceAbbreviated(token.capacity, token.poolCurrency)}
      </Text>
    ),
    flex: '4',
    sortKey: 'capacity',
  },

  {
    header: '',
    cell: () => <IconChevronRight size={24} color="textPrimary" />,
    flex: '0 1 52px',
  },
]

export const TokenList: React.FC<Props> = ({ tokens }) => {
  const basePath = useRouteMatch(['/investments', '/issuer'])?.path || ''

  return (
    <DataTable
      data={tokens}
      columns={columns}
      defaultSortKey="valueLocked"
      rounded={false}
      onRowClicked={(token: TokenTableData) => ({
        pathname: `${basePath}/${token.poolId}`,
        state: { token: token.id },
      })}
    />
  )
}

const TokenName: React.VFC<RowProps> = ({ token }) => {
  const { data: metadata, isLoading } = usePoolMetadata({ metadata: token.poolMetadata })
  return (
    <Shelf gap="2" overflow="hidden">
      <Thumbnail label={token.currency.symbol} size="small" />
      <TextWithPlaceholder
        isLoading={isLoading}
        variant="body2"
        color="textPrimary"
        fontWeight={600}
        textOverflow="ellipsis"
      >
        {metadata?.pool?.name} {token.currency.name}
      </TextWithPlaceholder>
    </Shelf>
  )
}

const AssetClass: React.VFC<RowProps> = ({ token }) => {
  const { data: metadata, isLoading } = usePoolMetadata({ metadata: token.poolMetadata })
  return (
    <TextWithPlaceholder isLoading={isLoading} variant="body2">
      {metadata?.pool?.asset.class}
    </TextWithPlaceholder>
  )
}<|MERGE_RESOLUTION|>--- conflicted
+++ resolved
@@ -1,9 +1,5 @@
-<<<<<<< HEAD
+import { CurrencyMetadata } from '@centrifuge/centrifuge-js'
 import { IconChevronRight, Shelf, Text, TextWithPlaceholder, Thumbnail } from '@centrifuge/fabric'
-=======
-import { CurrencyMetadata } from '@centrifuge/centrifuge-js'
-import { IconChevronRight, Shelf, Text, Thumbnail } from '@centrifuge/fabric'
->>>>>>> 64518707
 import * as React from 'react'
 import { useRouteMatch } from 'react-router'
 import { formatBalance, formatBalanceAbbreviated, formatPercentage } from '../utils/formatting'
