--- conflicted
+++ resolved
@@ -96,15 +96,10 @@
 
 const TokenName: React.VFC<RowProps> = ({ token }) => {
   return (
-<<<<<<< HEAD
-    <Shelf gap="2" overflow="hidden">
-      <Thumbnail label={token.currency.symbol} size="small" />
-=======
     <Shelf gap="2">
       <Eththumbnail show={token.poolId.startsWith('0x')} size="small">
         <Thumbnail label={token.currency.symbol} size="small" />
       </Eththumbnail>
->>>>>>> ebd44d6f
       <Text variant="body2" color="textPrimary" fontWeight={600} textOverflow="ellipsis">
         {token.currency.name}
       </Text>
