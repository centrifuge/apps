import { IconChevronRight, Shelf, Text, Thumbnail } from '@centrifuge/fabric'
import * as React from 'react'
import { useRouteMatch } from 'react-router'
import { formatBalance, formatBalanceAbbreviated, formatPercentage } from '../utils/formatting'
import { usePoolMetadata } from '../utils/usePools'
import { Column, DataTable, SortableTableHeader } from './DataTable'
import { TextWithPlaceholder } from './TextWithPlaceholder'

export type TokenTableData = {
  poolMetadata?: string
  yield: number | null
  protection: number
  capacity: number
  valueLocked: number
  currency: string
  id: string
  seniority: number
  poolId: string
}

type Props = {
  tokens: TokenTableData[]
}

type RowProps = {
  token: TokenTableData
}

const columns: Column[] = [
  {
    align: 'left',
    header: 'Token',
    cell: (token: TokenTableData) => <TokenName token={token} />,
    flex: '9',
  },
  {
    align: 'left',
    header: 'Asset class',
    cell: (token: TokenTableData) => <AssetClass token={token} />,
    flex: '6',
  },
  {
    header: <SortableTableHeader label="Yield" />,
    cell: (token: TokenTableData) => (token.yield ? `Target: ${formatPercentage(token.yield)}` : ''),
    flex: '4',
    sortKey: 'yield',
  },
  {
<<<<<<< HEAD
    header: <SortableTableHeader label="Max. protection" />,
    cell: (token: TokenTableData) => (token.protection ? formatPercentage(token.protection) : ''),
=======
    header: <SortableTableHeader label="Protection" />,
    cell: (token: TokenTableData) => (
      <Text variant="body2">{token.protection ? formatPercentage(token.protection) : ''}</Text>
    ),
>>>>>>> 575b9282
    flex: '4',
    sortKey: 'protection',
  },
  {
    header: <SortableTableHeader label="Value locked" />,
    cell: (token: TokenTableData) => formatBalance(token?.valueLocked, token.currency),
    flex: '4',
    sortKey: 'valueLocked',
  },
  {
    header: <SortableTableHeader label="Capacity" />,
    cell: (token: TokenTableData) => (
      <Text variant="body2" fontWeight={600} color={token.capacity > 0 ? 'statusOk' : 'statusWarning'}>
        {formatBalanceAbbreviated(token.capacity, token.currency)}
      </Text>
    ),
    flex: '4',
    sortKey: 'capacity',
  },

  {
    header: '',
    cell: () => <IconChevronRight size={24} color="textPrimary" />,
    flex: '0 1 52px',
  },
]

export const TokenList: React.FC<Props> = ({ tokens }) => {
  const basePath = useRouteMatch(['/investments', '/issuer'])?.path || ''

  return (
    <DataTable
      data={tokens}
      columns={columns}
      defaultSortKey="valueLocked"
      rounded={false}
      onRowClicked={(token: TokenTableData) => ({
        pathname: `${basePath}/${token.poolId}`,
        state: { token: token.id },
      })}
    />
  )
}

const TokenName: React.VFC<RowProps> = ({ token }) => {
  const { data: metadata, isLoading } = usePoolMetadata({ metadata: token.poolMetadata })
  const trancheMeta = metadata?.tranches?.[token.id]
  const symbol = trancheMeta?.symbol
  return (
    <Shelf gap="2" overflow="hidden">
      <Thumbnail label={symbol || ''} size="small" />
      <TextWithPlaceholder
        isLoading={isLoading}
        variant="body2"
        color="textPrimary"
        fontWeight={600}
        textOverflow="ellipsis"
      >
        {metadata?.pool?.name} {trancheMeta?.name}
      </TextWithPlaceholder>
    </Shelf>
  )
}

const AssetClass: React.VFC<RowProps> = ({ token }) => {
  const { data: metadata, isLoading } = usePoolMetadata({ metadata: token.poolMetadata })
  return (
    <TextWithPlaceholder isLoading={isLoading} variant="body2">
      {metadata?.pool?.asset.class}
    </TextWithPlaceholder>
  )
}<|MERGE_RESOLUTION|>--- conflicted
+++ resolved
@@ -46,15 +46,8 @@
     sortKey: 'yield',
   },
   {
-<<<<<<< HEAD
-    header: <SortableTableHeader label="Max. protection" />,
+    header: <SortableTableHeader label="Protection" />,
     cell: (token: TokenTableData) => (token.protection ? formatPercentage(token.protection) : ''),
-=======
-    header: <SortableTableHeader label="Protection" />,
-    cell: (token: TokenTableData) => (
-      <Text variant="body2">{token.protection ? formatPercentage(token.protection) : ''}</Text>
-    ),
->>>>>>> 575b9282
     flex: '4',
     sortKey: 'protection',
   },
