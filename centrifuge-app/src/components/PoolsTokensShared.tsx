import { Grid, Stack } from '@centrifuge/fabric'
import * as React from 'react'
import { config } from '../config'
import { CardTotalValueLocked } from './CardTotalValueLocked'
<<<<<<< HEAD
import { LayoutMain } from './LayoutBase'
=======
import { BasePadding } from './LayoutBase/BasePadding'
>>>>>>> 77096a09
import { LoadBoundary } from './LoadBoundary'
import { MenuSwitch } from './MenuSwitch'
import { PortfolioCta } from './PortfolioCta'

type PoolsTokensSharedProps = {
  title: string
  children: React.ReactNode
}

export function PoolsTokensShared({ title, children }: PoolsTokensSharedProps) {
  return (
<<<<<<< HEAD
    <LayoutMain
      title={title}
      subtitle={`Pools and tokens ${config.network === 'centrifuge' ? 'of real-world assets' : ''}`}
    >
      <Grid gridTemplateColumns={['1fr', '1fr', '1fr', 'repeat(2, minmax(0, 1fr))']} gap={[2, 2, 2, 4]}>
        <LoadBoundary>
          <CardTotalValueLocked />
        </LoadBoundary>
        <PortfolioCta />
      </Grid>
=======
    <BasePadding>
      <Stack gap={4}>
        <Stack>
          <Text as="h1" variant="heading1">
            {title}
          </Text>
          <Text as="p" variant="heading6">
            {`Pools and tokens ${config.network === 'centrifuge' ? 'of real-world assets' : ''}`}
          </Text>
        </Stack>
>>>>>>> 77096a09

      <Stack alignItems="end">
        <MenuSwitch />
      </Stack>
<<<<<<< HEAD

      {children}
    </LayoutMain>
=======
    </BasePadding>
>>>>>>> 77096a09
  )
}<|MERGE_RESOLUTION|>--- conflicted
+++ resolved
@@ -1,15 +1,8 @@
-import { Grid, Stack } from '@centrifuge/fabric'
+import { Stack, Text } from '@centrifuge/fabric'
 import * as React from 'react'
 import { config } from '../config'
-import { CardTotalValueLocked } from './CardTotalValueLocked'
-<<<<<<< HEAD
-import { LayoutMain } from './LayoutBase'
-=======
 import { BasePadding } from './LayoutBase/BasePadding'
->>>>>>> 77096a09
-import { LoadBoundary } from './LoadBoundary'
 import { MenuSwitch } from './MenuSwitch'
-import { PortfolioCta } from './PortfolioCta'
 
 type PoolsTokensSharedProps = {
   title: string
@@ -18,18 +11,6 @@
 
 export function PoolsTokensShared({ title, children }: PoolsTokensSharedProps) {
   return (
-<<<<<<< HEAD
-    <LayoutMain
-      title={title}
-      subtitle={`Pools and tokens ${config.network === 'centrifuge' ? 'of real-world assets' : ''}`}
-    >
-      <Grid gridTemplateColumns={['1fr', '1fr', '1fr', 'repeat(2, minmax(0, 1fr))']} gap={[2, 2, 2, 4]}>
-        <LoadBoundary>
-          <CardTotalValueLocked />
-        </LoadBoundary>
-        <PortfolioCta />
-      </Grid>
-=======
     <BasePadding>
       <Stack gap={4}>
         <Stack>
@@ -40,17 +21,11 @@
             {`Pools and tokens ${config.network === 'centrifuge' ? 'of real-world assets' : ''}`}
           </Text>
         </Stack>
->>>>>>> 77096a09
-
-      <Stack alignItems="end">
-        <MenuSwitch />
+        <Stack alignItems="end">
+          <MenuSwitch />
+        </Stack>
+        {children}
       </Stack>
-<<<<<<< HEAD
-
-      {children}
-    </LayoutMain>
-=======
     </BasePadding>
->>>>>>> 77096a09
   )
 }