--- conflicted
+++ resolved
@@ -58,17 +58,11 @@
     <>
       <PageSummary data={pageSummaryData}></PageSummary>
       <PageSection title="Reserve vs. cash drag">
-<<<<<<< HEAD
-        <React.Suspense fallback={<Spinner />}>
-          <ReserveCashDragChart />
-        </React.Suspense>
-=======
         <Stack height="290px">
           <React.Suspense fallback={<Spinner />}>
             <ReserveCashDragChart />
           </React.Suspense>
         </Stack>
->>>>>>> 630ad524
       </PageSection>
       <LiquiditySection pool={pool} />
     </>
