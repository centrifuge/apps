--- conflicted
+++ resolved
@@ -60,35 +60,6 @@
   return (
     <>
       <PageSummary data={pageSummaryData}></PageSummary>
-<<<<<<< HEAD
-      <PageSection title="Reserve vs. cash drag">
-        <Stack height="290px">
-          <React.Suspense fallback={<Spinner />}>
-            <ReserveCashDragChart />
-          </React.Suspense>
-        </Stack>
-      </PageSection>
-
-      <LiquidityTransactionsSection
-        pool={pool}
-        title="Repayments & originations"
-        dataKeys={['sumBorrowedAmount', 'sumRepaidAmount']}
-        dataNames={['Repayment', 'Origination']}
-        dataColors={[colors.blueScale[200], colors.blueScale[400]]}
-        tooltips={['repayment', 'origination']}
-      />
-
-      <LiquidityTransactionsSection
-        pool={pool}
-        title="Investments & redemptions"
-        dataKeys={['sumInvestedAmount', 'sumRedeemedAmount']}
-        dataNames={['Investment', 'Redemption']}
-        dataColors={[colors.statusOk, colors.statusCritical]}
-        tooltips={['investment', 'redemption']}
-      />
-
-      <LiquidityEpochSection pool={pool} />
-=======
       {!('addresses' in pool) && (
         <>
           <PageSection title="Reserve vs. cash drag">
@@ -98,10 +69,28 @@
               </React.Suspense>
             </Stack>
           </PageSection>
-          <LiquiditySection pool={pool} />
+
+          <LiquidityTransactionsSection
+            pool={pool}
+            title="Repayments & originations"
+            dataKeys={['sumBorrowedAmount', 'sumRepaidAmount']}
+            dataNames={['Repayment', 'Origination']}
+            dataColors={[colors.blueScale[200], colors.blueScale[400]]}
+            tooltips={['repayment', 'origination']}
+          />
+
+          <LiquidityTransactionsSection
+            pool={pool}
+            title="Investments & redemptions"
+            dataKeys={['sumInvestedAmount', 'sumRedeemedAmount']}
+            dataNames={['Investment', 'Redemption']}
+            dataColors={[colors.statusOk, colors.statusCritical]}
+            tooltips={['investment', 'redemption']}
+          />
+
+          <LiquidityEpochSection pool={pool} />
         </>
       )}
->>>>>>> d282c049
     </>
   )
 }