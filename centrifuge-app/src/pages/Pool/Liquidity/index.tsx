--- conflicted
+++ resolved
@@ -12,10 +12,6 @@
 import { Spinner } from '../../../components/Spinner'
 import { Tooltips } from '../../../components/Tooltips'
 import { formatBalance } from '../../../utils/formatting'
-<<<<<<< HEAD
-import { useSuitableAccounts } from '../../../utils/usePermissions'
-=======
->>>>>>> 14c371aa
 import { usePool } from '../../../utils/usePools'
 import { PoolDetailHeader } from '../Header'
 import { PoolDetailSideBar } from '../Overview'
@@ -24,11 +20,6 @@
 
 export const PoolDetailLiquidityTab: React.FC = () => {
   const { pid: poolId } = useParams<{ pid: string }>()
-<<<<<<< HEAD
-  const isLiquidityAdmin = useSuitableAccounts({ poolId, poolRole: ['LiquidityAdmin'] }).length > 0
-=======
-
->>>>>>> 14c371aa
   return (
     <PageWithSideBar
       sidebar={
