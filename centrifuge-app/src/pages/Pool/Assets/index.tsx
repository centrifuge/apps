import { ActiveLoan } from '@centrifuge/centrifuge-js/dist/modules/pools'
import { AnchorButton, Box, IconExternalLink, Shelf, Text } from '@centrifuge/fabric'
import * as React from 'react'
import { useParams } from 'react-router'
import { LoadBoundary } from '../../../components/LoadBoundary'
import { LoanList } from '../../../components/LoanList'
import { PageSummary } from '../../../components/PageSummary'
import { PageWithSideBar } from '../../../components/PageWithSideBar'
import { Tooltips } from '../../../components/Tooltips'
import { ethConfig } from '../../../config'
import { Dec } from '../../../utils/Decimal'
import { formatBalance, formatPercentage } from '../../../utils/formatting'
import { TinlakePool } from '../../../utils/tinlake/useTinlakePools'
import { useAverageMaturity } from '../../../utils/useAverageMaturity'
import { useLoans } from '../../../utils/useLoans'
import { usePool } from '../../../utils/usePools'
import { PoolDetailHeader } from '../Header'
import { PoolDetailSideBar } from '../Overview'

export const PoolDetailAssetsTab: React.FC = () => {
  return (
    <PageWithSideBar sidebar={<PoolDetailSideBar selectedToken={null} setSelectedToken={() => {}} />}>
      <PoolDetailHeader />
      <LoadBoundary>
        <PoolDetailAssets />
      </LoadBoundary>
    </PageWithSideBar>
  )
}

<<<<<<< HEAD
const AvgMaturity: React.FC<{ poolId: string }> = ({ poolId }) => {
=======
const AverageMaturity: React.FC<{ poolId: string }> = ({ poolId }) => {
>>>>>>> ebd44d6f
  return <>{useAverageMaturity(poolId)}</>
}

export const PoolDetailAssets: React.FC = () => {
  const { pid: poolId } = useParams<{ pid: string }>()
  const pool = usePool(poolId)
  const loans = useLoans(poolId)
  const isTinlakePool = poolId.startsWith('0x')

  if (isTinlakePool) {
<<<<<<< HEAD
    // TODO: Link to the right pool on Tinlake
    return (
      <Shelf p="4">
        <Text>View assets on Tinlake</Text>
=======
    return (
      <Shelf p="4" justifyContent="center">
        <AnchorButton
          href={new URL(
            `/pool/${pool.id}/${(pool as TinlakePool).tinlakeMetadata.slug}/assets`,
            ethConfig.tinlakeUrl
          ).toString()}
          target="_blank"
          variant="secondary"
          iconRight={IconExternalLink}
        >
          View assets on Tinlake
        </AnchorButton>
>>>>>>> ebd44d6f
      </Shelf>
    )
  }

  if (!pool || !loans) return null

  const ongoingAssets = loans?.filter(
    (loan) => loan.status === 'Active' && !loan.outstandingDebt.isZero()
  ) as ActiveLoan[]

  const avgInterestRatePerSec = ongoingAssets
    ?.reduce<any>((curr, prev) => curr.add(prev.interestRatePerSec.toAprPercent() || Dec(0)), Dec(0))
    .dividedBy(loans?.length)
    .toFixed(2)
    .toString()

  const avgAmount = ongoingAssets
    .reduce<any>((curr, prev) => curr.add(prev.outstandingDebt.toDecimal() || Dec(0)), Dec(0))
    .dividedBy(ongoingAssets?.length)
    .toDecimalPlaces(2)

  const pageSummaryData: { label: React.ReactNode; value: React.ReactNode }[] = [
    { label: <Tooltips type="ongoingAssets" />, value: ongoingAssets?.length || 0 },
    { label: <Tooltips type="averageFinancingFee" />, value: formatPercentage(avgInterestRatePerSec) },
    { label: <Tooltips type="averageAmount" />, value: formatBalance(avgAmount, pool.currency.symbol) },
  ]

  if (!isTinlakePool) {
    pageSummaryData.splice(1, 0, {
      label: <Tooltips type="averageMaturity" />,
<<<<<<< HEAD
      value: <AvgMaturity poolId={poolId} />,
=======
      value: <AverageMaturity poolId={poolId} />,
>>>>>>> ebd44d6f
    })
  }

  return (
    <>
      <PageSummary data={pageSummaryData} />
      {loans.length ? (
        <Box px="5" py="2">
          <LoanList loans={loans} />
        </Box>
      ) : (
        <Shelf p="4">
          <Text>No assets have been originated yet</Text>
        </Shelf>
      )}
    </>
  )
}<|MERGE_RESOLUTION|>--- conflicted
+++ resolved
@@ -28,11 +28,7 @@
   )
 }
 
-<<<<<<< HEAD
-const AvgMaturity: React.FC<{ poolId: string }> = ({ poolId }) => {
-=======
 const AverageMaturity: React.FC<{ poolId: string }> = ({ poolId }) => {
->>>>>>> ebd44d6f
   return <>{useAverageMaturity(poolId)}</>
 }
 
@@ -43,12 +39,6 @@
   const isTinlakePool = poolId.startsWith('0x')
 
   if (isTinlakePool) {
-<<<<<<< HEAD
-    // TODO: Link to the right pool on Tinlake
-    return (
-      <Shelf p="4">
-        <Text>View assets on Tinlake</Text>
-=======
     return (
       <Shelf p="4" justifyContent="center">
         <AnchorButton
@@ -62,7 +52,6 @@
         >
           View assets on Tinlake
         </AnchorButton>
->>>>>>> ebd44d6f
       </Shelf>
     )
   }
@@ -93,11 +82,7 @@
   if (!isTinlakePool) {
     pageSummaryData.splice(1, 0, {
       label: <Tooltips type="averageMaturity" />,
-<<<<<<< HEAD
-      value: <AvgMaturity poolId={poolId} />,
-=======
       value: <AverageMaturity poolId={poolId} />,
->>>>>>> ebd44d6f
     })
   }
 
