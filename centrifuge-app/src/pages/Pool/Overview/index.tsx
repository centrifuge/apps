import { useWallet } from '@centrifuge/centrifuge-react'
import { Button, Shelf, Stack, Text, TextWithPlaceholder } from '@centrifuge/fabric'
import * as React from 'react'
import { useLocation, useParams } from 'react-router'
import { ActionsRef, InvestRedeem } from '../../../components/InvestRedeem/InvestRedeem'
import { IssuerSection } from '../../../components/IssuerSection'
import { LabelValueStack } from '../../../components/LabelValueStack'
import { LoadBoundary } from '../../../components/LoadBoundary'
import { PageSection } from '../../../components/PageSection'
import { PageSummary } from '../../../components/PageSummary'
import { PageWithSideBar } from '../../../components/PageWithSideBar'
import { PoolToken } from '../../../components/PoolToken'
import { Spinner } from '../../../components/Spinner'
import { Tooltips } from '../../../components/Tooltips'
import { ethConfig } from '../../../config'
import { formatDate, getAge } from '../../../utils/date'
import { Dec } from '../../../utils/Decimal'
import { formatBalance, formatBalanceAbbreviated, formatPercentage } from '../../../utils/formatting'
import { useTinlakePermissions } from '../../../utils/tinlake/useTinlakePermissions'
import { useAverageMaturity } from '../../../utils/useAverageMaturity'
import { usePool, usePoolMetadata } from '../../../utils/usePools'
import { PoolDetailHeader } from '../Header'

const PoolAssetReserveChart = React.lazy(() => import('../../../components/Charts/PoolAssetReserveChart'))

export function PoolDetailOverviewTab() {
  const { state } = useLocation<{ token: string }>()
  const [selectedToken, setSelectedToken] = React.useState(state?.token)

  const investRef = React.useRef<{ setView(view: 'invest' | 'redeem'): void }>()

  function setToken(token: string) {
    setSelectedToken(token)
    investRef.current?.setView('invest')
  }

  return (
    <PageWithSideBar
      sidebar={
        <PoolDetailSideBar selectedToken={selectedToken} setSelectedToken={setSelectedToken} investRef={investRef} />
      }
    >
      <PoolDetailHeader />
      <LoadBoundary>
        <PoolDetailOverview selectedToken={selectedToken} setSelectedToken={setToken} />
      </LoadBoundary>
    </PageWithSideBar>
  )
}

export function PoolDetailSideBar({
  selectedToken,
  setSelectedToken,
  investRef,
}: {
  selectedToken?: string
  setSelectedToken?: (token: string) => void
  investRef?: ActionsRef
}) {
  const { pid: poolId } = useParams<{ pid: string }>()

  return (
    <InvestRedeem
      poolId={poolId}
      trancheId={selectedToken}
      onSetTrancheId={setSelectedToken}
      networks={poolId.startsWith('0x') ? [ethConfig.network === 'goerli' ? 5 : 1] : ['centrifuge']}
      actionsRef={investRef}
    />
  )
}

function AverageMaturity({ poolId }: { poolId: string }) {
  return <>{useAverageMaturity(poolId)}</>
}

export function PoolDetailOverview({
  setSelectedToken,
}: {
  selectedToken?: string | null
  setSelectedToken?: (token: string) => void
}) {
  const { pid: poolId } = useParams<{ pid: string }>()
  const isTinlakePool = poolId.startsWith('0x')
  const { state } = useLocation<{ token: string }>()
  const pool = usePool(poolId)
  const { data: metadata, isLoading: metadataIsLoading } = usePoolMetadata(pool)
  const { showWallets, connectedType, evm } = useWallet()
  const { data: tinlakePermissions } = useTinlakePermissions(poolId, evm?.selectedAddress || '')

  const pageSummaryData = [
    {
      label: <Tooltips type="assetClass" />,
      value: <TextWithPlaceholder isLoading={metadataIsLoading}>{metadata?.pool?.asset.class}</TextWithPlaceholder>,
    },
    { label: <Tooltips type="valueLocked" />, value: formatBalance(pool?.value || 0, pool?.currency.symbol) },
  ]

  if (!isTinlakePool) {
    pageSummaryData.push({
      label: <Tooltips type="averageAssetMaturity" />,
      value: <AverageMaturity poolId={poolId} />,
    })
  }
  if (pool?.createdAt) {
    pageSummaryData.splice(2, 0, { label: <Tooltips type="age" />, value: getAge(pool.createdAt) })
  }

  const tokens = pool?.tranches
    .map((tranche) => {
      const protection = tranche.minRiskBuffer?.toDecimal() ?? Dec(0)
      return {
        apy: tranche?.interestRatePerSec ? tranche?.interestRatePerSec.toAprPercent() : Dec(0),
        protection: protection.mul(100),
        ratio: tranche.ratio.toFloat(),
        name: tranche.currency.name,
        symbol: tranche.currency.symbol,
        seniority: Number(tranche.seniority),
        valueLocked: tranche?.tokenPrice
          ? tranche.totalIssuance.toDecimal().mul(tranche.tokenPrice.toDecimal())
          : Dec(0),
        id: tranche.id,
        capacity: tranche.capacity,
      }
    })
    .reverse()

  const hasScrolledToToken = React.useRef(false)
  function handleTokenMount(node: HTMLDivElement, id: string) {
    if (hasScrolledToToken.current === true || id !== state?.token) return
    node.scrollIntoView({ behavior: 'smooth', block: 'center' })
    hasScrolledToToken.current = true
  }

<<<<<<< HEAD
  console.log('tokens', tokens)
=======
  const getTrancheAvailability = (token: string) => {
    if (isTinlakePool && metadata?.pool?.newInvestmentsStatus) {
      const trancheName = token.split('-')[1] === '0' ? 'junior' : 'senior'

      const isMember = tinlakePermissions?.[trancheName].inMemberlist

      return isMember || metadata.pool.newInvestmentsStatus[trancheName] !== 'closed'
    }

    return true
  }
>>>>>>> 6399a25c

  return (
    <>
      <PageSummary data={pageSummaryData} />
      {!isTinlakePool && (
        <PageSection title="Pool value, asset value & reserve" titleAddition={formatDate(new Date().toString())}>
          <Stack height="290px">
            <React.Suspense fallback={<Spinner />}>
              <PoolAssetReserveChart />
            </React.Suspense>
          </Stack>
        </PageSection>
      )}
      <PageSection title="Pool tokens">
        <Stack gap={2}>
          {tokens?.map((token, i) => (
            <div key={token.id} ref={(node) => node && handleTokenMount(node, token.id)}>
              <PoolToken token={token} defaultOpen={i === 0}>
                <Shelf gap={6}>
                  <LabelValueStack
                    label={<Tooltips variant="secondary" type="subordination" />}
                    value={formatPercentage(token.protection)}
                  />
                  <LabelValueStack
                    label={<Tooltips variant="secondary" type="valueLocked" />}
                    value={formatBalance(token.valueLocked, pool?.currency.symbol)}
                  />
                  {token.seniority === 0 ? (
                    <LabelValueStack
                      label={<Tooltips variant="secondary" type="juniorTrancheYields" />}
                      value="Variable"
                    />
                  ) : (
                    <LabelValueStack
                      label={<Tooltips variant="secondary" type="apy" />}
                      value={formatPercentage(token.apy)}
                    />
                  )}
                  <LabelValueStack
                    label="Capacity"
                    value={
                      <Text
                        variant="body2"
                        fontWeight={600}
                        color={token.capacity.isZero() ? 'statusWarning' : 'statusOk'}
                      >
                        {formatBalanceAbbreviated(token.capacity, pool?.currency.symbol)}
                      </Text>
                    }
                  />
                  {setSelectedToken && getTrancheAvailability(token.id) && (
                    <Button
                      variant="secondary"
                      onClick={() => {
                        if (!connectedType) {
                          showWallets()
                        }
                        setSelectedToken(token.id)
                      }}
                      style={{ marginLeft: 'auto' }}
                    >
                      Invest
                    </Button>
                  )}
                </Shelf>
              </PoolToken>
            </div>
          ))}
        </Stack>
      </PageSection>
      <PageSection title="Issuer">
        <IssuerSection metadata={metadata} />
      </PageSection>
    </>
  )
}<|MERGE_RESOLUTION|>--- conflicted
+++ resolved
@@ -132,9 +132,6 @@
     hasScrolledToToken.current = true
   }
 
-<<<<<<< HEAD
-  console.log('tokens', tokens)
-=======
   const getTrancheAvailability = (token: string) => {
     if (isTinlakePool && metadata?.pool?.newInvestmentsStatus) {
       const trancheName = token.split('-')[1] === '0' ? 'junior' : 'senior'
@@ -146,7 +143,6 @@
 
     return true
   }
->>>>>>> 6399a25c
 
   return (
     <>
