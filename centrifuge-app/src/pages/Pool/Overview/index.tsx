import { useWallet } from '@centrifuge/centrifuge-react'
import { Button, Shelf, Stack, Text, TextWithPlaceholder } from '@centrifuge/fabric'
import * as React from 'react'
import { useLocation, useParams } from 'react-router'
import { Faucet } from '../../../components/Faucet'
import { ActionsRef, InvestRedeem } from '../../../components/InvestRedeem/InvestRedeem'
import { IssuerSection } from '../../../components/IssuerSection'
import { LabelValueStack } from '../../../components/LabelValueStack'
import { LoadBoundary } from '../../../components/LoadBoundary'
import { PageSection } from '../../../components/PageSection'
import { PageSummary } from '../../../components/PageSummary'
import { PageWithSideBar } from '../../../components/PageWithSideBar'
import { PoolToken } from '../../../components/PoolToken'
import { Spinner } from '../../../components/Spinner'
import { Tooltips } from '../../../components/Tooltips'
import { formatDate, getAge } from '../../../utils/date'
import { Dec } from '../../../utils/Decimal'
import { formatBalance, formatBalanceAbbreviated, formatPercentage } from '../../../utils/formatting'
import { getPoolValueLocked } from '../../../utils/getPoolValueLocked'
import { useTinlakePermissions } from '../../../utils/tinlake/useTinlakePermissions'
import { useAverageMaturity } from '../../../utils/useAverageMaturity'
import { usePool, usePoolMetadata } from '../../../utils/usePools'
import { PoolDetailHeader } from '../Header'

const PoolAssetReserveChart = React.lazy(() => import('../../../components/Charts/PoolAssetReserveChart'))

export function PoolDetailOverviewTab() {
  const { state } = useLocation<{ token: string }>()
  const [selectedToken, setSelectedToken] = React.useState(state?.token)

  const investRef = React.useRef<{ setView(view: 'invest' | 'redeem'): void }>()

  function setToken(token: string) {
    setSelectedToken(token)
    investRef.current?.setView('invest')
  }

  return (
    <PageWithSideBar
      sidebar={
        <>
          <Faucet />
          <PoolDetailSideBar selectedToken={selectedToken} setSelectedToken={setSelectedToken} investRef={investRef} />
        </>
      }
    >
      <PoolDetailHeader />
      <LoadBoundary>
        <PoolDetailOverview selectedToken={selectedToken} setSelectedToken={setToken} />
      </LoadBoundary>
    </PageWithSideBar>
  )
}

export function PoolDetailSideBar({
  selectedToken,
  setSelectedToken,
  investRef,
}: {
  selectedToken?: string
  setSelectedToken?: (token: string) => void
  investRef?: ActionsRef
}) {
  const { pid: poolId } = useParams<{ pid: string }>()
<<<<<<< HEAD
=======
  const isTinlakePool = poolId.startsWith('0x')
  const tinlakeNetworks = [ethConfig.network === 'goerli' ? 5 : 1] as Network[]
  // TODO: fetch supported networks from centrifuge chain
  const centrifugeNetworks = ['centrifuge'] as Network[]

>>>>>>> f19d396d
  return (
    <InvestRedeem poolId={poolId} trancheId={selectedToken} onSetTrancheId={setSelectedToken} actionsRef={investRef} />
  )
}

function AverageMaturity({ poolId }: { poolId: string }) {
  return <>{useAverageMaturity(poolId)}</>
}

export function PoolDetailOverview({
  setSelectedToken,
}: {
  selectedToken?: string | null
  setSelectedToken?: (token: string) => void
}) {
  const { pid: poolId } = useParams<{ pid: string }>()
  const isTinlakePool = poolId.startsWith('0x')
  const { state } = useLocation<{ token: string }>()
  const pool = usePool(poolId)
  const { data: metadata, isLoading: metadataIsLoading } = usePoolMetadata(pool)
  const { showNetworks, connectedType, evm } = useWallet()
  const { data: tinlakePermissions } = useTinlakePermissions(poolId, evm?.selectedAddress || '')

  const pageSummaryData = [
    {
      label: <Tooltips type="assetClass" />,
      value: <TextWithPlaceholder isLoading={metadataIsLoading}>{metadata?.pool?.asset.subClass}</TextWithPlaceholder>,
    },
    { label: <Tooltips type="valueLocked" />, value: formatBalance(getPoolValueLocked(pool), pool.currency.symbol) },
  ]

  if (!isTinlakePool) {
    pageSummaryData.push({
      label: <Tooltips type="averageAssetMaturity" />,
      value: <AverageMaturity poolId={poolId} />,
    })
  }
  if (pool?.createdAt) {
    pageSummaryData.splice(2, 0, { label: <Tooltips type="age" />, value: getAge(pool.createdAt) })
  }

  const tokens = pool?.tranches
    .map((tranche) => {
      const protection = tranche.minRiskBuffer?.toDecimal() ?? Dec(0)
      return {
        apr: tranche?.interestRatePerSec ? tranche?.interestRatePerSec.toAprPercent() : Dec(0),
        protection: protection.mul(100),
        ratio: tranche.ratio.toFloat(),
        name: tranche.currency.name,
        symbol: tranche.currency.symbol,
        seniority: Number(tranche.seniority),
        valueLocked: tranche?.tokenPrice
          ? tranche.totalIssuance.toDecimal().mul(tranche.tokenPrice.toDecimal())
          : Dec(0),
        id: tranche.id,
        capacity: tranche.capacity,
        tokenPrice: tranche.tokenPrice,
      }
    })
    .reverse()

  const hasScrolledToToken = React.useRef(false)
  function handleTokenMount(node: HTMLDivElement, id: string) {
    if (hasScrolledToToken.current === true || id !== state?.token) return
    node.scrollIntoView({ behavior: 'smooth', block: 'center' })
    hasScrolledToToken.current = true
  }

  const getTrancheAvailability = (token: string) => {
    if (isTinlakePool && metadata?.pool?.newInvestmentsStatus) {
      const trancheName = token.split('-')[1] === '0' ? 'junior' : 'senior'

      const isMember = tinlakePermissions?.[trancheName].inMemberlist

      return isMember || metadata.pool.newInvestmentsStatus[trancheName] !== 'closed'
    }

    return true
  }

  return (
    <>
      <PageSummary data={pageSummaryData} />
      {!isTinlakePool && (
        <PageSection title="Pool value, asset value & reserve" titleAddition={formatDate(new Date().toString())}>
          <Stack height="290px">
            <React.Suspense fallback={<Spinner />}>
              <PoolAssetReserveChart />
            </React.Suspense>
          </Stack>
        </PageSection>
      )}
      <PageSection title="Pool tokens">
        <Stack gap={2}>
          {tokens?.map((token, i) => (
            <div key={token.id} ref={(node) => node && handleTokenMount(node, token.id)}>
              <PoolToken token={token} defaultOpen={i === 0}>
                <Shelf gap={6}>
                  <LabelValueStack
                    label={<Tooltips variant="secondary" type="subordination" />}
                    value={formatPercentage(token.protection)}
                  />
                  <LabelValueStack
                    label={<Tooltips variant="secondary" type="valueLocked" />}
                    value={formatBalance(token.valueLocked, pool?.currency.symbol)}
                  />
                  {token.seniority === 0 ? (
                    <LabelValueStack
                      label={<Tooltips variant="secondary" type="juniorTrancheYields" />}
                      value="Variable"
                    />
                  ) : (
                    <LabelValueStack
                      label={<Tooltips variant="secondary" type="seniorTokenAPR" />}
                      value={formatPercentage(token.apr)}
                    />
                  )}
                  <LabelValueStack
                    label="Capacity"
                    value={
                      <Text
                        variant="body2"
                        fontWeight={600}
                        color={token.capacity.isZero() ? 'statusWarning' : 'statusOk'}
                      >
                        {formatBalanceAbbreviated(token.capacity, pool?.currency.symbol)}
                      </Text>
                    }
                  />
                  <LabelValueStack
                    label="Token price"
                    value={
                      <TextWithPlaceholder isLoading={!token.tokenPrice}>
                        {token.tokenPrice && formatBalance(token.tokenPrice, pool?.currency.symbol, 4, 2)}
                      </TextWithPlaceholder>
                    }
                  />
                  {setSelectedToken && getTrancheAvailability(token.id) && (
                    <Button
                      variant="secondary"
                      onClick={() => {
                        if (!connectedType) {
                          showNetworks()
                        }
                        setSelectedToken(token.id)
                      }}
                      style={{ marginLeft: 'auto' }}
                    >
                      Invest
                    </Button>
                  )}
                </Shelf>
              </PoolToken>
            </div>
          ))}
        </Stack>
      </PageSection>
      <PageSection title="Issuer">
        <IssuerSection metadata={metadata} />
      </PageSection>
    </>
  )
}<|MERGE_RESOLUTION|>--- conflicted
+++ resolved
@@ -62,14 +62,6 @@
   investRef?: ActionsRef
 }) {
   const { pid: poolId } = useParams<{ pid: string }>()
-<<<<<<< HEAD
-=======
-  const isTinlakePool = poolId.startsWith('0x')
-  const tinlakeNetworks = [ethConfig.network === 'goerli' ? 5 : 1] as Network[]
-  // TODO: fetch supported networks from centrifuge chain
-  const centrifugeNetworks = ['centrifuge'] as Network[]
-
->>>>>>> f19d396d
   return (
     <InvestRedeem poolId={poolId} trancheId={selectedToken} onSetTrancheId={setSelectedToken} actionsRef={investRef} />
   )
