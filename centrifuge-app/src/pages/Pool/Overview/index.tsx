--- conflicted
+++ resolved
@@ -9,19 +9,12 @@
 import { IssuerSection } from '../../../components/IssuerSection'
 import { LayoutBase } from '../../../components/LayoutBase'
 import { LoadBoundary } from '../../../components/LoadBoundary'
-<<<<<<< HEAD
-import { PageSection } from '../../../components/PageSection'
-import { PageSummary } from '../../../components/PageSummary'
-import { PodIndexerReports } from '../../../components/PodIndexerReports'
-import { PoolToken } from '../../../components/PoolToken'
-=======
 import { Cashflows } from '../../../components/PoolOverview/Cashflows'
 import { KeyMetrics } from '../../../components/PoolOverview/KeyMetrics'
 import { PoolPerformance } from '../../../components/PoolOverview/PoolPerfomance'
 import { PoolStructure } from '../../../components/PoolOverview/PoolStructure'
 import { TrancheTokenCards } from '../../../components/PoolOverview/TrancheTokenCards'
 import { TransactionHistory } from '../../../components/PoolOverview/TransactionHistory'
->>>>>>> 0522d5a3
 import { Spinner } from '../../../components/Spinner'
 import { Tooltips } from '../../../components/Tooltips'
 import { Dec } from '../../../utils/Decimal'
@@ -175,73 +168,14 @@
               </Box>
             </React.Suspense>
           </PoolOverviewSection>
+          {metadata?.reports && 'poolOverview' in metadata?.reports && (
+            <PoolOverviewSection>
+              <PodIndexerReports poolId={poolId} page="poolOverview" />
+            </PoolOverviewSection>
+          )}
         </>
       )}
-<<<<<<< HEAD
-      <PageSection title="Pool tokens">
-        <Stack gap={2}>
-          {tokens?.map((token, i) => (
-            <div key={token.id} ref={(node) => node && handleTokenMount(node, token.id)}>
-              <PoolToken token={token} defaultOpen={i === 0}>
-                <Shelf gap={6}>
-                  <LabelValueStack
-                    label={<Tooltips variant="secondary" type="subordination" />}
-                    value={formatPercentage(token.protection)}
-                  />
-                  <LabelValueStack
-                    label={<Tooltips variant="secondary" type="valueLocked" />}
-                    value={formatBalance(token.valueLocked, pool?.currency.symbol)}
-                  />
-                  {token.seniority === 0 ? (
-                    <LabelValueStack
-                      label={<Tooltips variant="secondary" type="juniorTrancheYields" />}
-                      value="Variable"
-                    />
-                  ) : (
-                    <LabelValueStack
-                      label={<Tooltips variant="secondary" type="seniorTokenAPR" />}
-                      value={formatPercentage(token.apy)}
-                    />
-                  )}
-                  <LabelValueStack
-                    label="Capacity"
-                    value={
-                      <Text
-                        variant="body2"
-                        fontWeight={600}
-                        color={token.capacity.isZero() ? 'statusWarning' : 'statusOk'}
-                      >
-                        {formatBalanceAbbreviated(token.capacity, pool?.currency.symbol)}
-                      </Text>
-                    }
-                  />
-                  <LabelValueStack
-                    label="Token price"
-                    value={
-                      <TextWithPlaceholder isLoading={!token.tokenPrice}>
-                        {token.tokenPrice && formatBalance(token.tokenPrice, pool?.currency.symbol, 4, 2)}
-                      </TextWithPlaceholder>
-                    }
-                  />
-                  {getTrancheAvailability(token.id) && <InvestButton poolId={poolId} trancheId={token.id} />}
-                </Shelf>
-              </PoolToken>
-            </div>
-          ))}
-        </Stack>
-      </PageSection>
-      <PageSection title="Issuer">
-        <IssuerSection metadata={metadata} />
-      </PageSection>
-      {metadata?.reports && 'poolOverview' in metadata?.reports && (
-        <PageSection title="Portfolio">
-          <PodIndexerReports poolId={poolId} page="poolOverview" />
-        </PageSection>
-      )}
-    </>
-=======
     </Box>
->>>>>>> 0522d5a3
   )
 }
 
