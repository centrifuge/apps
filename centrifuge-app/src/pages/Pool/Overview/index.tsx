import { useBalances } from '@centrifuge/centrifuge-react'
import { Button, InteractiveCard, Shelf, Stack, Text, TextWithPlaceholder, Thumbnail } from '@centrifuge/fabric'
import * as React from 'react'
import { useLocation, useParams } from 'react-router'
import { InvestRedeem } from '../../../components/InvestRedeem'
import { IssuerSection } from '../../../components/IssuerSection'
import { LabelValueStack } from '../../../components/LabelValueStack'
import { LoadBoundary } from '../../../components/LoadBoundary'
import { PageSection } from '../../../components/PageSection'
import { PageSummary } from '../../../components/PageSummary'
import { PageWithSideBar } from '../../../components/PageWithSideBar'
import RiskGroupList from '../../../components/RiskGroupList'
import { Spinner } from '../../../components/Spinner'
import { Tooltips } from '../../../components/Tooltips'
import { formatDate, getAge } from '../../../utils/date'
import { Dec } from '../../../utils/Decimal'
import { formatBalance, formatBalanceAbbreviated, formatPercentage } from '../../../utils/formatting'
import { useAddress } from '../../../utils/useAddress'
import { useAverageMaturity } from '../../../utils/useAverageMaturity'
import { usePermissions } from '../../../utils/usePermissions'
import { usePendingCollectMulti, usePool, usePoolMetadata } from '../../../utils/usePools'
import { PoolDetailHeader } from '../Header'

const PoolAssetReserveChart = React.lazy(() => import('../../../components/Charts/PoolAssetReserveChart'))
const PriceYieldChart = React.lazy(() => import('../../../components/Charts/PriceYieldChart'))

export const PoolDetailOverviewTab: React.FC = () => {
  const { state } = useLocation<{ token: string }>()
  const [selectedToken, setSelectedToken] = React.useState(state?.token || null)

  return (
    <PageWithSideBar
      sidebar={
        <PoolDetailSideBar selectedToken={selectedToken} setSelectedToken={setSelectedToken} key={selectedToken} />
      }
    >
      <PoolDetailHeader />
      <LoadBoundary>
        <PoolDetailOverview selectedToken={selectedToken} setSelectedToken={setSelectedToken} />
      </LoadBoundary>
    </PageWithSideBar>
  )
}

const CentrifugeInvestBox: React.FC<{
  selectedToken: string | null
  setSelectedToken: (token: string | null) => void
}> = ({ selectedToken, setSelectedToken }) => {
  const { pid: poolId } = useParams<{ pid: string }>()
  const pool = usePool(poolId)
  const address = useAddress()
  const permissions = usePermissions(address)
  const balances = useBalances(address)

  const seniorityMap: Record<string, number> = {}
  pool?.tranches.forEach((t) => (seniorityMap[t.id] = t.seniority))
  const allowedTrancheIds = Object.keys(pool ? permissions?.pools[poolId]?.tranches ?? {} : {}).sort((a, b) => {
    const seniorityA = seniorityMap[a]
    const seniorityB = seniorityMap[b]
    return seniorityB - seniorityA
  })

  const orders = usePendingCollectMulti(poolId, allowedTrancheIds, address)

  const hasInvestments = allowedTrancheIds.map((tid, i) => {
    const trancheBalance =
      balances?.tranches.find((t) => t.poolId === poolId && t.trancheId === tid)?.balance.toDecimal() ?? Dec(0)
    const order = orders?.[tid]
    const investToCollect = order?.payoutTokenAmount.toDecimal() ?? Dec(0)
    const pendingRedeem = order?.remainingRedeemToken.toDecimal() ?? Dec(0)
    const combinedBalance = trancheBalance.add(investToCollect).add(pendingRedeem)
    return !combinedBalance.isZero()
  })
  const hasAnyInvestment = hasInvestments.some((inv) => inv)

  if (pool && permissions && selectedToken && !allowedTrancheIds.includes(selectedToken)) {
    // TODO: Redirect to onboarding
    return <InvestRedeem poolId={poolId} trancheId={selectedToken} key="notallowed" />
  }

  if (pool && permissions && !allowedTrancheIds.length) {
    // TODO: Show onboarding card
    return <InvestRedeem poolId={poolId} key="notallowed" />
  }

  if (allowedTrancheIds.length && orders && !hasAnyInvestment) {
    return (
      <InvestRedeem
        poolId={poolId}
        defaultTrancheId={selectedToken ?? undefined}
        autoFocus={!!selectedToken}
        key={`1-${selectedToken}`}
      />
    )
  }

  if (allowedTrancheIds.length && orders && hasAnyInvestment) {
    return (
      <Stack gap={2}>
        {allowedTrancheIds.map((tid, i) => {
          if (hasInvestments[i] || tid === selectedToken) {
            return (
              <InvestRedeemBox
                poolId={poolId}
                tokenId={tid}
                selectedToken={selectedToken}
                setSelectedToken={setSelectedToken}
                key={`2-${tid}-${selectedToken}`}
              />
            )
          }
          return null
        })}
      </Stack>
    )
  }

  return null
}
export const PoolDetailSideBar: React.FC<{
  selectedToken: string | null
  setSelectedToken: (token: string | null) => void
}> = ({ selectedToken, setSelectedToken }) => {
  const { pid: poolId } = useParams<{ pid: string }>()

  // TODO: Tinlake invest box
  if (poolId.startsWith('0x')) return null

  return <CentrifugeInvestBox selectedToken={selectedToken} setSelectedToken={setSelectedToken} />
}

const InvestRedeemBox: React.FC<{
  selectedToken: string | null
  setSelectedToken: (token: string | null) => void
  poolId: string
  tokenId: string
}> = ({ selectedToken, setSelectedToken, tokenId, poolId }) => {
  const [view, setViewState] = React.useState<'start' | 'invest' | 'redeem'>(
    selectedToken === tokenId ? 'invest' : 'start'
  )
  function setView(value: React.SetStateAction<'start' | 'invest' | 'redeem'>) {
    const newView = typeof value === 'function' ? value(view) : value
    setViewState(newView)
    if (newView === 'start') {
      setSelectedToken(null)
    } else if (newView === 'invest') {
      setSelectedToken(tokenId)
    }
  }
  return <InvestRedeem poolId={poolId} trancheId={tokenId} view={view} onSetView={setView} autoFocus />
}

<<<<<<< HEAD
const AvgMaturity: React.FC<{ poolId: string }> = ({ poolId }) => {
=======
const AverageMaturity: React.FC<{ poolId: string }> = ({ poolId }) => {
>>>>>>> ebd44d6f
  return <>{useAverageMaturity(poolId)}</>
}

export const PoolDetailOverview: React.FC<{
  selectedToken?: string | null
  setSelectedToken?: (token: string | null) => void
}> = ({ setSelectedToken }) => {
  const { pid: poolId } = useParams<{ pid: string }>()
  const isTinlakePool = poolId.startsWith('0x')
  const { state } = useLocation<{ token: string }>()
  const pool = usePool(poolId)
  const { data: metadata, isLoading: metadataIsLoading } = usePoolMetadata(pool)
  const address = useAddress()
  const permissions = usePermissions(address)

  const pageSummaryData = [
    {
      label: <Tooltips type="assetClass" />,
      value: <TextWithPlaceholder isLoading={metadataIsLoading}>{metadata?.pool?.asset.class}</TextWithPlaceholder>,
    },
    { label: <Tooltips type="valueLocked" />, value: formatBalance(pool?.value || 0, pool?.currency.symbol) },
  ]

  if (!isTinlakePool) {
    pageSummaryData.push({
      label: <Tooltips type="averageAssetMaturity" />,
<<<<<<< HEAD
      value: <AvgMaturity poolId={poolId} />,
=======
      value: <AverageMaturity poolId={poolId} />,
>>>>>>> ebd44d6f
    })
  }
  if (pool?.createdAt) {
    pageSummaryData.splice(2, 0, { label: <Tooltips type="age" />, value: getAge(pool.createdAt) })
  }

  const tokens = pool?.tranches
    .map((tranche) => {
      const protection = tranche.minRiskBuffer?.toDecimal() ?? Dec(0)
      return {
        apy: tranche?.interestRatePerSec ? tranche?.interestRatePerSec.toAprPercent() : Dec(0),
        protection: protection.mul(100),
        ratio: tranche.ratio.toFloat(),
        name: tranche.currency.name,
        symbol: tranche.currency.symbol,
        seniority: Number(tranche.seniority),
        valueLocked: tranche?.tokenPrice
          ? tranche.totalIssuance.toDecimal().mul(tranche.tokenPrice.toDecimal())
          : Dec(0),
        id: tranche.id,
        capacity: tranche.capacity,
      }
    })
    .reverse()

  const hasScrolledToToken = React.useRef(false)
  function handleTokenMount(node: HTMLDivElement, id: string) {
    if (hasScrolledToToken.current === true || id !== state?.token) return
    node.scrollIntoView({ behavior: 'smooth', block: 'center' })
    hasScrolledToToken.current = true
  }

  return (
    <>
      <PageSummary data={pageSummaryData} />
      {!isTinlakePool && (
        <PageSection title="Pool value, asset value & reserve" titleAddition={formatDate(new Date().toString())}>
          <Stack height="290px">
            <React.Suspense fallback={<Spinner />}>
              <PoolAssetReserveChart />
            </React.Suspense>
          </Stack>
        </PageSection>
      )}
      <PageSection title="Pool tokens">
        <Stack gap={2}>
          {tokens?.map((token, i) => (
            <div key={token.id} ref={(node) => node && handleTokenMount(node, token.id)}>
              <InteractiveCard
                isOpen={i === 0}
                variant="collapsible"
                icon={<Thumbnail label={token.symbol ?? ''} type="token" />}
                title={<Text>{token.name}</Text>}
                secondaryHeader={
                  <Shelf gap={6}>
                    <LabelValueStack
                      label={<Tooltips variant="secondary" type="protection" />}
                      value={formatPercentage(token.protection)}
                    />
                    <LabelValueStack
                      label={<Tooltips variant="secondary" type="valueLocked" />}
                      value={formatBalance(token.valueLocked, pool?.currency.symbol)}
                    />
                    <LabelValueStack
                      label={<Tooltips variant="secondary" type="apy" />}
                      value={formatPercentage(token.apy)}
                    />
                    <LabelValueStack
                      label="Capacity"
                      value={
                        <Text
                          variant="body2"
                          fontWeight={600}
                          color={token.capacity.isZero() ? 'statusWarning' : 'statusOk'}
                        >
                          {formatBalanceAbbreviated(token.capacity, pool?.currency.symbol)}
                        </Text>
                      }
                    />
                    {setSelectedToken && (
                      <Button
                        variant={i === 0 ? 'primary' : 'secondary'}
                        onClick={() => setSelectedToken(token.id)}
                        style={{ marginLeft: 'auto' }}
                        disabled={!permissions?.pools[poolId]?.tranches[token.id]}
                      >
                        Invest
                      </Button>
                    )}
                  </Shelf>
                }
              >
                <Stack maxHeight="300px">
                  <React.Suspense fallback={<Spinner />}>
                    <PriceYieldChart trancheId={token.id} />
                  </React.Suspense>
                </Stack>
              </InteractiveCard>
            </div>
          ))}
        </Stack>
      </PageSection>
      <PageSection title="Issuer">
        <IssuerSection metadata={metadata} />
      </PageSection>
      {!isTinlakePool && (
        <PageSection title=" Asset portfolio" titleAddition="By risk groups">
          <RiskGroupList />
        </PageSection>
      )}
    </>
  )
}<|MERGE_RESOLUTION|>--- conflicted
+++ resolved
@@ -150,11 +150,7 @@
   return <InvestRedeem poolId={poolId} trancheId={tokenId} view={view} onSetView={setView} autoFocus />
 }
 
-<<<<<<< HEAD
-const AvgMaturity: React.FC<{ poolId: string }> = ({ poolId }) => {
-=======
 const AverageMaturity: React.FC<{ poolId: string }> = ({ poolId }) => {
->>>>>>> ebd44d6f
   return <>{useAverageMaturity(poolId)}</>
 }
 
@@ -181,11 +177,7 @@
   if (!isTinlakePool) {
     pageSummaryData.push({
       label: <Tooltips type="averageAssetMaturity" />,
-<<<<<<< HEAD
-      value: <AvgMaturity poolId={poolId} />,
-=======
       value: <AverageMaturity poolId={poolId} />,
->>>>>>> ebd44d6f
     })
   }
   if (pool?.createdAt) {
