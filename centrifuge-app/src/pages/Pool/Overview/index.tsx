import { CurrencyBalance, Price, Rate } from '@centrifuge/centrifuge-js'
import { Box, Button, Card, Grid, TextWithPlaceholder } from '@centrifuge/fabric'
import Decimal from 'decimal.js-light'
import * as React from 'react'
import { useParams } from 'react-router'
import { useTheme } from 'styled-components'
import { InvestRedeemProps } from '../../../components/InvestRedeem/InvestRedeem'
import { InvestRedeemDrawer } from '../../../components/InvestRedeem/InvestRedeemDrawer'
import { IssuerSection } from '../../../components/IssuerSection'
import { LayoutBase } from '../../../components/LayoutBase'
import { LayoutSection } from '../../../components/LayoutBase/LayoutSection'
import { LoadBoundary } from '../../../components/LoadBoundary'
import { PodIndexerReports } from '../../../components/PodIndexerReports'
import { Cashflows } from '../../../components/PoolOverview/Cashflows'
import { KeyMetrics } from '../../../components/PoolOverview/KeyMetrics'
import { PoolPerformance } from '../../../components/PoolOverview/PoolPerfomance'
import { PoolStructure } from '../../../components/PoolOverview/PoolStructure'
import { TrancheTokenCards } from '../../../components/PoolOverview/TrancheTokenCards'
import { TransactionHistory } from '../../../components/PoolOverview/TransactionHistory'
import { Spinner } from '../../../components/Spinner'
import { Tooltips } from '../../../components/Tooltips'
import { Dec } from '../../../utils/Decimal'
import { formatBalance } from '../../../utils/formatting'
import { getPoolValueLocked } from '../../../utils/getPoolValueLocked'
import { useAverageMaturity } from '../../../utils/useAverageMaturity'
import { useConnectBeforeAction } from '../../../utils/useConnectBeforeAction'
import { useLoans } from '../../../utils/useLoans'
import { usePool, usePoolMetadata } from '../../../utils/usePools'
import { PoolDetailHeader } from '../Header'

export type Token = {
  poolId: string
  apy: Decimal
  protection: Decimal
  ratio: number
  name: string
  symbol: string
  seniority: number
  valueLocked: Decimal
  id: string
  capacity: CurrencyBalance
  tokenPrice: Price | null
  yield30DaysAnnualized?: string | null
}

export function PoolDetailOverviewTab() {
  return (
    <LayoutBase>
      <PoolDetailHeader />
      <LoadBoundary>
        <PoolDetailOverview />
      </LoadBoundary>
    </LayoutBase>
  )
}

function AverageMaturity({ poolId }: { poolId: string }) {
  return <>{useAverageMaturity(poolId)}</>
}

export function PoolDetailOverview() {
  const theme = useTheme()
  const { pid: poolId } = useParams<{ pid: string }>()
  const isTinlakePool = poolId.startsWith('0x')
  const pool = usePool(poolId)
  const { data: metadata, isLoading: metadataIsLoading } = usePoolMetadata(pool)
  const averageMaturity = useAverageMaturity(poolId)
  const loans = useLoans(poolId)

  const pageSummaryData = [
    {
      label: <Tooltips type="assetClass" />,
      value: <TextWithPlaceholder isLoading={metadataIsLoading}>{metadata?.pool?.asset.subClass}</TextWithPlaceholder>,
    },
    { label: <Tooltips type="valueLocked" />, value: formatBalance(getPoolValueLocked(pool), pool.currency.symbol) },
  ]

  if (!isTinlakePool) {
    pageSummaryData.push({
      label: <Tooltips type="averageAssetMaturity" />,
      value: <AverageMaturity poolId={poolId} />,
    })
  }

  const tokens: Token[] = pool?.tranches
    .map((tranche) => {
      const protection = tranche.minRiskBuffer?.toDecimal() ?? Dec(0)
      return {
        poolId: tranche.poolId,
        apy: tranche?.interestRatePerSec ? tranche?.interestRatePerSec.toAprPercent() : Dec(0),
        protection: protection.mul(100),
        ratio: tranche.ratio.toFloat(),
        name: tranche.currency.name,
        symbol: tranche.currency.symbol,
        seniority: Number(tranche.seniority),
        valueLocked: tranche?.tokenPrice
          ? tranche.totalIssuance.toDecimal().mul(tranche.tokenPrice.toDecimal())
          : Dec(0),
        id: tranche.id,
        capacity: tranche.capacity,
        tokenPrice: tranche.tokenPrice,
        yield30DaysAnnualized: tranche?.yield30DaysAnnualized,
      }
    })
    .reverse()

  return (
    <LayoutSection bg={theme.colors.backgroundSecondary} pt={2} pb={4}>
      <Grid height="fit-content" gridTemplateColumns="66fr minmax(275px, 33fr)" gap={3}>
        <React.Suspense fallback={<Spinner />}>
          <PoolPerformance />
        </React.Suspense>
        <React.Suspense fallback={<Spinner />}>
          <KeyMetrics
            assetType={metadata?.pool?.asset}
            averageMaturity={averageMaturity}
            loans={loans}
            poolId={poolId}
          />
        </React.Suspense>
      </Grid>
      {tokens.length > 0 && (
        <React.Suspense fallback={<Spinner />}>
          <TrancheTokenCards
            trancheTokens={tokens}
            poolId={poolId}
            createdAt={pool.createdAt}
            poolCurrencySymbol={pool.currency.symbol}
          />
        </React.Suspense>
      )}
      <React.Suspense fallback={<Spinner />}>
        <IssuerSection metadata={metadata} />
      </React.Suspense>
      {!isTinlakePool && (
        <>
          <Grid height="fit-content" gridTemplateColumns="1fr 1fr" gap={3}>
            <React.Suspense fallback={<Spinner />}>
              <PoolStructure
                numOfTranches={pool.tranches.length}
                poolId={poolId}
                poolStatus={metadata?.pool?.status}
                poolFees={
                  metadata?.pool?.poolFees?.map((fee) => {
                    return {
                      fee: pool.poolFees?.find((f) => f.id === fee.id)?.amounts.percentOfNav ?? Rate.fromFloat(0),
                      name: fee.name,
                      id: fee.id,
                    }
                  }) || []
                }
              />
            </React.Suspense>
<<<<<<< HEAD
          </PoolOverviewSection>
          {metadata?.reports && 'poolOverview' in metadata?.reports && (
            <PoolOverviewSection>
              <PodIndexerReports poolId={poolId} page="poolOverview" />
            </PoolOverviewSection>
          )}
=======
            {/* <React.Suspense fallback={<Spinner />}>
                <AssetsByMaturity />
              </React.Suspense> */}
          </Grid>
          <React.Suspense fallback={<Spinner />}>
            <Box height={373}>
              <Cashflows />
            </Box>
          </React.Suspense>
          <React.Suspense fallback={<Spinner />}>
            <Box height={447}>
              <Card p={3}>
                <TransactionHistory poolId={poolId} />
              </Card>
            </Box>
          </React.Suspense>
>>>>>>> 78431cb4
        </>
      )}
    </LayoutSection>
  )
}

export function InvestButton(props: InvestRedeemProps) {
  const [open, setOpen] = React.useState(false)
  const connectAndOpen = useConnectBeforeAction(() => setOpen(true))

  return (
    <>
      <InvestRedeemDrawer open={open} onClose={() => setOpen(false)} {...props} />
      <Button
        aria-label={`Invest in ${props.trancheId}`}
        onClick={() => connectAndOpen()}
        style={{ marginLeft: 'auto' }}
      >
        Invest
      </Button>
    </>
  )
}<|MERGE_RESOLUTION|>--- conflicted
+++ resolved
@@ -151,18 +151,12 @@
                 }
               />
             </React.Suspense>
-<<<<<<< HEAD
-          </PoolOverviewSection>
-          {metadata?.reports && 'poolOverview' in metadata?.reports && (
-            <PoolOverviewSection>
+          </Grid>
+          <React.Suspense fallback={<Spinner />}>
+            {metadata?.reports && 'poolOverview' in metadata?.reports && (
               <PodIndexerReports poolId={poolId} page="poolOverview" />
-            </PoolOverviewSection>
-          )}
-=======
-            {/* <React.Suspense fallback={<Spinner />}>
-                <AssetsByMaturity />
-              </React.Suspense> */}
-          </Grid>
+            )}
+          </React.Suspense>
           <React.Suspense fallback={<Spinner />}>
             <Box height={373}>
               <Cashflows />
@@ -175,7 +169,6 @@
               </Card>
             </Box>
           </React.Suspense>
->>>>>>> 78431cb4
         </>
       )}
     </LayoutSection>
