import { Network, useWallet } from '@centrifuge/centrifuge-react'
import { Button, Shelf, Stack, Text, TextWithPlaceholder } from '@centrifuge/fabric'
import * as React from 'react'
import { useLocation, useParams } from 'react-router'
import { Faucet } from '../../../components/Faucet'
import { ActionsRef, InvestRedeem } from '../../../components/InvestRedeem/InvestRedeem'
import { IssuerSection } from '../../../components/IssuerSection'
import { LabelValueStack } from '../../../components/LabelValueStack'
import { LoadBoundary } from '../../../components/LoadBoundary'
import { PageSection } from '../../../components/PageSection'
import { PageSummary } from '../../../components/PageSummary'
import { PageWithSideBar } from '../../../components/PageWithSideBar'
import { PoolToken } from '../../../components/PoolToken'
import { Spinner } from '../../../components/Spinner'
import { Tooltips } from '../../../components/Tooltips'
import { formatDate, getAge } from '../../../utils/date'
import { Dec } from '../../../utils/Decimal'
import { formatBalance, formatBalanceAbbreviated, formatPercentage } from '../../../utils/formatting'
import { getPoolValueLocked } from '../../../utils/getPoolValueLocked'
import { useTinlakePermissions } from '../../../utils/tinlake/useTinlakePermissions'
import { useAverageMaturity } from '../../../utils/useAverageMaturity'
import { usePool, usePoolMetadata } from '../../../utils/usePools'
import { PoolDetailHeader } from '../Header'

const PoolAssetReserveChart = React.lazy(() => import('../../../components/Charts/PoolAssetReserveChart'))

export function PoolDetailOverviewTab() {
  const { state } = useLocation<{ token: string }>()
  const [selectedToken, setSelectedToken] = React.useState(state?.token)

  const investRef = React.useRef<{ setView(view: 'invest' | 'redeem'): void }>()

  function setToken(token: string) {
    setSelectedToken(token)
    investRef.current?.setView('invest')
  }

  return (
    <PageWithSideBar
      sidebar={
        <>
          <Faucet />
          <PoolDetailSideBar selectedToken={selectedToken} setSelectedToken={setSelectedToken} investRef={investRef} />
        </>
      }
    >
      <PoolDetailHeader />
      <LoadBoundary>
        <PoolDetailOverview selectedToken={selectedToken} setSelectedToken={setToken} />
      </LoadBoundary>
    </PageWithSideBar>
  )
}

export function PoolDetailSideBar({
  selectedToken,
  setSelectedToken,
  investRef,
}: {
  selectedToken?: string
  setSelectedToken?: (token: string) => void
  investRef?: ActionsRef
}) {
  const { pid: poolId } = useParams<{ pid: string }>()
  const isTinlakePool = poolId.startsWith('0x')
  const tinlakeNetworks = [ethConfig.network === 'goerli' ? 5 : 1] as Network[]
  // TODO: fetch supported networks from centrifuge chain
  const centrifugeNetworks = ['centrifuge', 84531] as Network[]

  return (
<<<<<<< HEAD
    <InvestRedeem poolId={poolId} trancheId={selectedToken} onSetTrancheId={setSelectedToken} actionsRef={investRef} />
=======
    <InvestRedeem
      poolId={poolId}
      trancheId={selectedToken}
      onSetTrancheId={setSelectedToken}
      networks={isTinlakePool ? tinlakeNetworks : centrifugeNetworks}
      actionsRef={investRef}
    />
>>>>>>> e5beac5a
  )
}

function AverageMaturity({ poolId }: { poolId: string }) {
  return <>{useAverageMaturity(poolId)}</>
}

export function PoolDetailOverview({
  setSelectedToken,
}: {
  selectedToken?: string | null
  setSelectedToken?: (token: string) => void
}) {
  const { pid: poolId } = useParams<{ pid: string }>()
  const isTinlakePool = poolId.startsWith('0x')
  const { state } = useLocation<{ token: string }>()
  const pool = usePool(poolId)
  const { data: metadata, isLoading: metadataIsLoading } = usePoolMetadata(pool)
  const { showNetworks, connectedType, evm } = useWallet()
  const { data: tinlakePermissions } = useTinlakePermissions(poolId, evm?.selectedAddress || '')

  const pageSummaryData = [
    {
      label: <Tooltips type="assetClass" />,
      value: <TextWithPlaceholder isLoading={metadataIsLoading}>{metadata?.pool?.asset.class}</TextWithPlaceholder>,
    },
    { label: <Tooltips type="valueLocked" />, value: formatBalance(getPoolValueLocked(pool), pool.currency.symbol) },
  ]

  if (!isTinlakePool) {
    pageSummaryData.push({
      label: <Tooltips type="averageAssetMaturity" />,
      value: <AverageMaturity poolId={poolId} />,
    })
  }
  if (pool?.createdAt) {
    pageSummaryData.splice(2, 0, { label: <Tooltips type="age" />, value: getAge(pool.createdAt) })
  }

  const tokens = pool?.tranches
    .map((tranche) => {
      const protection = tranche.minRiskBuffer?.toDecimal() ?? Dec(0)
      return {
        apr: tranche?.interestRatePerSec ? tranche?.interestRatePerSec.toAprPercent() : Dec(0),
        protection: protection.mul(100),
        ratio: tranche.ratio.toFloat(),
        name: tranche.currency.name,
        symbol: tranche.currency.symbol,
        seniority: Number(tranche.seniority),
        valueLocked: tranche?.tokenPrice
          ? tranche.totalIssuance.toDecimal().mul(tranche.tokenPrice.toDecimal())
          : Dec(0),
        id: tranche.id,
        capacity: tranche.capacity,
        tokenPrice: tranche.tokenPrice,
      }
    })
    .reverse()

  const hasScrolledToToken = React.useRef(false)
  function handleTokenMount(node: HTMLDivElement, id: string) {
    if (hasScrolledToToken.current === true || id !== state?.token) return
    node.scrollIntoView({ behavior: 'smooth', block: 'center' })
    hasScrolledToToken.current = true
  }

  const getTrancheAvailability = (token: string) => {
    if (isTinlakePool && metadata?.pool?.newInvestmentsStatus) {
      const trancheName = token.split('-')[1] === '0' ? 'junior' : 'senior'

      const isMember = tinlakePermissions?.[trancheName].inMemberlist

      return isMember || metadata.pool.newInvestmentsStatus[trancheName] !== 'closed'
    }

    return true
  }

  return (
    <>
      <PageSummary data={pageSummaryData} />
      {!isTinlakePool && (
        <PageSection title="Pool value, asset value & reserve" titleAddition={formatDate(new Date().toString())}>
          <Stack height="290px">
            <React.Suspense fallback={<Spinner />}>
              <PoolAssetReserveChart />
            </React.Suspense>
          </Stack>
        </PageSection>
      )}
      <PageSection title="Pool tokens">
        <Stack gap={2}>
          {tokens?.map((token, i) => (
            <div key={token.id} ref={(node) => node && handleTokenMount(node, token.id)}>
              <PoolToken token={token} defaultOpen={i === 0}>
                <Shelf gap={6}>
                  <LabelValueStack
                    label={<Tooltips variant="secondary" type="subordination" />}
                    value={formatPercentage(token.protection)}
                  />
                  <LabelValueStack
                    label={<Tooltips variant="secondary" type="valueLocked" />}
                    value={formatBalance(token.valueLocked, pool?.currency.symbol)}
                  />
                  {token.seniority === 0 ? (
                    <LabelValueStack
                      label={<Tooltips variant="secondary" type="juniorTrancheYields" />}
                      value="Variable"
                    />
                  ) : (
                    <LabelValueStack
                      label={<Tooltips variant="secondary" type="seniorTokenAPR" />}
                      value={formatPercentage(token.apr)}
                    />
                  )}
                  <LabelValueStack
                    label="Capacity"
                    value={
                      <Text
                        variant="body2"
                        fontWeight={600}
                        color={token.capacity.isZero() ? 'statusWarning' : 'statusOk'}
                      >
                        {formatBalanceAbbreviated(token.capacity, pool?.currency.symbol)}
                      </Text>
                    }
                  />
                  <LabelValueStack
                    label="Token price"
                    value={
                      <TextWithPlaceholder isLoading={!token.tokenPrice}>
                        {token.tokenPrice && formatBalance(token.tokenPrice, pool?.currency.symbol, 4, 2)}
                      </TextWithPlaceholder>
                    }
                  />
                  {setSelectedToken && getTrancheAvailability(token.id) && (
                    <Button
                      variant="secondary"
                      onClick={() => {
                        if (!connectedType) {
                          showNetworks()
                        }
                        setSelectedToken(token.id)
                      }}
                      style={{ marginLeft: 'auto' }}
                    >
                      Invest
                    </Button>
                  )}
                </Shelf>
              </PoolToken>
            </div>
          ))}
        </Stack>
      </PageSection>
      <PageSection title="Issuer">
        <IssuerSection metadata={metadata} />
      </PageSection>
    </>
  )
}<|MERGE_RESOLUTION|>--- conflicted
+++ resolved
@@ -1,4 +1,4 @@
-import { Network, useWallet } from '@centrifuge/centrifuge-react'
+import { useWallet } from '@centrifuge/centrifuge-react'
 import { Button, Shelf, Stack, Text, TextWithPlaceholder } from '@centrifuge/fabric'
 import * as React from 'react'
 import { useLocation, useParams } from 'react-router'
@@ -62,23 +62,8 @@
   investRef?: ActionsRef
 }) {
   const { pid: poolId } = useParams<{ pid: string }>()
-  const isTinlakePool = poolId.startsWith('0x')
-  const tinlakeNetworks = [ethConfig.network === 'goerli' ? 5 : 1] as Network[]
-  // TODO: fetch supported networks from centrifuge chain
-  const centrifugeNetworks = ['centrifuge', 84531] as Network[]
-
   return (
-<<<<<<< HEAD
     <InvestRedeem poolId={poolId} trancheId={selectedToken} onSetTrancheId={setSelectedToken} actionsRef={investRef} />
-=======
-    <InvestRedeem
-      poolId={poolId}
-      trancheId={selectedToken}
-      onSetTrancheId={setSelectedToken}
-      networks={isTinlakePool ? tinlakeNetworks : centrifugeNetworks}
-      actionsRef={investRef}
-    />
->>>>>>> e5beac5a
   )
 }
 
