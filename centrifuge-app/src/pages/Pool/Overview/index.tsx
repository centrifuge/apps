import { useWallet } from '@centrifuge/centrifuge-react'
import { Button, Shelf, Stack, Text, TextWithPlaceholder } from '@centrifuge/fabric'
import * as React from 'react'
import { useLocation, useParams } from 'react-router'
<<<<<<< HEAD
import { InvestRedeem } from '../../../components/InvestRedeem/InvestRedeem'
import { ActionsRef } from '../../../components/InvestRedeem/types'
=======
import { Faucet } from '../../../components/Faucet'
import { ActionsRef, InvestRedeem } from '../../../components/InvestRedeem/InvestRedeem'
>>>>>>> 5cc0e3e4
import { IssuerSection } from '../../../components/IssuerSection'
import { LabelValueStack } from '../../../components/LabelValueStack'
import { LoadBoundary } from '../../../components/LoadBoundary'
import { PageSection } from '../../../components/PageSection'
import { PageSummary } from '../../../components/PageSummary'
import { PageWithSideBar } from '../../../components/PageWithSideBar'
import { PoolToken } from '../../../components/PoolToken'
import { Spinner } from '../../../components/Spinner'
import { Tooltips } from '../../../components/Tooltips'
import { ethConfig } from '../../../config'
import { formatDate, getAge } from '../../../utils/date'
import { Dec } from '../../../utils/Decimal'
import { formatBalance, formatBalanceAbbreviated, formatPercentage } from '../../../utils/formatting'
import { getPoolValueLocked } from '../../../utils/getPoolValueLocked'
import { useTinlakePermissions } from '../../../utils/tinlake/useTinlakePermissions'
import { useAverageMaturity } from '../../../utils/useAverageMaturity'
import { usePool, usePoolMetadata } from '../../../utils/usePools'
import { PoolDetailHeader } from '../Header'

const PoolAssetReserveChart = React.lazy(() => import('../../../components/Charts/PoolAssetReserveChart'))

export function PoolDetailOverviewTab() {
  const { state } = useLocation<{ token: string }>()
  const [selectedToken, setSelectedToken] = React.useState(state?.token)

  const investRef = React.useRef<{ setView(view: 'invest' | 'redeem'): void }>()

  function setToken(token: string) {
    setSelectedToken(token)
    investRef.current?.setView('invest')
  }

  return (
    <PageWithSideBar
      sidebar={
        <>
          <Faucet />
          <PoolDetailSideBar selectedToken={selectedToken} setSelectedToken={setSelectedToken} investRef={investRef} />
        </>
      }
    >
      <PoolDetailHeader />
      <LoadBoundary>
        <PoolDetailOverview selectedToken={selectedToken} setSelectedToken={setToken} />
      </LoadBoundary>
    </PageWithSideBar>
  )
}

export function PoolDetailSideBar({
  selectedToken,
  setSelectedToken,
  investRef,
}: {
  selectedToken?: string
  setSelectedToken?: (token: string) => void
  investRef?: ActionsRef
}) {
  const { pid: poolId } = useParams<{ pid: string }>()

  return (
    <InvestRedeem
      poolId={poolId}
      trancheId={selectedToken}
      onSetTrancheId={setSelectedToken}
      networks={poolId.startsWith('0x') ? [ethConfig.network === 'goerli' ? 5 : 1] : ['centrifuge']}
      actionsRef={investRef}
    />
  )
}

function AverageMaturity({ poolId }: { poolId: string }) {
  return <>{useAverageMaturity(poolId)}</>
}

export function PoolDetailOverview({
  setSelectedToken,
}: {
  selectedToken?: string | null
  setSelectedToken?: (token: string) => void
}) {
  const { pid: poolId } = useParams<{ pid: string }>()
  const isTinlakePool = poolId.startsWith('0x')
  const { state } = useLocation<{ token: string }>()
  const pool = usePool(poolId)
  const { data: metadata, isLoading: metadataIsLoading } = usePoolMetadata(pool)
  const { showWallets, connectedType, evm } = useWallet()
  const { data: tinlakePermissions } = useTinlakePermissions(poolId, evm?.selectedAddress || '')

  const pageSummaryData = [
    {
      label: <Tooltips type="assetClass" />,
      value: <TextWithPlaceholder isLoading={metadataIsLoading}>{metadata?.pool?.asset.class}</TextWithPlaceholder>,
    },
    { label: <Tooltips type="valueLocked" />, value: formatBalance(getPoolValueLocked(pool), pool.currency.symbol) },
  ]

  if (!isTinlakePool) {
    pageSummaryData.push({
      label: <Tooltips type="averageAssetMaturity" />,
      value: <AverageMaturity poolId={poolId} />,
    })
  }
  if (pool?.createdAt) {
    pageSummaryData.splice(2, 0, { label: <Tooltips type="age" />, value: getAge(pool.createdAt) })
  }

  const tokens = pool?.tranches
    .map((tranche) => {
      const protection = tranche.minRiskBuffer?.toDecimal() ?? Dec(0)
      return {
        apr: tranche?.interestRatePerSec ? tranche?.interestRatePerSec.toAprPercent() : Dec(0),
        protection: protection.mul(100),
        ratio: tranche.ratio.toFloat(),
        name: tranche.currency.name,
        symbol: tranche.currency.symbol,
        seniority: Number(tranche.seniority),
        valueLocked: tranche?.tokenPrice
          ? tranche.totalIssuance.toDecimal().mul(tranche.tokenPrice.toDecimal())
          : Dec(0),
        id: tranche.id,
        capacity: tranche.capacity,
      }
    })
    .reverse()

  const hasScrolledToToken = React.useRef(false)
  function handleTokenMount(node: HTMLDivElement, id: string) {
    if (hasScrolledToToken.current === true || id !== state?.token) return
    node.scrollIntoView({ behavior: 'smooth', block: 'center' })
    hasScrolledToToken.current = true
  }

  const getTrancheAvailability = (token: string) => {
    if (isTinlakePool && metadata?.pool?.newInvestmentsStatus) {
      const trancheName = token.split('-')[1] === '0' ? 'junior' : 'senior'

      const isMember = tinlakePermissions?.[trancheName].inMemberlist

      return isMember || metadata.pool.newInvestmentsStatus[trancheName] !== 'closed'
    }

    return true
  }

  return (
    <>
      <PageSummary data={pageSummaryData} />
      {!isTinlakePool && (
        <PageSection title="Pool value, asset value & reserve" titleAddition={formatDate(new Date().toString())}>
          <Stack height="290px">
            <React.Suspense fallback={<Spinner />}>
              <PoolAssetReserveChart />
            </React.Suspense>
          </Stack>
        </PageSection>
      )}
      <PageSection title="Pool tokens">
        <Stack gap={2}>
          {tokens?.map((token, i) => (
            <div key={token.id} ref={(node) => node && handleTokenMount(node, token.id)}>
              <PoolToken token={token} defaultOpen={i === 0}>
                <Shelf gap={6}>
                  <LabelValueStack
                    label={<Tooltips variant="secondary" type="subordination" />}
                    value={formatPercentage(token.protection)}
                  />
                  <LabelValueStack
                    label={<Tooltips variant="secondary" type="valueLocked" />}
                    value={formatBalance(token.valueLocked, pool?.currency.symbol)}
                  />
                  {token.seniority === 0 ? (
                    <LabelValueStack
                      label={<Tooltips variant="secondary" type="juniorTrancheYields" />}
                      value="Variable"
                    />
                  ) : (
                    <LabelValueStack
                      label={<Tooltips variant="secondary" type="seniorTokenAPR" />}
                      value={formatPercentage(token.apr)}
                    />
                  )}
                  <LabelValueStack
                    label="Capacity"
                    value={
                      <Text
                        variant="body2"
                        fontWeight={600}
                        color={token.capacity.isZero() ? 'statusWarning' : 'statusOk'}
                      >
                        {formatBalanceAbbreviated(token.capacity, pool?.currency.symbol)}
                      </Text>
                    }
                  />
                  {setSelectedToken && getTrancheAvailability(token.id) && (
                    <Button
                      variant="secondary"
                      onClick={() => {
                        if (!connectedType) {
                          showWallets()
                        }
                        setSelectedToken(token.id)
                      }}
                      style={{ marginLeft: 'auto' }}
                    >
                      Invest
                    </Button>
                  )}
                </Shelf>
              </PoolToken>
            </div>
          ))}
        </Stack>
      </PageSection>
      <PageSection title="Issuer">
        <IssuerSection metadata={metadata} />
      </PageSection>
    </>
  )
}<|MERGE_RESOLUTION|>--- conflicted
+++ resolved
@@ -2,13 +2,9 @@
 import { Button, Shelf, Stack, Text, TextWithPlaceholder } from '@centrifuge/fabric'
 import * as React from 'react'
 import { useLocation, useParams } from 'react-router'
-<<<<<<< HEAD
+import { Faucet } from '../../../components/Faucet'
 import { InvestRedeem } from '../../../components/InvestRedeem/InvestRedeem'
 import { ActionsRef } from '../../../components/InvestRedeem/types'
-=======
-import { Faucet } from '../../../components/Faucet'
-import { ActionsRef, InvestRedeem } from '../../../components/InvestRedeem/InvestRedeem'
->>>>>>> 5cc0e3e4
 import { IssuerSection } from '../../../components/IssuerSection'
 import { LabelValueStack } from '../../../components/LabelValueStack'
 import { LoadBoundary } from '../../../components/LoadBoundary'
