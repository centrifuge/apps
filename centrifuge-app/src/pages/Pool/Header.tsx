--- conflicted
+++ resolved
@@ -68,15 +68,10 @@
         <NavigationTabs basePath={`${basePath}/${pid}`}>
           <NavigationTabsItem to={`${basePath}/${pid}`}>Overview</NavigationTabsItem>
           <NavigationTabsItem to={`${basePath}/${pid}/assets`}>Assets</NavigationTabsItem>
-<<<<<<< HEAD
-          {!isTinlakePool && <NavigationTabsItem to={`${basePath}/${pid}/liquidity`}>Liquidity</NavigationTabsItem>}
+          <NavigationTabsItem to={`${basePath}/${pid}/liquidity`}>Liquidity</NavigationTabsItem>
           {!isTinlakePool && poolReporting && (
             <NavigationTabsItem to={`${basePath}/${pid}/reporting`}>Reporting</NavigationTabsItem>
           )}
-=======
-          <NavigationTabsItem to={`${basePath}/${pid}/liquidity`}>Liquidity</NavigationTabsItem>
-          {poolReporting && <NavigationTabsItem to={`${basePath}/${pid}/reporting`}>Reporting</NavigationTabsItem>}
->>>>>>> a6ddb9ab
         </NavigationTabs>
       </Shelf>
     </PageHeader>
