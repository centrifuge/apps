import { useCentrifuge } from '@centrifuge/centrifuge-react'
import { Box, Grid, Shelf, Stack, Text, TextWithPlaceholder } from '@centrifuge/fabric'
import * as React from 'react'
import { useRouteMatch } from 'react-router'
import { Identity } from '../components/Identity'
import { LogoAltair } from '../components/LogoAltair'
import { NFTCard } from '../components/NFTCard'
import { PageHeader } from '../components/PageHeader'
import { PageSection } from '../components/PageSection'
import { PageWithSideBar } from '../components/PageWithSideBar'
import { AnchorPillButton } from '../components/PillButton'
import { RouterLinkButton } from '../components/RouterLinkButton'
import { VisibilityChecker } from '../components/VisibilityChecker'
import { collectionMetadataSchema } from '../schemas'
import { useCollection } from '../utils/useCollections'
import { useMetadata } from '../utils/useMetadata'
import { useNFTs } from '../utils/useNFTs'
import { useSuitableAccounts } from '../utils/usePermissions'

export const CollectionPage: React.FC = () => {
  return (
    <PageWithSideBar>
      <Collection />
    </PageWithSideBar>
  )
}

const COUNT_PER_PAGE = 16

const Collection: React.FC = () => {
  const {
    params: { cid: collectionId },
  } = useRouteMatch<{ cid: string }>()
  const collection = useCollection(collectionId)

  if (!collection) throw new Error('Collection not found')

  const nfts = useNFTs(collectionId)
  const { data: metadata, isLoading } = useMetadata(collection?.metadataUri, collectionMetadataSchema)
  const [shownCount, setShownCount] = React.useState(COUNT_PER_PAGE)
  const centrifuge = useCentrifuge()
  const [account] = useSuitableAccounts({ actingAddress: [collection.owner] })
<<<<<<< HEAD
  console.log('collection.owner', collection.owner, account)
=======
>>>>>>> 27cd3897

  const canMint = !!account

  return (
    <Stack flex={1} pb={8}>
      <PageHeader
        parent={{ to: '/nfts', label: 'NFTs' }}
        title={metadata?.name || 'Unnamed collection'}
        subtitle={
          collection?.owner && (
            <>
              by <Identity address={collection.owner} clickToCopy />
            </>
          )
        }
        actions={
          canMint && (
            <RouterLinkButton to={`/nfts/collection/${collectionId}/object/mint`} variant="secondary" small>
              Mint NFT
            </RouterLinkButton>
          )
        }
      />
      <Stack alignItems="center" gap={2} my={5}>
        {metadata?.image ? (
          <Box
            as="img"
            alt=""
            src={centrifuge.metadata.parseMetadataUrl(metadata.image)}
            display="block"
            width="144px"
            height="144px"
            borderRadius="50%"
            style={{ objectFit: 'cover' }}
          />
        ) : (
          <Shelf
            backgroundColor="black"
            display="flex"
            width="144px"
            height="144px"
            justifyContent="center"
            borderRadius="50%"
            borderWidth={1}
            borderStyle="solid"
            borderColor="borderPrimary"
          >
            <LogoAltair width="100px" />
          </Shelf>
        )}
        <Stack alignItems="center" gap="4px">
          <TextWithPlaceholder
            isLoading={isLoading}
            variant="heading1"
            fontSize="36px"
            textAlign="center"
            style={{ wordBreak: 'break-word' }}
          >
            {metadata?.name || 'Unnamed collection'}
          </TextWithPlaceholder>
          <Shelf gap={1} alignItems="baseline" flexWrap="wrap">
            <Box mx="auto">
              <Text variant="body2">by</Text>
            </Box>
            <AnchorPillButton
              href={`${import.meta.env.REACT_APP_SUBSCAN_URL}/account/${collection?.owner ?? ''}`}
              target="_blank"
            >
              {collection?.owner && <Identity address={collection.owner} clickToCopy />}
            </AnchorPillButton>
          </Shelf>
        </Stack>

        <Box maxWidth="680px">
          <TextWithPlaceholder
            isLoading={isLoading}
            width={100}
            words={1}
            variant="body1"
            textAlign="center"
            style={{
              overflow: 'hidden',
              display: '-webkit-box',
              WebkitLineClamp: 10,
              WebkitBoxOrient: 'vertical',
              wordBreak: 'break-word',
            }}
          >
            {metadata?.description || ''}
          </TextWithPlaceholder>
        </Box>
      </Stack>
      {nfts?.length ? (
        <>
          <PageSection title={`${collection?.items ?? 0} NFTs`}>
            <Grid gap={[2, 3]} columns={[1, 2, 2, 3, 4]} equalColumns>
              {nfts.slice(0, shownCount).map((nft) => (
                <NFTCard nft={nft} key={nft.id} />
              ))}
            </Grid>
          </PageSection>
          {nfts.length > shownCount && (
            <VisibilityChecker marginTop={400} onEnter={() => setShownCount((count) => count + COUNT_PER_PAGE)} />
          )}
        </>
      ) : (
        <Stack alignItems="center" gap={2} mt={8}>
          <Text variant="label1">This collection does not contain any NFT</Text>
          {canMint && <RouterLinkButton to={`/nfts/collection/${collectionId}/object/mint`}>Mint NFT</RouterLinkButton>}
        </Stack>
      )}
    </Stack>
  )
}<|MERGE_RESOLUTION|>--- conflicted
+++ resolved
@@ -40,10 +40,6 @@
   const [shownCount, setShownCount] = React.useState(COUNT_PER_PAGE)
   const centrifuge = useCentrifuge()
   const [account] = useSuitableAccounts({ actingAddress: [collection.owner] })
-<<<<<<< HEAD
-  console.log('collection.owner', collection.owner, account)
-=======
->>>>>>> 27cd3897
 
   const canMint = !!account
 
