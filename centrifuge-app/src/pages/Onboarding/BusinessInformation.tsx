--- conflicted
+++ resolved
@@ -1,8 +1,7 @@
-<<<<<<< HEAD
-import { Box, Button, DateInput, Select, TextInput } from '@centrifuge/fabric'
+import { Box, Button, Select, TextInput } from '@centrifuge/fabric'
 import { useFormik } from 'formik'
 import * as React from 'react'
-import { date, object, string } from 'yup'
+import { object, string } from 'yup'
 import {
   ActionBar,
   AlertBusinessVerification,
@@ -12,11 +11,6 @@
   NotificationBar,
   ValidEmailTooltip,
 } from '../../components/Onboarding'
-=======
-import { Box, Button, Card, Flex, InlineFeedback, Select, Shelf, Stack, Text, TextInput } from '@centrifuge/fabric'
-import { useFormik } from 'formik'
-import { object, string } from 'yup'
->>>>>>> 90fd40bb
 import { useOnboarding } from '../../components/OnboardingProvider'
 import { EntityUser } from '../../types'
 import { formatGeographyCodes } from '../../utils/formatGeographyCodes'
@@ -155,42 +149,10 @@
             onChange={formik.handleChange}
             value={formik.values.registrationNumber}
           />
-<<<<<<< HEAD
-
-          <DateInput
-            id="incorporationDate"
-            label="Business incorporation date"
-            disabled={isLoading || isCompleted}
-            onChange={formik.handleChange}
-            value={formik.values.incorporationDate}
-          />
         </Fieldset>
       </Content>
 
       <ActionBar>
-=======
-        </Stack>
-        <Flex alignSelf="flex-start">
-          <Card
-            width="260px"
-            p={2}
-            style={{
-              backgroundColor: 'black',
-            }}
-          >
-            <Stack gap={1}>
-              <Text size="12px" fontWeight="600" color="white">
-                Please enter a valid email
-              </Text>
-              <Text size="12px" color="white">
-                Your email will be verified. Please make sure you have access to confirm.
-              </Text>
-            </Stack>
-          </Card>
-        </Flex>
-      </Shelf>
-      <Shelf gap={2}>
->>>>>>> 90fd40bb
         <Button onClick={() => previousStep()} disabled={isLoading} variant="secondary">
           Back
         </Button>
