--- conflicted
+++ resolved
@@ -1,7 +1,3 @@
-<<<<<<< HEAD
-import { useWallet } from '@centrifuge/centrifuge-react'
-import { Box, Button, DateInput, InlineFeedback, NumberInput, Select, Stack, Text, TextInput } from '@centrifuge/fabric'
-=======
 import {
   Box,
   Button,
@@ -14,17 +10,12 @@
   Text,
   TextInput,
 } from '@centrifuge/fabric'
->>>>>>> ebd44d6f
 import { useFormik } from 'formik'
 import { useMutation } from 'react-query'
 import { date, object, string } from 'yup'
 import { useAuth } from '../../components/AuthProvider'
-<<<<<<< HEAD
-import { ultimateBeneficialOwner } from '../../types'
-=======
 import { useOnboardingUser } from '../../components/OnboardingUserProvider'
 import { EntityUser } from '../../types'
->>>>>>> ebd44d6f
 import { StyledInlineFeedback } from './StyledInlineFeedback'
 
 type Props = {
@@ -61,12 +52,7 @@
   return null
 }
 
-<<<<<<< HEAD
-export const BusinessInformation = ({ nextStep, setUltimateBeneficialOwners }: Props) => {
-  const { selectedAccount } = useWallet()
-=======
 export const BusinessInformation = ({ backStep, nextStep }: Props) => {
->>>>>>> ebd44d6f
   const { authToken } = useAuth()
   const { onboardingUser, refetchOnboardingUser } = useOnboardingUser() as {
     onboardingUser: EntityUser
