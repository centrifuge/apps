import { useWallet } from '@centrifuge/centrifuge-react'
import { useQuery } from 'react-query'
import { useAuth } from '../../../components/AuthProvider'
import { useOnboarding } from '../../../components/OnboardingProvider'

export const useTaxInfo = () => {
  const { authToken } = useAuth()
<<<<<<< HEAD
  const { selectedAccount } = useWallet().substrate
  const { onboardingUser, pool } = useOnboarding()
=======
  const { selectedAccount } = useWallet()
  const { onboardingUser } = useOnboarding()
>>>>>>> cb05340d

  const query = useQuery(
    ['tax-info', selectedAccount?.address],
    async () => {
      const response = await fetch(`${import.meta.env.REACT_APP_ONBOARDING_API_URL}/getTaxInfo`, {
        method: 'GET',
        headers: {
          Authorization: `Bearer ${authToken}`,
          'Content-Type': 'application/json',
        },
        credentials: 'include',
      })

      const json = await response.json()

      const documentBlob = new Blob([Uint8Array.from(json.taxInfo.data).buffer], {
        type: 'application/pdf',
      })

      return URL.createObjectURL(documentBlob)
    },
    {
      refetchOnWindowFocus: false,
      enabled: !!onboardingUser?.steps?.verifyTaxInfo?.completed,
    }
  )

  return query
}<|MERGE_RESOLUTION|>--- conflicted
+++ resolved
@@ -5,13 +5,8 @@
 
 export const useTaxInfo = () => {
   const { authToken } = useAuth()
-<<<<<<< HEAD
   const { selectedAccount } = useWallet().substrate
-  const { onboardingUser, pool } = useOnboarding()
-=======
-  const { selectedAccount } = useWallet()
   const { onboardingUser } = useOnboarding()
->>>>>>> cb05340d
 
   const query = useQuery(
     ['tax-info', selectedAccount?.address],
