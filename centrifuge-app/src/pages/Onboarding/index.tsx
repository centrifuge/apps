<<<<<<< HEAD
import { Box, Step, Stepper } from '@centrifuge/fabric'
import * as React from 'react'
import { Container, Header, Layout } from '../../components/Onboarding'
=======
import { WalletMenu } from '@centrifuge/centrifuge-react'
import { Box, Flex, Grid, IconX, Shelf, Stack, Step, Stepper, Thumbnail } from '@centrifuge/fabric'
import * as React from 'react'
import { Link, useHistory, useLocation } from 'react-router-dom'
>>>>>>> 69d97920
import { useOnboarding } from '../../components/OnboardingProvider'
import { InvestorTypes } from '../../types'
import { usePool } from '../../utils/usePools'
import { Accreditation } from './Accreditation'
import { ApprovalStatus } from './ApprovalStatus'
import { BusinessInformation } from './BusinessInformation'
import { BusinessOwnership } from './BusinessOwnership'
import { InvestorType } from './InvestorType'
import { KnowYourCustomer } from './KnowYourCustomer'
import { LinkWallet } from './LinkWallet'
import { useSignedAgreement } from './queries/useSignedAgreement'
import { SignSubscriptionAgreement } from './SignSubscriptionAgreement'
import { TaxInfo } from './TaxInfo'

export const OnboardingPage: React.FC = () => {
  const [investorType, setInvestorType] = React.useState<InvestorTypes>()
  const { search } = useLocation()
  const poolId = new URLSearchParams(search).get('poolId')
  const trancheId = new URLSearchParams(search).get('trancheId')
  const { onboardingUser, activeStep, setActiveStep, isLoadingStep, setPool, pool } = useOnboarding()

  const history = useHistory()
  const poolDetails = usePool(poolId || '', false)

  React.useEffect(() => {
    if (!poolId || !trancheId) {
      return history.push('/onboarding')
    }

    // @ts-expect-error known typescript issue: https://github.com/microsoft/TypeScript/issues/44373
    const trancheDetails = poolDetails?.tranches.find((tranche) => tranche.id === trancheId)

    if (trancheDetails) {
      return setPool({
        id: poolId,
        trancheId,
        name: trancheDetails.currency.name,
        symbol: trancheDetails.currency.symbol,
      })
    }

    return history.push('/onboarding')
  }, [poolId, setPool, trancheId, history, poolDetails])

  const { data: signedAgreementData, isFetched: isSignedAgreementFetched } = useSignedAgreement()

  React.useEffect(() => {
    if (onboardingUser?.investorType) {
      setInvestorType(onboardingUser.investorType)
    }
  }, [onboardingUser?.investorType])

  return (
<<<<<<< HEAD
    <Layout>
      <Header>
        <Box pt={1}>Pool</Box>
      </Header>

      <Container
        isLoading={isLoadingStep}
        aside={
          <Stepper activeStep={activeStep} setActiveStep={setActiveStep}>
            <Step label="Link wallet" />
            <Step label="Selector investor type" />
            {investorType === 'individual' && (activeStep > 2 || !!onboardingUser?.investorType) && (
              <>
                <Step label="Identity verification" />
                <Step label="Tax information" />
                {onboardingUser?.countryOfCitizenship === 'us' && <Step label="Accreditation" />}
                <Step label="Sign subscription agreement" />
                <Step label="Status" />
              </>
            )}
            {investorType === 'entity' && (activeStep > 2 || !!onboardingUser?.investorType) && (
              <>
                <Step label="Business information" />
                <Step label="Business ownership" />
                <Step label="Authorized signer verification" />
                <Step label="Tax information" />
                {onboardingUser?.investorType === 'entity' && onboardingUser?.jurisdictionCode.startsWith('us') && (
                  <Step label="Accreditation" />
                )}
                <Step label="Sign subscription agreement" />
                <Step label="Status" />
              </>
            )}
            {activeStep < 3 && !onboardingUser?.investorType && <Step empty />}
          </Stepper>
        }
      >
        {activeStep === 1 && <LinkWallet />}
        {activeStep === 2 && <InvestorType investorType={investorType} setInvestorType={setInvestorType} />}
        {investorType === 'entity' && (
          <>
            {activeStep === 3 && <BusinessInformation />}
            {activeStep === 4 && <BusinessOwnership />}
            {activeStep === 5 && <KnowYourCustomer />}
            {activeStep === 6 && <TaxInfo />}
            {onboardingUser?.investorType === 'entity' && onboardingUser.jurisdictionCode.startsWith('us') ? (
              <>
                {activeStep === 7 && <Accreditation />}
                {activeStep === 8 && (
                  <SignSubscriptionAgreement
                    isSignedAgreementFetched={isSignedAgreementFetched}
                    signedAgreementUrl={signedAgreementData as string}
                  />
                )}
                {activeStep === 9 && <ApprovalStatus signedAgreementUrl={signedAgreementData} />}
              </>
            ) : (
=======
    <Flex backgroundColor="#f9f9f9" minHeight="100vh" flexDirection="column">
      <Shelf as="header" justifyContent="space-between" gap={2} p={3}>
        <Shelf alignItems="center" gap={3}>
          <Box as={Link} to="/" width={110}>
            <WordMark />
          </Box>
          {pool?.symbol && (
            <Box pt={1}>
              <Thumbnail type="token" size="large" label={pool.symbol} />
            </Box>
          )}
        </Shelf>
        <Box width="300px">
          <WalletMenu />
        </Box>
      </Shelf>
      {isLoadingStep ? (
        <Box
          mx="150px"
          my={5}
          height="520px"
          borderRadius="18px"
          backgroundColor="backgroundPrimary"
          alignItems="flex-start"
        >
          <Flex height="100%" alignItems="center" justifyContent="center">
            <Spinner />
          </Flex>
        </Box>
      ) : (
        <Grid
          columns={4}
          mx="150px"
          my={5}
          height="100%"
          borderRadius="18px"
          backgroundColor="backgroundPrimary"
          alignItems="flex-start"
          gridTemplateColumns="350px 1px 1fr min-content"
          maxWidth="1200px"
        >
          <Box paddingTop={10} paddingLeft={7} paddingRight={7} paddingBottom={6}>
            <Stepper activeStep={activeStep} setActiveStep={setActiveStep}>
              <Step label="Link wallet" />
              <Step label="Selector investor type" />
              {investorType === 'individual' && (activeStep > 2 || !!onboardingUser?.investorType) && (
                <>
                  <Step label="Identity verification" />
                  <Step label="Tax information" />
                  {onboardingUser?.countryOfCitizenship === 'us' && <Step label="Accreditation" />}
                  <Step label="Sign subscription agreement" />
                  <Step label="Status" />
                </>
              )}
              {investorType === 'entity' && (activeStep > 2 || !!onboardingUser?.investorType) && (
                <>
                  <Step label="Business information" />
                  <Step label="Business ownership" />
                  <Step label="Authorized signer verification" />
                  <Step label="Tax information" />
                  {onboardingUser?.investorType === 'entity' && onboardingUser?.jurisdictionCode.startsWith('us') && (
                    <Step label="Accreditation" />
                  )}
                  <Step label="Sign subscription agreement" />
                  <Step label="Status" />
                </>
              )}
              {activeStep < 3 && !onboardingUser?.investorType && <Step empty />}
            </Stepper>
          </Box>
          <Box height="100%" backgroundColor="borderPrimary" />
          <Stack
            paddingTop={10}
            paddingLeft={7}
            paddingRight={7}
            paddingBottom={6}
            justifyContent="space-between"
            minHeight="520px"
          >
            {activeStep === 1 && <LinkWallet />}
            {activeStep === 2 && <InvestorType investorType={investorType} setInvestorType={setInvestorType} />}
            {investorType === 'entity' && (
>>>>>>> 69d97920
              <>
                {activeStep === 7 && (
                  <SignSubscriptionAgreement
                    isSignedAgreementFetched={isSignedAgreementFetched}
                    signedAgreementUrl={signedAgreementData}
                  />
                )}
                {activeStep === 8 && <ApprovalStatus signedAgreementUrl={signedAgreementData} />}
              </>
            )}
          </>
        )}
        {investorType === 'individual' && (
          <>
            {activeStep === 3 && <KnowYourCustomer />}
            {activeStep === 4 && <TaxInfo />}
            {onboardingUser?.investorType === 'individual' && onboardingUser.countryOfCitizenship === 'us' ? (
              <>
                {activeStep === 5 && <Accreditation />}
                {activeStep === 6 && (
                  <SignSubscriptionAgreement
                    isSignedAgreementFetched={isSignedAgreementFetched}
                    signedAgreementUrl={signedAgreementData}
                  />
                )}
                {activeStep === 7 && <ApprovalStatus signedAgreementUrl={signedAgreementData} />}
              </>
            ) : (
              <>
                {activeStep === 5 && (
                  <SignSubscriptionAgreement
                    isSignedAgreementFetched={isSignedAgreementFetched}
                    signedAgreementUrl={signedAgreementData}
                  />
                )}
                {activeStep === 6 && <ApprovalStatus signedAgreementUrl={signedAgreementData} />}
              </>
            )}
          </>
        )}
      </Container>
    </Layout>
  )
}<|MERGE_RESOLUTION|>--- conflicted
+++ resolved
@@ -1,13 +1,7 @@
-<<<<<<< HEAD
-import { Box, Step, Stepper } from '@centrifuge/fabric'
+import { Box, Step, Stepper, Thumbnail } from '@centrifuge/fabric'
 import * as React from 'react'
+import { useHistory, useLocation } from 'react-router-dom'
 import { Container, Header, Layout } from '../../components/Onboarding'
-=======
-import { WalletMenu } from '@centrifuge/centrifuge-react'
-import { Box, Flex, Grid, IconX, Shelf, Stack, Step, Stepper, Thumbnail } from '@centrifuge/fabric'
-import * as React from 'react'
-import { Link, useHistory, useLocation } from 'react-router-dom'
->>>>>>> 69d97920
 import { useOnboarding } from '../../components/OnboardingProvider'
 import { InvestorTypes } from '../../types'
 import { usePool } from '../../utils/usePools'
@@ -61,10 +55,13 @@
   }, [onboardingUser?.investorType])
 
   return (
-<<<<<<< HEAD
     <Layout>
       <Header>
-        <Box pt={1}>Pool</Box>
+        {pool?.symbol && (
+          <Box pt={1}>
+            <Thumbnail type="token" size="large" label={pool.symbol} />
+          </Box>
+        )}
       </Header>
 
       <Container
@@ -119,90 +116,6 @@
                 {activeStep === 9 && <ApprovalStatus signedAgreementUrl={signedAgreementData} />}
               </>
             ) : (
-=======
-    <Flex backgroundColor="#f9f9f9" minHeight="100vh" flexDirection="column">
-      <Shelf as="header" justifyContent="space-between" gap={2} p={3}>
-        <Shelf alignItems="center" gap={3}>
-          <Box as={Link} to="/" width={110}>
-            <WordMark />
-          </Box>
-          {pool?.symbol && (
-            <Box pt={1}>
-              <Thumbnail type="token" size="large" label={pool.symbol} />
-            </Box>
-          )}
-        </Shelf>
-        <Box width="300px">
-          <WalletMenu />
-        </Box>
-      </Shelf>
-      {isLoadingStep ? (
-        <Box
-          mx="150px"
-          my={5}
-          height="520px"
-          borderRadius="18px"
-          backgroundColor="backgroundPrimary"
-          alignItems="flex-start"
-        >
-          <Flex height="100%" alignItems="center" justifyContent="center">
-            <Spinner />
-          </Flex>
-        </Box>
-      ) : (
-        <Grid
-          columns={4}
-          mx="150px"
-          my={5}
-          height="100%"
-          borderRadius="18px"
-          backgroundColor="backgroundPrimary"
-          alignItems="flex-start"
-          gridTemplateColumns="350px 1px 1fr min-content"
-          maxWidth="1200px"
-        >
-          <Box paddingTop={10} paddingLeft={7} paddingRight={7} paddingBottom={6}>
-            <Stepper activeStep={activeStep} setActiveStep={setActiveStep}>
-              <Step label="Link wallet" />
-              <Step label="Selector investor type" />
-              {investorType === 'individual' && (activeStep > 2 || !!onboardingUser?.investorType) && (
-                <>
-                  <Step label="Identity verification" />
-                  <Step label="Tax information" />
-                  {onboardingUser?.countryOfCitizenship === 'us' && <Step label="Accreditation" />}
-                  <Step label="Sign subscription agreement" />
-                  <Step label="Status" />
-                </>
-              )}
-              {investorType === 'entity' && (activeStep > 2 || !!onboardingUser?.investorType) && (
-                <>
-                  <Step label="Business information" />
-                  <Step label="Business ownership" />
-                  <Step label="Authorized signer verification" />
-                  <Step label="Tax information" />
-                  {onboardingUser?.investorType === 'entity' && onboardingUser?.jurisdictionCode.startsWith('us') && (
-                    <Step label="Accreditation" />
-                  )}
-                  <Step label="Sign subscription agreement" />
-                  <Step label="Status" />
-                </>
-              )}
-              {activeStep < 3 && !onboardingUser?.investorType && <Step empty />}
-            </Stepper>
-          </Box>
-          <Box height="100%" backgroundColor="borderPrimary" />
-          <Stack
-            paddingTop={10}
-            paddingLeft={7}
-            paddingRight={7}
-            paddingBottom={6}
-            justifyContent="space-between"
-            minHeight="520px"
-          >
-            {activeStep === 1 && <LinkWallet />}
-            {activeStep === 2 && <InvestorType investorType={investorType} setInvestorType={setInvestorType} />}
-            {investorType === 'entity' && (
->>>>>>> 69d97920
               <>
                 {activeStep === 7 && (
                   <SignSubscriptionAgreement
