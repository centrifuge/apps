--- conflicted
+++ resolved
@@ -1,9 +1,5 @@
-<<<<<<< HEAD
 import { useWallet, WalletMenu } from '@centrifuge/centrifuge-react'
-import { Box, Flex, Grid, IconX, Shelf, Stack, Step, Stepper, SubStep } from '@centrifuge/fabric'
-=======
 import { Box, Flex, Grid, IconX, Shelf, Stack, Step, Stepper } from '@centrifuge/fabric'
->>>>>>> 4eb80e74
 import React, { useEffect, useState } from 'react'
 import { Link } from 'react-router-dom'
 import { useAuth } from '../../components/AuthProvider'
