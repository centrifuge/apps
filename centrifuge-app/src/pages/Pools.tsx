--- conflicted
+++ resolved
@@ -9,13 +9,7 @@
 import { config } from '../config'
 import { Dec } from '../utils/Decimal'
 import { formatBalance } from '../utils/formatting'
-<<<<<<< HEAD
-import { useAddress } from '../utils/useAddress'
-import { useMetadataMulti } from '../utils/useMetadata'
-import { usePermissions } from '../utils/usePermissions'
-=======
 import { useListedPools } from '../utils/useListedPools'
->>>>>>> 5ab5dd2f
 import { usePools } from '../utils/usePools'
 
 export const PoolsPage: React.FC = () => {
@@ -28,27 +22,7 @@
 
 const Pools: React.FC = () => {
   const pools = usePools()
-<<<<<<< HEAD
-  const address = useAddress()
-  const permissions = usePermissions(address)
-
-  const poolMetas = useMetadataMulti<PoolMetadata>(pools?.map((p) => p.metadata) ?? [])
-
-  const [listedPools, listedTokens] = React.useMemo(
-    () => {
-      const poolVisibilities = pools?.map(({ id }) => !!permissions?.pools[id]) ?? []
-      const listedPools = pools?.filter((_, i) => poolMetas[i]?.data?.pool?.listed || poolVisibilities[i])
-      const listedTokens = listedPools?.flatMap((p) => p.tranches)
-
-      return [listedPools, listedTokens]
-    },
-    // eslint-disable-next-line react-hooks/exhaustive-deps
-    [...poolMetas.map((q) => q.data), address]
-  )
-
-=======
   const [listedPools, listedTokens, metadataIsLoading] = useListedPools()
->>>>>>> 5ab5dd2f
   const totalValueLocked = React.useMemo(() => {
     return (
       listedTokens
