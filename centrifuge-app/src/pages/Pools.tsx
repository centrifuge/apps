--- conflicted
+++ resolved
@@ -9,18 +9,9 @@
 import { PoolFilter } from '../components/PoolFilter'
 import { filterPools } from '../components/PoolFilter/utils'
 import { PoolList } from '../components/PoolList'
-<<<<<<< HEAD
-import { PoolsSwitch } from '../components/PoolsSwitch'
-import { PortfolioCta } from '../components/PortfolioCta'
-import { Tooltips } from '../components/Tooltips'
-import { config } from '../config'
-import { Dec } from '../utils/Decimal'
-import { formatBalance } from '../utils/formatting'
-=======
 import { PoolsTokensShared } from '../components/PoolsTokensShared'
 import { getPoolValueLocked } from '../utils/getPoolValueLocked'
 import { TinlakePool } from '../utils/tinlake/useTinlakePools'
->>>>>>> e73d126f
 import { useListedPools } from '../utils/useListedPools'
 import { useMetadataMulti } from '../utils/useMetadata'
 
@@ -62,22 +53,8 @@
   }
 
   return (
-<<<<<<< HEAD
-    <Stack gap={0} flex={1}>
-      <Shelf p={2}>
-        <Box width="50%" ml="auto">
-          <PortfolioCta />
-        </Box>
-      </Shelf>
-      <PageHeader
-        title="Pools"
-        subtitle={`Pools and tokens ${config.network === 'centrifuge' ? 'of real-world assets' : ''}`}
-        actions={<MenuSwitch />}
-      />
-=======
     <Stack gap={1}>
       <PoolFilter pools={pools} />
->>>>>>> e73d126f
 
       {!filteredPools.length ? (
         <Shelf px={2} mt={2} justifyContent="center">
