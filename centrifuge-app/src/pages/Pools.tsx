import { PoolMetadata } from '@centrifuge/centrifuge-js'
import { IconChevronRight, Shelf, Stack, Text, TextWithPlaceholder } from '@centrifuge/fabric'
import * as React from 'react'
import { DataTable } from '../components/DataTable'
import { MenuSwitch } from '../components/MenuSwitch'
import { PageHeader } from '../components/PageHeader'
import { PageSummary } from '../components/PageSummary'
import { PageWithSideBar } from '../components/PageWithSideBar'
import { PoolList } from '../components/PoolList'
import { Tooltips } from '../components/Tooltips'
import { config } from '../config'
import { Dec } from '../utils/Decimal'
import { formatBalance } from '../utils/formatting'
import { useTinlakePools } from '../utils/tinlake/usePools'
import { useMetadataMulti } from '../utils/useMetadata'
import { usePools } from '../utils/usePools'
import { PodConfig } from './IssuerPool/Configuration/PodConfig'

export const PoolsPage: React.FC = () => {
  return (
    <PageWithSideBar sidebar>
      <Pools />
    </PageWithSideBar>
  )
}

const Pools: React.FC = () => {
  const pools = usePools()
  const tinlakePools = useTinlakePools()

  const poolMetas = useMetadataMulti<PoolMetadata>(pools?.map((p) => p.metadata) ?? [])

  const [listedPools, listedTokens] = React.useMemo(
    () => {
      const listedTinlakePools = tinlakePools.data?.pools ?? []
      const listedTinlakeTokens = listedTinlakePools.flatMap((p) => p.tranches)
      const listedPools = pools?.filter((_, i) => poolMetas[i]?.data?.pool?.listed) ?? []
      const listedTokens = listedPools.flatMap((p) => p.tranches)

      return [
        [...listedPools, ...listedTinlakePools],
        [...listedTokens, ...listedTinlakeTokens],
      ]
    },
    // eslint-disable-next-line react-hooks/exhaustive-deps
    [...poolMetas.map((q) => q.data), tinlakePools]
  )

  const totalValueLocked = React.useMemo(() => {
    return (
      listedTokens
        ?.map((tranche) => ({
          valueLocked: tranche.totalIssuance
            .toDecimal()
            .mul(tranche.tokenPrice?.toDecimal() ?? Dec(0))
            .toNumber(),
        }))
        .reduce((prev, curr) => prev.add(curr.valueLocked), Dec(0)) ?? Dec(0)
    )
  }, [listedTokens])

  const pageSummaryData = [
    {
      label: <Tooltips type="tvl" />,
      value: formatBalance(Dec(totalValueLocked || 0), config.baseCurrency),
    },
    { label: 'Pools', value: listedPools?.length || 0 },
    { label: <Tooltips type="tokens" />, value: listedTokens?.length || 0 },
  ]

  return (
    <Stack gap={0} flex={1}>
      <PageHeader
        title="Investments"
        subtitle={`Pools and tokens ${config.network === 'centrifuge' ? 'of real-world assets' : ''}`}
        actions={<MenuSwitch />}
      />

<<<<<<< HEAD
      <PodConfig />
=======
>>>>>>> f3416858
      {listedPools?.length ? (
        <>
          <PageSummary data={pageSummaryData} />
          <PoolList pools={listedPools} />
        </>
      ) : pools?.length ? (
        <>
          <PageSummary data={pageSummaryData} />
          <DataTable
            rounded={false}
            data={[{}]}
            columns={[
              {
                align: 'left',
                header: 'Pool',
                cell: () => <TextWithPlaceholder isLoading width={14} />,
                flex: '2 1 250px',
              },
              {
                align: 'left',
                header: 'Asset class',
                cell: () => <TextWithPlaceholder isLoading />,
              },
              {
                header: 'Value',
                cell: () => <TextWithPlaceholder isLoading />,
              },
              {
                header: '',
                cell: () => <IconChevronRight size={24} color="textPrimary" />,
                flex: '0 0 72px',
              },
            ]}
          />
        </>
      ) : (
        <Shelf p={4} justifyContent="center" textAlign="center">
          <Text variant="heading2" color="textSecondary">
            There are no pools yet
          </Text>
        </Shelf>
      )}
    </Stack>
  )
}<|MERGE_RESOLUTION|>--- conflicted
+++ resolved
@@ -14,7 +14,6 @@
 import { useTinlakePools } from '../utils/tinlake/usePools'
 import { useMetadataMulti } from '../utils/useMetadata'
 import { usePools } from '../utils/usePools'
-import { PodConfig } from './IssuerPool/Configuration/PodConfig'
 
 export const PoolsPage: React.FC = () => {
   return (
@@ -76,10 +75,6 @@
         actions={<MenuSwitch />}
       />
 
-<<<<<<< HEAD
-      <PodConfig />
-=======
->>>>>>> f3416858
       {listedPools?.length ? (
         <>
           <PageSummary data={pageSummaryData} />
