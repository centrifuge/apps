<<<<<<< HEAD
import Centrifuge, { Pool, Rate } from '@centrifuge/centrifuge-js'
import { useCentrifuge } from '@centrifuge/centrifuge-react'
import { Box, Grid, Shelf, Stack, Text } from '@centrifuge/fabric'
import Decimal from 'decimal.js-light'
import * as React from 'react'
import { useLocation } from 'react-router-dom'
import { CardTotalValueLocked } from '../components/CardTotalValueLocked'
import { LoadBoundary } from '../components/LoadBoundary'
import { MenuSwitch } from '../components/MenuSwitch'
import { PageWithSideBar } from '../components/PageWithSideBar'
import { PoolFilter } from '../components/PoolFilter'
import { filterPools } from '../components/PoolFilter/utils'
import { getPoolValueLocked } from '../utils/getPoolValueLocked'
import { TinlakePool } from '../utils/tinlake/useTinlakePools'
import { useAsyncMemo } from '../utils/useAsyncMemo'
=======
import { Shelf, Text } from '@centrifuge/fabric'
import * as React from 'react'
import { LayoutBase } from '../components/LayoutBase'
import { PoolList } from '../components/PoolList'
import { PoolsTokensShared } from '../components/PoolsTokensShared'
>>>>>>> 620b711d
import { useListedPools } from '../utils/useListedPools'
import { metadataQueryFn } from '../utils/useMetadata'

export function PoolsPage() {
  return (
    <LayoutBase>
      <PoolsTokensShared title="Pools">
        <Pools />
      </PoolsTokensShared>
    </LayoutBase>
  )
}

<<<<<<< HEAD
const Pools: React.FC = () => {
  const cent = useCentrifuge()
  const { search } = useLocation()
  const [listedPools, listedTokens, metadataIsLoading] = useListedPools()

  const pools = useAsyncMemo(async () => {
    return !!listedPools?.length ? formatPoolsData(listedPools, cent) : []
  }, [])

  const filteredPools = React.useMemo(() => {
    if (!pools?.length) {
      return []
    }

    const searchParams = new URLSearchParams(search)
    return filterPools(pools, searchParams)
  }, [search, pools])

  if (!listedPools.length) {
    return (
      <Shelf p={4} justifyContent="center" textAlign="center">
        <Text variant="heading2" color="textSecondary">
          There are no pools yet
        </Text>
      </Shelf>
    )
  }

  return (
    <Stack gap={0} flex={1}>
      <PoolFilter />

      <Stack gap={1}>
        {filteredPools?.map((pool) => (
          <Grid key={pool.name} backgroundColor="pink" gridTemplateColumns="repeat(4, 1fr)">
            <Box>{pool.name}</Box>
            <Box>{pool.status}</Box>
            <Box>{pool.assetClass}</Box>
            <Box>{pool.valueLocked.toString()}</Box>
          </Grid>
        ))}
      </Stack>

      <MenuSwitch />
    </Stack>
=======
function Pools() {
  const [filtered, setFiltered] = React.useState(true)
  const [listedPools, , metadataIsLoading] = useListedPools()

  return listedPools?.length ? (
    <PoolList
      pools={filtered ? listedPools.filter(({ reserve }) => reserve.max.toFloat() > 0) : listedPools}
      isLoading={metadataIsLoading}
    />
  ) : (
    <Shelf p={4} justifyContent="center" textAlign="center">
      <Text variant="heading2" color="textSecondary">
        There are no pools yet
      </Text>
    </Shelf>
>>>>>>> 620b711d
  )
}

// Todo: move to PoolCard
export type PoolCardProps = {
  name: string
  assetClass: string
  valueLocked: Decimal
  apr: Rate | null | undefined
  status: string
}

async function formatPoolsData(pools: (Pool | TinlakePool)[], cent: Centrifuge): Promise<PoolCardProps[]> {
  const promises = pools.map(async (pool) => {
    const tinlakePool = pool.id?.startsWith('0x') && (pool as TinlakePool)
    const mostSeniorTranche = pool?.tranches?.slice(1).at(-1)
    const metaData = typeof pool.metadata === 'string' ? await metadataQueryFn(pool.metadata, cent) : pool.metadata

    return {
      name: metaData.pool.name as string,
      assetClass: metaData.pool.asset.class as string,
      valueLocked: getPoolValueLocked(pool),
      apr: mostSeniorTranche?.interestRatePerSec,
      status:
        tinlakePool && tinlakePool.addresses.CLERK !== undefined && tinlakePool.tinlakeMetadata.maker?.ilk
          ? 'Maker Pool'
          : pool.tranches.at(-1)?.capacity.toFloat()
          ? 'Open for investments'
          : 'Closed',
    }
  })
  const data = await Promise.all(promises)

  return data
}<|MERGE_RESOLUTION|>--- conflicted
+++ resolved
@@ -1,26 +1,23 @@
-<<<<<<< HEAD
 import Centrifuge, { Pool, Rate } from '@centrifuge/centrifuge-js'
 import { useCentrifuge } from '@centrifuge/centrifuge-react'
 import { Box, Grid, Shelf, Stack, Text } from '@centrifuge/fabric'
 import Decimal from 'decimal.js-light'
 import * as React from 'react'
 import { useLocation } from 'react-router-dom'
-import { CardTotalValueLocked } from '../components/CardTotalValueLocked'
-import { LoadBoundary } from '../components/LoadBoundary'
+// import { Shelf, Text } from '@centrifuge/fabric'
+// import * as React from 'react'
+import { LayoutBase } from '../components/LayoutBase'
+// import { CardTotalValueLocked } from '../components/CardTotalValueLocked'
+// import { LoadBoundary } from '../components/LoadBoundary'
 import { MenuSwitch } from '../components/MenuSwitch'
-import { PageWithSideBar } from '../components/PageWithSideBar'
+// import { PageWithSideBar } from '../components/PageWithSideBar'
 import { PoolFilter } from '../components/PoolFilter'
 import { filterPools } from '../components/PoolFilter/utils'
+// import { PoolList } from '../components/PoolList'
+import { PoolsTokensShared } from '../components/PoolsTokensShared'
 import { getPoolValueLocked } from '../utils/getPoolValueLocked'
 import { TinlakePool } from '../utils/tinlake/useTinlakePools'
 import { useAsyncMemo } from '../utils/useAsyncMemo'
-=======
-import { Shelf, Text } from '@centrifuge/fabric'
-import * as React from 'react'
-import { LayoutBase } from '../components/LayoutBase'
-import { PoolList } from '../components/PoolList'
-import { PoolsTokensShared } from '../components/PoolsTokensShared'
->>>>>>> 620b711d
 import { useListedPools } from '../utils/useListedPools'
 import { metadataQueryFn } from '../utils/useMetadata'
 
@@ -34,7 +31,6 @@
   )
 }
 
-<<<<<<< HEAD
 const Pools: React.FC = () => {
   const cent = useCentrifuge()
   const { search } = useLocation()
@@ -67,6 +63,11 @@
     <Stack gap={0} flex={1}>
       <PoolFilter />
 
+      {/* <PoolList
+      pools={filtered ? listedPools.filter(({ reserve }) => reserve.max.toFloat() > 0) : listedPools}
+      isLoading={metadataIsLoading}
+    /> */}
+
       <Stack gap={1}>
         {filteredPools?.map((pool) => (
           <Grid key={pool.name} backgroundColor="pink" gridTemplateColumns="repeat(4, 1fr)">
@@ -80,23 +81,6 @@
 
       <MenuSwitch />
     </Stack>
-=======
-function Pools() {
-  const [filtered, setFiltered] = React.useState(true)
-  const [listedPools, , metadataIsLoading] = useListedPools()
-
-  return listedPools?.length ? (
-    <PoolList
-      pools={filtered ? listedPools.filter(({ reserve }) => reserve.max.toFloat() > 0) : listedPools}
-      isLoading={metadataIsLoading}
-    />
-  ) : (
-    <Shelf p={4} justifyContent="center" textAlign="center">
-      <Text variant="heading2" color="textSecondary">
-        There are no pools yet
-      </Text>
-    </Shelf>
->>>>>>> 620b711d
   )
 }
 
