<<<<<<< HEAD
import {
  Box,
  Button,
  Flex,
  ImageUpload,
  NumberInput,
  Shelf,
  Stack,
  Text,
  TextAreaInput,
  TextInput,
} from '@centrifuge/fabric'
=======
import { NFTMetadataInput } from '@centrifuge/centrifuge-js/dist/modules/nfts'
import { Box, Button, Flex, NumberInput, Shelf, Stack, Text, TextAreaInput, TextInput } from '@centrifuge/fabric'
import { lastValueFrom } from '@polkadot/api-base/node_modules/rxjs'
>>>>>>> 456a0fc8
import React, { useReducer, useState } from 'react'
import { useHistory, useParams } from 'react-router'
import { useCentrifuge } from '../components/CentrifugeProvider'
import { useDebugFlags } from '../components/DebugFlags'
import { PageHeader } from '../components/PageHeader'
import { PageSection } from '../components/PageSection'
import { PageWithSideBar } from '../components/PageWithSideBar'
import { RouterLinkButton } from '../components/RouterLinkButton'
import { nftMetadataSchema } from '../schemas'
import { getFileDataURI } from '../utils/getFileDataURI'
import { useAddress } from '../utils/useAddress'
import { useAsyncCallback } from '../utils/useAsyncCallback'
import { useBalance } from '../utils/useBalance'
import { useCentrifugeTransaction } from '../utils/useCentrifugeTransaction'
import { useCollection, useCollectionMetadata } from '../utils/useCollections'
import { useIsPageUnchanged } from '../utils/useIsPageUnchanged'
import { isSameAddress } from '../utils/web3'

const DEFAULT_NFT_NAME = 'Untitled NFT'

// TODO: replace with better fee estimate
const MINT_FEE_ESTIMATE = 2
const DEFAULT_MAX_FILE_SIZE_IN_BYTES = 1e6 // 1 MB
const ALLOWED_TYPES = [
  'image/png',
  'image/avif',
  'image/jpeg',
  'image/webp',
  'image/gif',
  'image/svg+xml',
  'image/bmp',
  'image/vnd.microsoft.icon',
]
const ACCEPT_STRING = ALLOWED_TYPES.join(',')

export const MintNFTPage: React.FC = () => {
  return (
    <PageWithSideBar>
      <MintNFT />
    </PageWithSideBar>
  )
}

const MintNFT: React.FC = () => {
  const { cid: collectionId } = useParams<{ cid: string }>()
  const collection = useCollection(collectionId)
  const { data: collectionMetadata } = useCollectionMetadata(collectionId)
  const balance = useBalance()
  const address = useAddress()
  const cent = useCentrifuge()
  const [version, setNextVersion] = useReducer((s) => s + 1, 0)
  const history = useHistory()

  const [nftName, setNftName] = useState('')
  const [nftAmount, setNftAmount] = useState(1)
  const [nftDescription, setNftDescription] = useState('')
  const [fileDataUri, setFileDataUri] = useState('')
<<<<<<< HEAD
  const [file, setFile] = useState<File | null>(null)
=======
>>>>>>> 456a0fc8

  const isPageUnchanged = useIsPageUnchanged()

  const isFormValid = nftName.trim() && nftDescription.trim() && fileDataUri

  const {
    execute: doTransaction,
    reset: resetLastTransaction,
    isLoading: transactionIsPending,
  } = useCentrifugeTransaction('Mint NFT', (cent) => cent.nfts.mintNft, {
    onSuccess: ([, nftId]) => {
      reset()

      if (isPageUnchanged()) {
        history.push(`/nfts/collection/${collectionId}/object/${nftId}`)
      }
    },
  })

  const {
    execute,
    isError: uploadError,
    isLoading: metadataIsUploading,
    reset: resetUpload,
  } = useAsyncCallback(async (e: React.FormEvent) => {
    e.preventDefault()

    const nameValue = nftName.trim()
    const descriptionValue = nftDescription.trim()

    if (!(nameValue && descriptionValue && file && fileDataUri)) {
      return
    }
    const nftId = await cent.nfts.getAvailableNftId(collectionId)
    const imageMetadataHash = await lastValueFrom(cent.metadata.pinFile(fileDataUri))
    const metadataValues: NFTMetadataInput = {
      name: nameValue,
      description: descriptionValue,
<<<<<<< HEAD
      fileDataUri,
      fileName: file.name,
    })

    doTransaction([collectionId, nftId, address!, res.metadataURI, nftAmount])
=======
      image: imageMetadataHash.uri,
    }
    doTransaction([collectionId, nftId, address!, metadataValues, nftAmount])
>>>>>>> 456a0fc8
  })

  function reset() {
    setNftName('')
    setNftDescription('')
    setFileDataUri('')
<<<<<<< HEAD
    setFile(null)
=======
>>>>>>> 456a0fc8
    resetLastTransaction()
    resetUpload()
    setNextVersion()
  }

  const isMinting = metadataIsUploading || transactionIsPending

  const balanceLow = !balance || balance < MINT_FEE_ESTIMATE
  const canMint = isSameAddress(address, collection?.owner)
  const fieldDisabled = balanceLow || !canMint || isMinting
  const submitDisabled = !isFormValid || balanceLow || !canMint || isMinting

  const batchMintNFTs = useDebugFlags().batchMintNFTs

  return (
    <form onSubmit={execute} action="">
      <Stack>
        <PageHeader
          title={nftName || DEFAULT_NFT_NAME}
          subtitle={collectionMetadata?.name}
          actions={
            <>
              {uploadError && <Text color="criticalPrimary">Image failed to upload</Text>}
              {(balanceLow || !canMint) && (
                <Text variant="label1" color="criticalForeground">
                  {!canMint
                    ? `You're not the owner of the collection`
                    : `Your balance is too low (${(balance || 0).toFixed(2)} AIR)`}
                </Text>
              )}
              <Button disabled={submitDisabled} type="submit" loading={isMinting}>
                Mint
              </Button>
              <RouterLinkButton to={`/nfts/collection/${collectionId}`} variant="secondary">
                Cancel
              </RouterLinkButton>
            </>
          }
        />
        <PageSection>
          <Shelf alignItems="stretch" flexWrap="wrap" gap={4}>
            <Flex alignItems="stretch" justifyContent="center" flex="1 1 60%" aspectRatio="3 / 2">
              <ImageUpload
                key={version}
                file={file}
                validate={(file) => (file.size > DEFAULT_MAX_FILE_SIZE_IN_BYTES ? 'File size too large' : undefined)}
                onFileChange={async (file) => {
                  if (file) {
<<<<<<< HEAD
                    setFile(file)
=======
>>>>>>> 456a0fc8
                    setFileDataUri(await getFileDataURI(file))
                    if (!nftName) {
                      setNftName(file.name.replace(/\.[a-zA-Z0-9]{2,4}$/, ''))
                    }
                  } else {
<<<<<<< HEAD
                    setFile(null)
=======
>>>>>>> 456a0fc8
                    setFileDataUri('')
                  }
                }}
                accept={ACCEPT_STRING}
              />
            </Flex>
            <Box flex="1 1 30%" minWidth={250}>
              <Box mb={3}>
                <TextInput
                  label="Name"
                  placeholder={DEFAULT_NFT_NAME}
                  value={nftName}
                  maxLength={nftMetadataSchema.name.maxLength}
                  onChange={({ target }) => {
                    setNftName((target as HTMLInputElement).value)
                  }}
                  disabled={fieldDisabled}
                />
              </Box>
              <TextAreaInput
                label="Description"
                value={nftDescription}
                maxLength={nftMetadataSchema.description.maxLength}
                onChange={({ target }) => {
                  setNftDescription((target as HTMLTextAreaElement).value)
                }}
                disabled={fieldDisabled}
              />
              {batchMintNFTs && (
                <Box mt={3}>
                  <NumberInput
                    value={nftAmount}
                    label="Amount"
                    type="number"
                    min="1"
                    max="1000"
                    onChange={({ target }) => {
                      setNftAmount(Number((target as HTMLInputElement).value))
                    }}
                    disabled={fieldDisabled}
                  />
                </Box>
              )}
            </Box>
          </Shelf>
        </PageSection>
      </Stack>
    </form>
  )
}<|MERGE_RESOLUTION|>--- conflicted
+++ resolved
@@ -1,4 +1,4 @@
-<<<<<<< HEAD
+import { NFTMetadataInput } from '@centrifuge/centrifuge-js/dist/modules/nfts'
 import {
   Box,
   Button,
@@ -11,11 +11,7 @@
   TextAreaInput,
   TextInput,
 } from '@centrifuge/fabric'
-=======
-import { NFTMetadataInput } from '@centrifuge/centrifuge-js/dist/modules/nfts'
-import { Box, Button, Flex, NumberInput, Shelf, Stack, Text, TextAreaInput, TextInput } from '@centrifuge/fabric'
 import { lastValueFrom } from '@polkadot/api-base/node_modules/rxjs'
->>>>>>> 456a0fc8
 import React, { useReducer, useState } from 'react'
 import { useHistory, useParams } from 'react-router'
 import { useCentrifuge } from '../components/CentrifugeProvider'
@@ -73,10 +69,7 @@
   const [nftAmount, setNftAmount] = useState(1)
   const [nftDescription, setNftDescription] = useState('')
   const [fileDataUri, setFileDataUri] = useState('')
-<<<<<<< HEAD
   const [file, setFile] = useState<File | null>(null)
-=======
->>>>>>> 456a0fc8
 
   const isPageUnchanged = useIsPageUnchanged()
 
@@ -115,27 +108,16 @@
     const metadataValues: NFTMetadataInput = {
       name: nameValue,
       description: descriptionValue,
-<<<<<<< HEAD
-      fileDataUri,
-      fileName: file.name,
-    })
-
-    doTransaction([collectionId, nftId, address!, res.metadataURI, nftAmount])
-=======
       image: imageMetadataHash.uri,
     }
     doTransaction([collectionId, nftId, address!, metadataValues, nftAmount])
->>>>>>> 456a0fc8
   })
 
   function reset() {
     setNftName('')
     setNftDescription('')
     setFileDataUri('')
-<<<<<<< HEAD
     setFile(null)
-=======
->>>>>>> 456a0fc8
     resetLastTransaction()
     resetUpload()
     setNextVersion()
@@ -184,19 +166,13 @@
                 validate={(file) => (file.size > DEFAULT_MAX_FILE_SIZE_IN_BYTES ? 'File size too large' : undefined)}
                 onFileChange={async (file) => {
                   if (file) {
-<<<<<<< HEAD
                     setFile(file)
-=======
->>>>>>> 456a0fc8
                     setFileDataUri(await getFileDataURI(file))
                     if (!nftName) {
                       setNftName(file.name.replace(/\.[a-zA-Z0-9]{2,4}$/, ''))
                     }
                   } else {
-<<<<<<< HEAD
                     setFile(null)
-=======
->>>>>>> 456a0fc8
                     setFileDataUri('')
                   }
                 }}
