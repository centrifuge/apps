--- conflicted
+++ resolved
@@ -24,16 +24,6 @@
   listed: boolean
 }
 
-<<<<<<< HEAD
-const assetClassLabels = {
-  privateCredit: 'Private Credit',
-  publicCredit: 'Public Credit',
-}
-
-type AssetClass = keyof typeof assetClassLabels
-
-=======
->>>>>>> fcda7650
 const ASSET_CLASSES = Object.keys(config.assetClasses).map((key) => ({
   label: key,
   value: key,
