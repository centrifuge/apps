import { Box, Button, TextAreaInput } from '@centrifuge/fabric'
import { Form, FormikErrors, FormikProvider, setIn, useFormik } from 'formik'
import * as React from 'react'
import { FieldWithErrorMessage } from '../../../components/FieldWithErrorMessage'
import { PageSection } from '../../../components/PageSection'
import { useCentrifugeTransaction } from '../../../utils/useCentrifugeTransaction'
import { usePool, usePoolMetadata } from '../../../utils/usePools'
<<<<<<< HEAD
=======
import { isValidJsonString } from '../../../utils/validation'
import { pinPoolMetadata } from './pinPoolMetadata'
>>>>>>> 6404ecfb

type Props = {
  poolId: string
}

export const PoolConfig: React.VFC<Props> = (props: { poolId: string }) => {
  const [isEditing, setIsEditing] = React.useState(false)
  const pool = usePool(props.poolId)
  const { data: metadata } = usePoolMetadata(pool)

  const { execute: updateConfigTx, isLoading } = useCentrifugeTransaction(
    'Update pool config',
    (cent) => cent.pools.setMetadata,
    {
      onSuccess: () => {
        setIsEditing(false)
        form.setFieldValue('metadata', JSON.stringify(metadata, null, 2), false)
      },
    }
  )

  React.useEffect(() => {
    form.setFieldValue('metadata', JSON.stringify(metadata, null, 2), false)
    // eslint-disable-next-line react-hooks/exhaustive-deps
  }, [metadata])

  const form = useFormik({
    initialValues: {
      metadata: '',
    },
    validate: (values) => {
      let errors: FormikErrors<any> = {}
      if (!isValidJsonString(values.metadata)) {
        errors = setIn(errors, `metadata`, 'Must be a valid JSON string')
      }
      return errors
    },
    onSubmit: async (values, { setSubmitting }) => {
      updateConfigTx([props.poolId, values.metadata])
      setSubmitting(false)
    },
  })

  return (
    <FormikProvider value={form}>
      <Form>
        <PageSection
          title="Pool config"
          subtitle="Manually edit the pool config (JSON)"
          headerRight={
            isEditing ? (
              <Button
                type="submit"
                small
                loading={isLoading}
                loadingMessage={isLoading ? 'Pending...' : undefined}
                key="done"
              >
                Done
              </Button>
            ) : (
              <Button variant="secondary" onClick={() => setIsEditing(true)} small key="edit">
                Edit
              </Button>
            )
          }
        >
          <Box gridColumn="span 6">
            <FieldWithErrorMessage
              name="metadata"
              as={TextAreaInput}
              loading={isLoading || form.isSubmitting}
              placeholder="Description..."
              disabled={!isEditing}
              rows={20}
            />
          </Box>
        </PageSection>
      </Form>
    </FormikProvider>
  )
}<|MERGE_RESOLUTION|>--- conflicted
+++ resolved
@@ -5,11 +5,7 @@
 import { PageSection } from '../../../components/PageSection'
 import { useCentrifugeTransaction } from '../../../utils/useCentrifugeTransaction'
 import { usePool, usePoolMetadata } from '../../../utils/usePools'
-<<<<<<< HEAD
-=======
 import { isValidJsonString } from '../../../utils/validation'
-import { pinPoolMetadata } from './pinPoolMetadata'
->>>>>>> 6404ecfb
 
 type Props = {
   poolId: string
