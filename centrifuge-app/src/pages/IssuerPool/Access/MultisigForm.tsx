import { evmToSubstrateAddress } from '@centrifuge/centrifuge-js'
import { useCentEvmChainId } from '@centrifuge/centrifuge-react'
import { Button, IconMinusCircle, Stack, Text } from '@centrifuge/fabric'
import { FieldArray, useFormikContext } from 'formik'
import * as React from 'react'
import { DataTable } from '../../../components/DataTable'
import { Identity } from '../../../components/Identity'
import { isEvmAddress } from '../../../utils/address'
import { AddAddressInput } from '../Configuration/AddAddressInput'
import { ChangeThreshold } from './ChangeTreshold'
import type { PoolManagersInput } from './PoolManagers'

type Row = { address: string; index: number }
<<<<<<< HEAD
type Props = { isEditing?: boolean; isLoading?: boolean; canRemoveFirst?: boolean; minThreshold?: number }
export function MultisigForm({ isEditing = true, canRemoveFirst = true, isLoading, minThreshold = 1 }: Props) {
=======
type Props = { isEditing?: boolean; isLoading?: boolean; canRemoveFirst?: boolean }

export function MultisigForm({ isEditing = true, canRemoveFirst = true, isLoading }: Props) {
  const chainId = useCentEvmChainId()
>>>>>>> 47ac0b97
  const form = useFormikContext<PoolManagersInput>()
  const { adminMultisig } = form.values
  const rows = React.useMemo(
    () => adminMultisig.signers.map((a, i) => ({ address: a, index: i })),
    [adminMultisig.signers]
  )

  return (
    <FieldArray name="adminMultisig.signers">
      {(fldArr) => (
        <Stack gap={4}>
          <Stack gap={2}>
            <Text as="p" variant="body2" color="textSecondary">
              Add or remove addresses to manage the pool. Each manager can individually add investors and manage the
              reserve of the pool.
            </Text>
            <DataTable
              data={rows}
              columns={[
                {
                  align: 'left',
                  header: 'Address',
                  cell: (row: Row) => (
                    <Text variant="body2">
                      <Identity address={row.address} clickToCopy showIcon labelForConnectedAddress={false} />
                    </Text>
                  ),
                },
                {
                  header: '',
                  cell: (row: Row, i) =>
                    isEditing && (
                      <Button
                        variant="tertiary"
                        icon={IconMinusCircle}
                        onClick={() => {
                          if (adminMultisig.threshold >= adminMultisig.signers.length) {
                            form.setFieldValue('adminMultisig.threshold', adminMultisig.signers.length - 1, false)
                          }
                          fldArr.remove(row.index)
                        }}
                        disabled={isLoading || (i === 0 && !canRemoveFirst)}
                      />
                    ),
                  width: '72px',
                },
              ]}
            />
            {isEditing && !isLoading && (
              <AddAddressInput
                existingAddresses={adminMultisig.signers}
                onAdd={(address) => {
                  if (adminMultisig.signers.length < minThreshold) {
                    form.setFieldValue('adminMultisig.threshold', minThreshold, false)
                  }
                  fldArr.push(isEvmAddress(address) ? evmToSubstrateAddress(address, chainId ?? 0) : address)
                }}
              />
            )}
          </Stack>
          <Stack gap={2}>
            <ChangeThreshold
              secondaryText="For additional security, changing the pool configuration (e.g. the tranche structure or write-off policy)
        can require multiple signers. Any such change will require the confirmation of:"
              primaryText="Configuration change threshold"
              isEditing={isEditing}
              fieldName="adminMultisig.threshold"
              signersFieldName="adminMultisig.signers"
              type="managers"
            />
          </Stack>
        </Stack>
      )}
    </FieldArray>
  )
}<|MERGE_RESOLUTION|>--- conflicted
+++ resolved
@@ -11,15 +11,9 @@
 import type { PoolManagersInput } from './PoolManagers'
 
 type Row = { address: string; index: number }
-<<<<<<< HEAD
 type Props = { isEditing?: boolean; isLoading?: boolean; canRemoveFirst?: boolean; minThreshold?: number }
 export function MultisigForm({ isEditing = true, canRemoveFirst = true, isLoading, minThreshold = 1 }: Props) {
-=======
-type Props = { isEditing?: boolean; isLoading?: boolean; canRemoveFirst?: boolean }
-
-export function MultisigForm({ isEditing = true, canRemoveFirst = true, isLoading }: Props) {
   const chainId = useCentEvmChainId()
->>>>>>> 47ac0b97
   const form = useFormikContext<PoolManagersInput>()
   const { adminMultisig } = form.values
   const rows = React.useMemo(
