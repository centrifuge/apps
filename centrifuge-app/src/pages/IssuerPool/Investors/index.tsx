--- conflicted
+++ resolved
@@ -3,13 +3,7 @@
 import { LoadBoundary } from '../../../components/LoadBoundary'
 import { PageWithSideBar } from '../../../components/PageWithSideBar'
 import { PendingMultisigs } from '../../../components/PendingMultisigs'
-import { useAddress } from '../../../utils/useAddress'
-<<<<<<< HEAD
-import { usePermissions, useSuitableAccounts } from '../../../utils/usePermissions'
-import { useOrder, usePool } from '../../../utils/usePools'
-=======
-import { usePermissions } from '../../../utils/usePermissions'
->>>>>>> c7dbac44
+import { useSuitableAccounts } from '../../../utils/usePermissions'
 import { IssuerPoolHeader } from '../Header'
 import { InvestorStatus } from './InvestorStatus'
 import { OnboardingSettings } from './OnboardingSettings'
@@ -28,52 +22,8 @@
 
 function IssuerPoolInvestors() {
   const { pid: poolId } = useParams<{ pid: string }>()
-  const address = useAddress('substrate')
-  const permissions = usePermissions(address)
-  const canEditInvestors = address && permissions?.pools[poolId]?.roles.includes('MemberListAdmin')
-<<<<<<< HEAD
-
-  return <>{canEditInvestors && <Investors />}</>
-}
-
-const SevenDaysMs = (7 * 24 + 1) * 60 * 60 * 1000 // 1 hour margin
-
-export function Investors() {
-  const { pid: poolId } = useParams<{ pid: string }>()
-  const [address, setAddress] = React.useState('')
-  const validAddress = isAddress(address) ? address : undefined
-  const permissions = usePermissions(validAddress)
-  const [pendingTrancheId, setPendingTrancheId] = React.useState('')
-  const [account] = useSuitableAccounts({ poolId, poolRole: ['MemberListAdmin'] })
-
-  const { execute, isLoading: isTransactionPending } = useCentrifugeTransaction(
-    'Update investor',
-    (cent) => cent.pools.updatePoolRoles,
-    {}
-  )
-
-  const allowedTranches = Object.entries(permissions?.pools[poolId]?.tranches ?? {})
-    .filter(([, till]) => new Date(till).getTime() - Date.now() > SevenDaysMs)
-    .map(([tid]) => tid)
-
-  const pool = usePool(poolId) as Pool
-
-  function toggleAllowed(trancheId: string) {
-    if (!validAddress) return
-    const isAllowed = allowedTranches.includes(trancheId)
-    const OneHundredYearsFromNow = Math.floor(Date.now() / 1000 + 10 * 365 * 24 * 60 * 60)
-    const SevenDaysFromNow = Math.floor((Date.now() + SevenDaysMs) / 1000)
-
-    if (isAllowed) {
-      execute([poolId, [], [[validAddress, { TrancheInvestor: [trancheId, OneHundredYearsFromNow] }]]], { account })
-    } else {
-      execute([poolId, [[validAddress, { TrancheInvestor: [trancheId, SevenDaysFromNow] }]], []], { account })
-    }
-    setPendingTrancheId(trancheId)
-  }
-=======
-  const isPoolAdmin = address && permissions?.pools[poolId]?.roles.includes('PoolAdmin')
->>>>>>> c7dbac44
+  const canEditInvestors = useSuitableAccounts({ poolId, poolRole: ['MemberListAdmin'] }).length > 0
+  const isPoolAdmin = useSuitableAccounts({ poolId, poolRole: ['PoolAdmin'] }).length > 0
 
   return (
     <>
@@ -81,17 +31,4 @@
       {isPoolAdmin && <OnboardingSettings />}
     </>
   )
-<<<<<<< HEAD
-}
-
-function InvestedCell({ poolId, trancheId, address }: { address: string; poolId: string; trancheId: string }) {
-  const order = useOrder(poolId, trancheId, address)
-  const balances = useBalances(address)
-  const hasBalance = balances && findBalance(balances.tranches, { Tranche: [poolId, trancheId] })
-  const hasOrder = order && (order?.submittedAt > 0 || !order.invest.isZero())
-  const hasInvested = hasBalance || hasOrder
-
-  return <TextWithPlaceholder variant="body2">{hasInvested && 'Invested'}</TextWithPlaceholder>
-=======
->>>>>>> c7dbac44
 }