import { CurrencyBalance, Rate } from '@centrifuge/centrifuge-js'
import {
  Transaction,
  useCentrifuge,
  useCentrifugeTransaction,
  useTransactions,
  useWallet,
} from '@centrifuge/centrifuge-react'
import {
  Box,
  Button,
  CurrencyInput,
  DateInput,
  Grid,
  ImageUpload,
  NumberInput,
  Select,
  Stack,
  Text,
  TextAreaInput,
  TextInput,
} from '@centrifuge/fabric'
import { Field, FieldProps, Form, FormikProvider, useFormik } from 'formik'
import * as React from 'react'
import { Redirect, useHistory, useParams } from 'react-router'
import { lastValueFrom, switchMap } from 'rxjs'
import { FieldWithErrorMessage } from '../../../components/FieldWithErrorMessage'
import { PageHeader } from '../../../components/PageHeader'
import { PageSection } from '../../../components/PageSection'
import { PageWithSideBar } from '../../../components/PageWithSideBar'
import { useAuth } from '../../../components/PodAuthProvider'
import { PodAuthSection } from '../../../components/PodAuthSection'
import { LoanTemplate, LoanTemplateAttribute } from '../../../types'
import { truncateText } from '../../../utils/formatting'
import { getFileDataURI } from '../../../utils/getFileDataURI'
import { useAddress } from '../../../utils/useAddress'
import { useFocusInvalidInput } from '../../../utils/useFocusInvalidInput'
import { useMetadataMulti } from '../../../utils/useMetadata'
import { usePod } from '../../../utils/usePod'
import { usePool, usePoolMetadata } from '../../../utils/usePools'
import { combine, maxLength, positiveNumber, required } from '../../../utils/validation'
import { validate } from '../../IssuerCreatePool/validate'
import { PricingInput } from './PricingInput'

export const IssuerCreateLoanPage: React.FC = () => {
  return (
    <PageWithSideBar>
      <IssuerCreateLoan />
    </PageWithSideBar>
  )
}

export type CreateLoanFormValues = {
  image: File | null
  description: string
  assetName: string
  templateId: string
  attributes: Record<string, string | number>
<<<<<<< HEAD
}

type Attribute = LoanTemplate['sections'][0]['attributes'][0]
type TemplateFieldProps<T extends string> = Attribute & { type: T; name: string }

const CurrencyField: React.VFC<TemplateFieldProps<'currency'>> = ({ name, label, currencySymbol }) => {
  const form = useFormikContext()
  return (
    <Field name={name} validate={combine(required(), positiveNumber(), max(Number.MAX_SAFE_INTEGER))} key={label}>
      {({ field, meta }: FieldProps) => {
        return (
          <CurrencyInput
            {...field}
            variant="small"
            label={`${label}*`}
            errorMessage={meta.touched ? meta.error : undefined}
            currency={currencySymbol}
            placeholder="0.00"
            name={name}
            onChange={(value) => form.setFieldValue(name, value)}
          />
        )
      }}
    </Field>
  )
}

const DecimalField: React.VFC<TemplateFieldProps<'decimal'>> = ({ name, label }) => {
  return <FieldWithErrorMessage name={name} as={NumberInput} label={`${label}*`} validate={required()} key={label} />
}

const StringField: React.VFC<TemplateFieldProps<'string'>> = ({ name, label, ...attr }) => {
  if ('options' in attr) {
    return (
      <Field name={name} validate={required()} key={label}>
        {({ field, form, meta }: any) => (
          <Select
            name={name}
            placeholder="Select one"
            label={`${label}*`}
            options={attr.options.map((o) => ({ label: o, value: o }))}
            value={field.value ?? ''}
            onChange={(event) => {
              form.setFieldValue(name, event.target.value)
            }}
            errorMessage={meta.error}
          />
        )}
      </Field>
    )
=======
  pricing: {
    valuationMethod: 'discountedCashFlow' | 'outstandingDebt'
    maxBorrowAmount: 'upToTotalBorrowed' | 'upToOutstandingDebt'
    value: number | ''
    maturityDate: string
    advanceRate: number | ''
    interestRate: number | ''
    probabilityOfDefault: number | ''
    lossGivenDefault: number | ''
    discountRate: number | ''
>>>>>>> 207cf4d7
  }
}

type TemplateFieldProps = LoanTemplateAttribute & { name: string }

function TemplateField({ label, name, input }: TemplateFieldProps) {
  switch (input.type) {
    case 'single-select':
      return (
        <Field name={name} validate={required()} key={label}>
          {({ field, form }: any) => (
            <Select
              placeholder="Select one"
              label={`${label}*`}
              options={input.options.map((o) => (typeof o === 'string' ? { label: o, value: o } : o))}
              value={field.value ?? ''}
              onChange={(event) => {
                form.setFieldValue(name, event.target.value)
              }}
            />
          )}
        </Field>
      )
    case 'currency': {
      return (
        <Field name={name} validate={combine(required(), positiveNumber())} key={label}>
          {({ field, meta, form }: FieldProps) => {
            return (
              <CurrencyInput
                {...field}
                variant="small"
                label={`${label}*`}
                errorMessage={meta.touched ? meta.error : undefined}
                currency={input.symbol}
                placeholder="0.00"
                onChange={(value) => form.setFieldValue(name, value)}
                min={input.min}
                max={input.max}
              />
            )
          }}
        </Field>
      )
    }
    case 'number':
      return (
        <FieldWithErrorMessage
          name={name}
          as={NumberInput}
          label={`${label}*`}
          placeholder={input.placeholder}
          validate={required()}
          rightElement={input.unit}
          min={input.min}
          max={input.max}
        />
      )
    case 'date':
      return (
        <FieldWithErrorMessage
          name={name}
          as={DateInput}
          label={`${label}*`}
          placeholder={input.placeholder}
          validate={required()}
          min={input.min}
          max={input.max}
        />
      )
    default: {
      const { type, ...rest } = input.type as any
      return (
        <FieldWithErrorMessage
          name={name}
          as={type === 'textarea' ? TextAreaInput : TextInput}
          label={`${label}*`}
          validate={required()}
          {...rest}
        />
      )
    }
  }
}

// 'integer' | 'decimal' | 'string' | 'bytes' | 'timestamp' | 'monetary'

function IssuerCreateLoan() {
  const { pid } = useParams<{ pid: string }>()
  const pool = usePool(pid)
  const [redirect, setRedirect] = React.useState<string>()
  const history = useHistory()
  const address = useAddress('substrate')
  const centrifuge = useCentrifuge()
<<<<<<< HEAD
  const collateralCollectionId = useCollateralCollectionId(pid)
  const { selectedAccount, selectedProxies } = useWallet().substrate
=======
  const collateralCollectionId = pid
  const { selectedAccount, proxy } = useWallet().substrate
>>>>>>> 207cf4d7
  const { addTransaction, updateTransaction } = useTransactions()

  const { isAuth, authToken } = useAuth()

  const { data: poolMetadata, isLoading: poolMetadataIsLoading } = usePoolMetadata(pool)
  const podUrl = poolMetadata?.pod?.url

  const { isLoggedIn } = usePod(podUrl)

  const { isLoading: isTxLoading, execute: doTransaction } = useCentrifugeTransaction(
    'Create asset',
    (cent) =>
      ([submittable], options) =>
        cent.getApi().pipe(switchMap((api) => cent.wrapSignAndSend(api, submittable, { ...options, sendOnly: true }))),
    {
      onSuccess: async (_, result) => {
        const api = await centrifuge.getApiPromise()
        const event = result.events.find(({ event }) => api.events.loans.Created.is(event))
        if (event) {
          const eventData = event.toHuman() as any
          const loanId = eventData.event.data.loanId.replace(/\D/g, '')

          // Doing the redirect via state, so it only happens if the user is still on this
          // page when the transaction completes
          setRedirect(`/issuer/${pid}/assets/${loanId}`)
        }
      },
    }
  )

  const form = useFormik<CreateLoanFormValues>({
    initialValues: {
      image: null,
      description: '',
      assetName: '',
      templateId: '',
      attributes: {},
      pricing: {
        valuationMethod: 'outstandingDebt',
        maxBorrowAmount: 'upToTotalBorrowed',
        value: '',
        maturityDate: '',
        advanceRate: '',
        interestRate: '',
        probabilityOfDefault: '',
        lossGivenDefault: '',
        discountRate: '',
      },
    },
    onSubmit: async (values, { setSubmitting }) => {
      if (!podUrl || !collateralCollectionId || !address || !isAuth || !authToken) return
      const { decimals } = pool.currency
      const pricingInfo = {
        valuationMethod: values.pricing.valuationMethod,
        maxBorrowAmount: values.pricing.maxBorrowAmount,
        value: CurrencyBalance.fromFloat(values.pricing.value, decimals),
        maturityDate: new Date(values.pricing.maturityDate),
        advanceRate: Rate.fromPercent(values.pricing.advanceRate),
        interestRate: Rate.fromPercent(values.pricing.interestRate),
        probabilityOfDefault: Rate.fromPercent(values.pricing.probabilityOfDefault || 0),
        lossGivenDefault: Rate.fromPercent(values.pricing.lossGivenDefault || 0),
        discountRate: Rate.fromPercent(values.pricing.discountRate || 0),
      } as const

      const txId = Math.random().toString(36).substring(2)

      const tx: Transaction = {
        id: txId,
        title: 'Create document',
        status: 'creating',
        args: [],
      }
      addTransaction(tx)

      const attributes = valuesToPodAttributes(values.attributes, selectedTemplateMetadata) as any
      attributes._template = { type: 'string', value: form.values.templateId }

      let imageMetadataHash
      if (values.image) {
        const fileDataUri = await getFileDataURI(values.image)
        imageMetadataHash = await lastValueFrom(centrifuge.metadata.pinFile(fileDataUri))
      }

      try {
        const { documentId } = await centrifuge.pod.createDocument([
          podUrl,
          authToken,
          {
            attributes,
            writeAccess: [address],
          },
        ])

        const publicAttributes = Object.entries(selectedTemplateMetadata.attributes)
          .filter(([, attr]) => attr.public)
          .map(([key]) => key)
        publicAttributes.push('_template')

        const { nftId, jobId } = await centrifuge.pod.commitDocumentAndMintNft([
          podUrl,
          authToken,
          {
            documentId,
            collectionId: collateralCollectionId,
            owner: address,
            publicAttributes,
            name: values.assetName,
            description: values.description,
            image: imageMetadataHash?.uri,
          },
        ])

        updateTransaction(txId, { status: 'unconfirmed' })

        const connectedCent = centrifuge.connect(selectedAccount!.address, selectedAccount!.signer as any)
        if (selectedProxies) {
          connectedCent.setProxy(selectedProxies.map((p) => p.delegator))
        }

        // Sign createLoan transaction
        const submittable = await lastValueFrom(
          connectedCent.pools.createLoan([pid, collateralCollectionId, nftId, pricingInfo], {
            signOnly: true,
            era: 100,
          })
        )

        updateTransaction(txId, { status: 'pending' })

        await centrifuge.pod.awaitJob([podUrl, authToken, jobId])

        // Send the signed createLoan transaction
        doTransaction([submittable], undefined, txId)
      } catch (e) {
        updateTransaction(txId, { status: 'failed', failedReason: 'Failed to create document NFT' })
      }

      setSubmitting(false)
    },
  })

  const templateIds = poolMetadata?.loanTemplates?.map((s) => s.id) ?? []
  const templateMetadata = useMetadataMulti(templateIds)

  const templateSelectOptions = templateIds.map((id, i) => ({
    label: truncateText((templateMetadata[i].data as LoanTemplate)?.name ?? `Template ${i + 1}`, 30),
    value: id,
  }))

  const selectedTemplateMetadata = templateMetadata[templateIds.findIndex((id) => id === form.values.templateId)]
    ?.data as LoanTemplate

  const formRef = React.useRef<HTMLFormElement>(null)
  useFocusInvalidInput(form, formRef)

  if (redirect) {
    return <Redirect to={redirect} />
  }

  const isPending = isTxLoading || form.isSubmitting

  return (
    <FormikProvider value={form}>
      <Form ref={formRef} noValidate>
        <Stack>
          <PageHeader
            title="Create asset"
            subtitle={poolMetadata?.pool?.name}
            actions={
              isLoggedIn && (
                <>
                  <Button variant="secondary" onClick={() => history.goBack()}>
                    Cancel
                  </Button>
                  <Button type="submit" loading={isPending} disabled={!form.values.templateId}>
                    Create
                  </Button>
                </>
              )
            }
          />
          {isLoggedIn ? (
            <>
              <PageSection titleAddition="Select a template to enter the asset details.">
                <Grid columns={[1, 2, 2, 3]} equalColumns gap={2} rowGap={3}>
                  <FieldWithErrorMessage
                    validate={combine(required(), maxLength(100))}
                    name="assetName"
                    as={TextInput}
                    label="Asset name*"
                    placeholder=""
                    maxLength={100}
                  />
                  <Field name="templateId" validate={required()}>
                    {({ field, form, meta }: any) => (
                      <Select
                        name="templateId"
                        placeholder="Select template"
                        label="Asset template"
                        options={templateSelectOptions}
                        value={field.value}
                        onChange={(event) => {
                          form.setFieldValue('templateId', event.target.value)
                        }}
                        errorMessage={meta.touched ? meta.error : undefined}
                        disabled={isPending}
                      />
                    )}
                  </Field>
                </Grid>
              </PageSection>
              <PageSection title="Pricing">
                <PricingInput poolId={pid} />
              </PageSection>
              {selectedTemplateMetadata?.sections.map((section) => (
                <PageSection
                  title={section.name}
                  titleAddition={
                    section.attributes.some((key) => selectedTemplateMetadata?.attributes?.[key]?.public)
                      ? 'Public'
                      : 'Private'
                  }
                  key={section.name}
                >
                  <Grid columns={[1, 2, 2, 3]} equalColumns gap={2} rowGap={3}>
                    {section.attributes?.map((key) => {
                      const attr = selectedTemplateMetadata?.attributes[key]
                      if (!attr) return null
                      const name = `attributes.${key}`
                      return <TemplateField {...attr} name={name} key={key} />
                    })}
                  </Grid>
                </PageSection>
              ))}

              {(selectedTemplateMetadata?.options.image || selectedTemplateMetadata?.options.description) && (
                <PageSection title="Description" titleAddition="Optional">
                  <Stack gap={3}>
                    {selectedTemplateMetadata.options.image && (
                      <Field name="image" validate={validate.nftImage}>
                        {({ field, meta, form }: FieldProps) => (
                          <ImageUpload
                            file={field.value}
                            onFileChange={(file) => {
                              form.setFieldTouched('image', true, false)
                              form.setFieldValue('image', file)
                            }}
                            requirements="JPG/PNG/SVG, max 1MB"
                            label="Asset image"
                            errorMessage={meta.touched ? meta.error : undefined}
                          />
                        )}
                      </Field>
                    )}
                    {selectedTemplateMetadata.options.description && (
                      <FieldWithErrorMessage
                        name="description"
                        as={TextAreaInput}
                        label="Description"
                        placeholder="Add asset description paragraph..."
                        maxLength={100}
                      />
                    )}
                  </Stack>
                </PageSection>
              )}
            </>
          ) : podUrl ? (
            <Box py={8}>
              <PodAuthSection podUrl={podUrl} message="You need to be logged in to create assets" />
            </Box>
          ) : (
            !poolMetadataIsLoading && (
              <Stack alignItems="center" py={8}>
                <Text>POD endpoint is missing in pool configuration</Text>
              </Stack>
            )
          )}
        </Stack>
      </Form>
    </FormikProvider>
  )
}

function valuesToPodAttributes(values: CreateLoanFormValues['attributes'], template: LoanTemplate) {
  return Object.fromEntries(
    template.sections.flatMap((section) =>
      section.attributes.map((key) => {
        const attr = template.attributes[key]
        const value = values[key]
        switch (attr.input.type) {
          case 'date':
            return [
              key,
              {
                type: 'timestamp',
                value: new Date(value).toISOString(),
              },
            ]
          case 'currency': {
            const formatted = attr.input.decimals
              ? CurrencyBalance.fromFloat(value, attr.input.decimals).toString()
              : String(value)
            return [
              key,
              {
                type: 'monetary',
                value: formatted,
                monetary_value: {
                  ID: attr.input.symbol,
                  Value: formatted,
                  ChainID: 1,
                },
              },
            ]
          }
          case 'number':
            return [
              key,
              {
                type: attr.input.decimals ? 'integer' : 'decimal',
                value: attr.input.decimals
                  ? CurrencyBalance.fromFloat(value, attr.input.decimals).toString()
                  : String(value),
              },
            ]
          default:
            return [
              key,
              {
                type: 'string',
                value: String(value),
              },
            ]
        }
      })
    )
  )
}<|MERGE_RESOLUTION|>--- conflicted
+++ resolved
@@ -56,58 +56,6 @@
   assetName: string
   templateId: string
   attributes: Record<string, string | number>
-<<<<<<< HEAD
-}
-
-type Attribute = LoanTemplate['sections'][0]['attributes'][0]
-type TemplateFieldProps<T extends string> = Attribute & { type: T; name: string }
-
-const CurrencyField: React.VFC<TemplateFieldProps<'currency'>> = ({ name, label, currencySymbol }) => {
-  const form = useFormikContext()
-  return (
-    <Field name={name} validate={combine(required(), positiveNumber(), max(Number.MAX_SAFE_INTEGER))} key={label}>
-      {({ field, meta }: FieldProps) => {
-        return (
-          <CurrencyInput
-            {...field}
-            variant="small"
-            label={`${label}*`}
-            errorMessage={meta.touched ? meta.error : undefined}
-            currency={currencySymbol}
-            placeholder="0.00"
-            name={name}
-            onChange={(value) => form.setFieldValue(name, value)}
-          />
-        )
-      }}
-    </Field>
-  )
-}
-
-const DecimalField: React.VFC<TemplateFieldProps<'decimal'>> = ({ name, label }) => {
-  return <FieldWithErrorMessage name={name} as={NumberInput} label={`${label}*`} validate={required()} key={label} />
-}
-
-const StringField: React.VFC<TemplateFieldProps<'string'>> = ({ name, label, ...attr }) => {
-  if ('options' in attr) {
-    return (
-      <Field name={name} validate={required()} key={label}>
-        {({ field, form, meta }: any) => (
-          <Select
-            name={name}
-            placeholder="Select one"
-            label={`${label}*`}
-            options={attr.options.map((o) => ({ label: o, value: o }))}
-            value={field.value ?? ''}
-            onChange={(event) => {
-              form.setFieldValue(name, event.target.value)
-            }}
-            errorMessage={meta.error}
-          />
-        )}
-      </Field>
-    )
-=======
   pricing: {
     valuationMethod: 'discountedCashFlow' | 'outstandingDebt'
     maxBorrowAmount: 'upToTotalBorrowed' | 'upToOutstandingDebt'
@@ -118,7 +66,6 @@
     probabilityOfDefault: number | ''
     lossGivenDefault: number | ''
     discountRate: number | ''
->>>>>>> 207cf4d7
   }
 }
 
@@ -212,13 +159,8 @@
   const history = useHistory()
   const address = useAddress('substrate')
   const centrifuge = useCentrifuge()
-<<<<<<< HEAD
-  const collateralCollectionId = useCollateralCollectionId(pid)
+  const collateralCollectionId = pid
   const { selectedAccount, selectedProxies } = useWallet().substrate
-=======
-  const collateralCollectionId = pid
-  const { selectedAccount, proxy } = useWallet().substrate
->>>>>>> 207cf4d7
   const { addTransaction, updateTransaction } = useTransactions()
 
   const { isAuth, authToken } = useAuth()
