--- conflicted
+++ resolved
@@ -172,21 +172,14 @@
   const { assetOriginators } = usePoolAccess(pid)
   const collateralCollectionId = assetOriginators.find((ao) => ao.address === account?.actingAddress)
     ?.collateralCollections[0]?.id
-<<<<<<< HEAD
 
   const deposit = itemDeposit
     .add(metadataDepositBase)
     .add(attributeDepositBase.mul(new BN(2)))
     .add(depositPerByte.mul(new BN(NFT_DATA_BYTES)))
 
-=======
-
-  const deposit = itemDeposit
-    .add(metadataDepositBase)
-    .add(attributeDepositBase.mul(new BN(2)))
-    .add(depositPerByte.mul(new BN(NFT_DATA_BYTES)))
-
->>>>>>> 0a7ce8fa
+  console.log('deposit', deposit)
+
   const { isAuthed, token } = usePodAuth(pid)
 
   const { data: poolMetadata, isLoading: poolMetadataIsLoading } = usePoolMetadata(pool)
