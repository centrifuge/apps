--- conflicted
+++ resolved
@@ -265,16 +265,11 @@
           valuationMethod: values.pricing.valuationMethod,
           maxPriceVariation: Rate.fromPercent(9999),
           maxBorrowAmount: values.pricing.maxBorrowQuantity ? Price.fromFloat(values.pricing.maxBorrowQuantity) : null,
-<<<<<<< HEAD
-          Isin: values.pricing.Isin || '',
-          maturityDate: values.pricing.maturity !== 'none' ? new Date(values.pricing.maturityDate) : null,
-=======
           priceId:
             values.pricing.oracleSource === 'isin'
               ? { isin: values.pricing.isin }
               : { poolLoanId: [pid, loanId.toString()] satisfies [string, string] },
-          maturityDate: new Date(values.pricing.maturityDate),
->>>>>>> e5f25164
+          maturityDate: values.pricing.maturity !== 'none' ? new Date(values.pricing.maturityDate) : null,
           interestRate: Rate.fromPercent(values.pricing.notional === 0 ? 0 : values.pricing.interestRate),
           notional: CurrencyBalance.fromFloat(values.pricing.notional, decimals),
           withLinearPricing: values.pricing.withLinearPricing,
