import { CurrencyBalance, Price, Rate } from '@centrifuge/centrifuge-js'
import {
  formatBalance,
  Transaction,
  useBalances,
  useCentrifuge,
  useCentrifugeConsts,
  useCentrifugeTransaction,
  useTransactions,
} from '@centrifuge/centrifuge-react'
import {
  Box,
  Button,
  CurrencyInput,
  DateInput,
  Grid,
  ImageUpload,
<<<<<<< HEAD
  NumberInput_DEPRECATED,
  Select_DEPRECATED,
=======
  NumberInput,
  Select,
>>>>>>> ea345c17
  Shelf,
  Stack,
  Text,
  TextAreaInput,
  TextInput,
} from '@centrifuge/fabric'
import BN from 'bn.js'
import { Field, FieldProps, Form, FormikProvider, useFormik } from 'formik'
import * as React from 'react'
import { Redirect, useHistory, useParams } from 'react-router'
import { lastValueFrom, switchMap } from 'rxjs'
import { FieldWithErrorMessage } from '../../../components/FieldWithErrorMessage'
import { LayoutBase } from '../../../components/LayoutBase'
import { PageHeader } from '../../../components/PageHeader'
import { PageSection } from '../../../components/PageSection'
import { PodAuthSection } from '../../../components/PodAuthSection'
import { RouterLinkButton } from '../../../components/RouterLinkButton'
import { LoanTemplate, LoanTemplateAttribute } from '../../../types'
import { getFileDataURI } from '../../../utils/getFileDataURI'
import { useFocusInvalidInput } from '../../../utils/useFocusInvalidInput'
import { useMetadata } from '../../../utils/useMetadata'
import { usePoolAccess, useSuitableAccounts } from '../../../utils/usePermissions'
import { usePodAuth } from '../../../utils/usePodAuth'
import { usePool, usePoolMetadata } from '../../../utils/usePools'
import { combine, max, maxLength, min, positiveNumber, required } from '../../../utils/validation'
import { validate } from '../../IssuerCreatePool/validate'
import { PricingInput } from './PricingInput'

export default function IssuerCreateLoanPage() {
  return (
    <LayoutBase>
      <IssuerCreateLoan />
    </LayoutBase>
  )
}

export type CreateLoanFormValues = {
  image: File | null
  description: string
  assetName: string
  attributes: Record<string, string | number>
  pricing: {
    valuationMethod: 'discountedCashFlow' | 'outstandingDebt' | 'oracle' | 'cash'
    maxBorrowAmount: 'upToTotalBorrowed' | 'upToOutstandingDebt'
    value: number | ''
    maturityDate: string
    maturityExtensionDays: number
    advanceRate: number | ''
    interestRate: number | ''
    probabilityOfDefault: number | ''
    lossGivenDefault: number | ''
    discountRate: number | ''
    maxBorrowQuantity: number | ''
    Isin: string
    notional: number | ''
  }
}

type TemplateFieldProps = LoanTemplateAttribute & { name: string }

function TemplateField({ label, name, input }: TemplateFieldProps) {
  switch (input.type) {
    case 'single-select':
      return (
        <Field name={name} validate={required()} key={label}>
          {({ field, form }: any) => (
            <Select
              placeholder="Select one"
              label={`${label}*`}
              options={input.options.map((o) => (typeof o === 'string' ? { label: o, value: o } : o))}
              value={field.value ?? ''}
              onChange={(event) => {
                form.setFieldValue(name, event.target.value)
              }}
            />
          )}
        </Field>
      )
    case 'currency': {
      return (
        <Field
          name={name}
          validate={combine(required(), positiveNumber(), min(input.min ?? -Infinity), max(input.max ?? Infinity))}
          key={label}
        >
          {({ field, meta, form }: FieldProps) => {
            return (
              <CurrencyInput
                {...field}
                label={`${label}*`}
                errorMessage={meta.touched ? meta.error : undefined}
                currency={input.symbol}
                placeholder="0.00"
                onChange={(value) => form.setFieldValue(name, value)}
                min={input.min}
                max={input.max}
              />
            )
          }}
        </Field>
      )
    }
    case 'number':
      return (
        <FieldWithErrorMessage
          name={name}
          as={NumberInput_DEPRECATED}
          label={`${label}*`}
          placeholder={input.placeholder}
          validate={combine(required(), min(input.min ?? -Infinity), max(input.max ?? Infinity))}
          symbol={input.unit}
          min={input.min}
          max={input.max}
        />
      )
    case 'date':
      return (
        <FieldWithErrorMessage
          name={name}
          as={DateInput}
          label={`${label}*`}
          placeholder={input.placeholder}
          validate={required()}
          min={input.min}
          max={input.max}
        />
      )
    default: {
      const { type, ...rest } = input.type as any
      return (
        <FieldWithErrorMessage
          name={name}
          as={type === 'textarea' ? TextAreaInput : TextInput}
          label={`${label}*`}
          validate={required()}
          {...rest}
        />
      )
    }
  }
}

// 'integer' | 'decimal' | 'string' | 'bytes' | 'timestamp' | 'monetary'

function IssuerCreateLoan() {
  const { pid } = useParams<{ pid: string }>()
  const pool = usePool(pid)
  const [redirect, setRedirect] = React.useState<string>()
  const history = useHistory()
  const centrifuge = useCentrifuge()

  const { addTransaction, updateTransaction } = useTransactions()
  const {
    loans: { loanDeposit },
    chainSymbol,
  } = useCentrifugeConsts()
  const [account] = useSuitableAccounts({ poolId: pid, poolRole: ['Borrower'], proxyType: ['PodAuth'] })
  const { assetOriginators } = usePoolAccess(pid)
  const collateralCollectionId = assetOriginators.find((ao) => ao.address === account?.actingAddress)
    ?.collateralCollections[0]?.id
  const balances = useBalances(account?.actingAddress)

  const { isAuthed, token } = usePodAuth(pid)

  const { data: poolMetadata, isLoading: poolMetadataIsLoading } = usePoolMetadata(pool)
  const podUrl = poolMetadata?.pod?.node

  const { isLoading: isTxLoading, execute: doTransaction } = useCentrifugeTransaction(
    'Create asset',
    (cent) =>
      ([submittable], options) =>
        cent.getApi().pipe(switchMap((api) => cent.wrapSignAndSend(api, submittable, { ...options, sendOnly: true }))),
    {
      onSuccess: async (_, result) => {
        const api = await centrifuge.getApiPromise()
        const event = result.events.find(({ event }) => api.events.loans.Created.is(event))
        if (event) {
          const eventData = event.toHuman() as any
          const loanId = eventData.event.data.loanId.replace(/\D/g, '')

          // Doing the redirect via state, so it only happens if the user is still on this
          // page when the transaction completes
          setRedirect(`/issuer/${pid}/assets/${loanId}`)
        }
      },
    }
  )

  const form = useFormik<CreateLoanFormValues>({
    initialValues: {
      image: null,
      description: '',
      assetName: '',
      attributes: {},
      pricing: {
        valuationMethod: 'outstandingDebt',
        maxBorrowAmount: 'upToTotalBorrowed',
        value: '',
        maturityDate: '',
        maturityExtensionDays: 0,
        advanceRate: '',
        interestRate: '',
        probabilityOfDefault: '',
        lossGivenDefault: '',
        discountRate: '',
        maxBorrowQuantity: '',
        Isin: '',
        notional: 100,
      },
    },
    onSubmit: async (values, { setSubmitting }) => {
      if (!podUrl || !collateralCollectionId || !account || !isAuthed || !token || !templateMetadata) return
      const { decimals } = pool.currency
      const getPricingInfo = () => {
        if (values.pricing.valuationMethod === 'cash') {
          return {
            valuationMethod: values.pricing.valuationMethod,
            advanceRate: Rate.fromPercent(100),
            interestRate: Rate.fromPercent(0),
            value: new BN(2).pow(new BN(128)).subn(1), // max uint128
            maxBorrowAmount: 'upToOutstandingDebt' as const,
            maturityDate: new Date(values.pricing.maturityDate),
          }
        }

        if (values.pricing.valuationMethod === 'oracle') {
          return {
            valuationMethod: values.pricing.valuationMethod,
            maxPriceVariation: Rate.fromPercent(9999),
            maxBorrowAmount: values.pricing.maxBorrowQuantity
              ? Price.fromFloat(values.pricing.maxBorrowQuantity)
              : null,
            Isin: values.pricing.Isin || '',
            maturityDate: new Date(values.pricing.maturityDate),
            interestRate: Rate.fromPercent(values.pricing.interestRate),
            notional: CurrencyBalance.fromFloat(values.pricing.notional, decimals),
          }
        }

        return {
          valuationMethod: values.pricing.valuationMethod,
          maxBorrowAmount: values.pricing.maxBorrowAmount,
          value: CurrencyBalance.fromFloat(values.pricing.value, decimals),
          maturityDate: new Date(values.pricing.maturityDate),
          maturityExtensionDays: values.pricing.maturityExtensionDays,
          advanceRate: Rate.fromPercent(values.pricing.advanceRate),
          interestRate: Rate.fromPercent(values.pricing.interestRate),
          probabilityOfDefault: Rate.fromPercent(values.pricing.probabilityOfDefault || 0),
          lossGivenDefault: Rate.fromPercent(values.pricing.lossGivenDefault || 0),
          discountRate: Rate.fromPercent(values.pricing.discountRate || 0),
        }
      }

      const txId = Math.random().toString(36).substring(2)

      const tx: Transaction = {
        id: txId,
        title: 'Create asset',
        status: 'creating',
        args: [],
      }
      addTransaction(tx)

      const attributes =
        values.pricing.valuationMethod === 'cash'
          ? {}
          : (valuesToPodAttributes(values.attributes, templateMetadata as any) as any)
      attributes._template =
        values.pricing.valuationMethod === 'cash' ? undefined : { type: 'string', value: templateId }

      let imageMetadataHash
      if (values.image) {
        const fileDataUri = await getFileDataURI(values.image)
        imageMetadataHash = await lastValueFrom(centrifuge.metadata.pinFile(fileDataUri))
      }

      try {
        const { documentId } = await centrifuge.pod.createDocument([
          podUrl,
          token,
          {
            attributes,
            writeAccess: [account.actingAddress],
          },
        ])

        const publicAttributes = Object.entries(templateMetadata.attributes!)
          .filter(([, attr]) => attr.public)
          .map(([key]) => key)
        publicAttributes.push('_template')

        const { nftId, jobId } = await centrifuge.pod.commitDocumentAndMintNft([
          podUrl,
          token,
          {
            documentId,
            collectionId: collateralCollectionId,
            owner: account.actingAddress,
            publicAttributes: values.pricing.valuationMethod === 'cash' ? undefined : publicAttributes,
            name: values.assetName,
            description: values.pricing.valuationMethod === 'cash' ? undefined : values.description,
            image: values.pricing.valuationMethod === 'cash' ? undefined : imageMetadataHash?.uri,
          },
        ])

        updateTransaction(txId, { status: 'unconfirmed' })

        const connectedCent = centrifuge.connect(account.signingAccount.address, account.signingAccount.signer as any)

        // Sign createLoan transaction
        const submittable = await lastValueFrom(
          connectedCent.pools.createLoan([pid, collateralCollectionId, nftId, getPricingInfo()], {
            signOnly: true,
            era: 100,
            proxies: account.proxies?.map((p) => [p.delegator, p.types.includes('Borrow') ? 'Borrow' : undefined]),
            multisig: account.multisig,
          })
        )

        updateTransaction(txId, { status: 'pending' })

        await centrifuge.pod.awaitJob([podUrl, token, jobId])

        // Send the signed createLoan transaction
        doTransaction([submittable], undefined, txId)
      } catch (e) {
        console.error(e)
        updateTransaction(txId, { status: 'failed', failedReason: 'Failed to create asset' })
      }

      setSubmitting(false)
    },
  })

  const templateIds = poolMetadata?.loanTemplates?.map((s) => s.id) ?? []
  const templateId = templateIds.at(-1)
  const { data: templateMetadata } = useMetadata<LoanTemplate>(templateId)

  const formRef = React.useRef<HTMLFormElement>(null)
  useFocusInvalidInput(form, formRef)

  if (redirect) {
    return <Redirect to={redirect} />
  }

  const isPending = isTxLoading || form.isSubmitting

  const balanceDec = balances?.native.balance.toDecimal()
  const balanceLow = balanceDec?.lt(loanDeposit.toDecimal())

  const errorMessage = balanceLow ? `The AO account needs at least ${formatBalance(loanDeposit, chainSymbol, 1)}` : null

  return (
    <FormikProvider value={form}>
      <Form ref={formRef} noValidate>
        <Stack>
          <PageHeader title="Create asset" subtitle={poolMetadata?.pool?.name} />
          {isAuthed ? (
            <>
              <PageSection>
                {!templateId && form.values.pricing.valuationMethod !== 'cash' && (
                  <Shelf
                    gap={2}
                    mb={3}
                    py={2}
                    borderWidth={0}
                    borderBottomWidth={1}
                    borderColor="borderPrimary"
                    borderStyle="solid"
                  >
                    <Text>Asset template is missing. Please create one first.</Text>
                    <RouterLinkButton to={`/issuer/${pid}/configuration/create-asset-template`} small>
                      Create template
                    </RouterLinkButton>
                  </Shelf>
                )}

                <Grid columns={[1, 2, 2, 2]} equalColumns gap={2} rowGap={3}>
                  <FieldWithErrorMessage
                    validate={combine(required(), maxLength(100))}
                    name="assetName"
                    as={TextInput}
                    label="Asset name*"
                    placeholder=""
                    maxLength={100}
                    disabled={!templateId}
                  />
                  <Field name="pricing.valuationMethod">
                    {({ field, meta, form }: FieldProps) => (
                      <Select
                        {...field}
                        label="Asset type"
                        onChange={(event) => form.setFieldValue('pricing.valuationMethod', event.target.value, false)}
                        errorMessage={meta.touched && meta.error ? meta.error : undefined}
                        options={[
                          { value: 'discountedCashFlow', label: 'Non-fungible asset - DCF' },
                          { value: 'outstandingDebt', label: 'Non-fungible asset - at par' },
                          { value: 'oracle', label: 'Fungible asset - external pricing' },
                          { value: 'cash', label: 'Cash' },
                        ]}
                        placeholder="Choose asset type"
                      />
                    )}
                  </Field>
                </Grid>
              </PageSection>
              <PageSection title="Pricing">
                <PricingInput poolId={pid} />
              </PageSection>
              {form.values.pricing.valuationMethod !== 'cash' &&
                templateMetadata?.sections?.map((section) => (
                  <PageSection
                    title={section.name}
                    titleAddition={
                      section.attributes.some((key) => templateMetadata?.attributes?.[key]?.public)
                        ? 'Public'
                        : 'Private'
                    }
                    key={section.name}
                  >
                    <Grid columns={[1, 2, 2, 3]} equalColumns gap={2} rowGap={3}>
                      {section.attributes?.map((key) => {
                        const attr = templateMetadata?.attributes?.[key]
                        if (!attr) return null
                        const name = `attributes.${key}`
                        return <TemplateField {...attr} name={name} key={key} />
                      })}
                    </Grid>
                  </PageSection>
                ))}

              {form.values.pricing.valuationMethod !== 'cash' &&
                (templateMetadata?.options?.image || templateMetadata?.options?.description) && (
                  <PageSection title="Description" titleAddition="Optional">
                    <Stack gap={3}>
                      {templateMetadata.options.image && (
                        <Field name="image" validate={validate.nftImage}>
                          {({ field, meta, form }: FieldProps) => (
                            <ImageUpload
                              file={field.value}
                              onFileChange={(file) => {
                                form.setFieldTouched('image', true, false)
                                form.setFieldValue('image', file)
                              }}
                              requirements="JPG/PNG/SVG, max 1MB"
                              label="Asset image"
                              errorMessage={meta.touched ? meta.error : undefined}
                            />
                          )}
                        </Field>
                      )}
                      {templateMetadata.options.description && (
                        <FieldWithErrorMessage
                          name="description"
                          as={TextAreaInput}
                          label="Description"
                          placeholder="Add asset description paragraph..."
                          maxLength={100}
                        />
                      )}
                    </Stack>
                  </PageSection>
                )}
            </>
          ) : podUrl ? (
            <Box py={8}>
              <PodAuthSection poolId={pid} message="You need to be logged in to create assets" />
            </Box>
          ) : (
            !poolMetadataIsLoading && (
              <Stack alignItems="center" py={8}>
                <Text>POD endpoint is missing in pool configuration</Text>
              </Stack>
            )
          )}
        </Stack>
        <Box position="sticky" bottom={0} backgroundColor="backgroundPage" zIndex={3}>
          <PageSection>
            <Shelf gap={1} justifyContent="end">
              {isAuthed && (
                <>
                  {errorMessage && <Text color="criticalPrimary">{errorMessage}</Text>}
                  <Button variant="secondary" onClick={() => history.goBack()}>
                    Cancel
                  </Button>
                  <Button
                    type="submit"
                    loading={isPending}
                    disabled={!templateMetadata || !account || !collateralCollectionId || balanceLow}
                  >
                    Create
                  </Button>
                </>
              )}
            </Shelf>
          </PageSection>
        </Box>
      </Form>
    </FormikProvider>
  )
}

function valuesToPodAttributes(values: CreateLoanFormValues['attributes'], template: LoanTemplate) {
  return Object.fromEntries(
    template.sections.flatMap((section) =>
      section.attributes.map((key) => {
        const attr = template.attributes[key]
        const value = values[key]
        switch (attr.input.type) {
          case 'date':
            return [
              key,
              {
                type: 'timestamp',
                value: new Date(value).toISOString(),
              },
            ]
          case 'currency': {
            const formatted = attr.input.decimals
              ? CurrencyBalance.fromFloat(value, attr.input.decimals).toString()
              : String(value)
            return [
              key,
              {
                type: 'monetary',
                value: formatted,
                monetary_value: {
                  ID: attr.input.symbol,
                  Value: formatted,
                  ChainID: 1,
                },
              },
            ]
          }
          case 'number':
            return [
              key,
              {
                type: attr.input.decimals ? 'integer' : 'decimal',
                value: attr.input.decimals
                  ? CurrencyBalance.fromFloat(value, attr.input.decimals).toString()
                  : String(value),
              },
            ]
          default:
            return [
              key,
              {
                type: 'string',
                value: String(value),
              },
            ]
        }
      })
    )
  )
}<|MERGE_RESOLUTION|>--- conflicted
+++ resolved
@@ -15,13 +15,8 @@
   DateInput,
   Grid,
   ImageUpload,
-<<<<<<< HEAD
-  NumberInput_DEPRECATED,
-  Select_DEPRECATED,
-=======
   NumberInput,
   Select,
->>>>>>> ea345c17
   Shelf,
   Stack,
   Text,
@@ -128,7 +123,7 @@
       return (
         <FieldWithErrorMessage
           name={name}
-          as={NumberInput_DEPRECATED}
+          as={NumberInput}
           label={`${label}*`}
           placeholder={input.placeholder}
           validate={combine(required(), min(input.min ?? -Infinity), max(input.max ?? Infinity))}
