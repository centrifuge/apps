import Centrifuge, { CurrencyBalance, Rate } from '@centrifuge/centrifuge-js'
import {
  formatBalance,
  Transaction,
  useBalances,
  useCentrifuge,
  useCentrifugeConsts,
  useCentrifugeTransaction,
  useTransactions,
} from '@centrifuge/centrifuge-react'
import {
  Box,
  Button,
  CurrencyInput,
  DateInput,
  FileUpload,
  Grid,
  ImageUpload,
  NumberInput,
  Select,
  Stack,
  Text,
  TextAreaInput,
  TextInput,
} from '@centrifuge/fabric'
import { Field, FieldProps, Form, FormikProvider, useFormik } from 'formik'
import * as React from 'react'
import { Redirect, useHistory, useParams } from 'react-router'
import { lastValueFrom, switchMap } from 'rxjs'
import { FieldWithErrorMessage } from '../../../components/FieldWithErrorMessage'
import { PageHeader } from '../../../components/PageHeader'
import { PageSection } from '../../../components/PageSection'
import { PageWithSideBar } from '../../../components/PageWithSideBar'
import { PodAuthSection } from '../../../components/PodAuthSection'
import { RouterLinkButton } from '../../../components/RouterLinkButton'
import { LoanTemplate, LoanTemplateAttribute } from '../../../types'
import { getFileDataURI } from '../../../utils/getFileDataURI'
import { useFocusInvalidInput } from '../../../utils/useFocusInvalidInput'
import { useMetadata } from '../../../utils/useMetadata'
import { usePoolAccess, useSuitableAccounts } from '../../../utils/usePermissions'
import { usePodAuth } from '../../../utils/usePodAuth'
import { usePool, usePoolMetadata } from '../../../utils/usePools'
import { combine, max, maxLength, min, positiveNumber, required } from '../../../utils/validation'
import { validate } from '../../IssuerCreatePool/validate'
import { PricingInput } from './PricingInput'

export const IssuerCreateLoanPage: React.FC = () => {
  return (
    <PageWithSideBar>
      <IssuerCreateLoan />
    </PageWithSideBar>
  )
}

export type CreateLoanFormValues = {
  image: File | null
  description: string
  assetName: string
  attributes: Record<string, string | number>
  pricing: {
    valuationMethod: 'discountedCashFlow' | 'outstandingDebt'
    maxBorrowAmount: 'upToTotalBorrowed' | 'upToOutstandingDebt'
    value: number | ''
    maturityDate: string
    advanceRate: number | ''
    interestRate: number | ''
    probabilityOfDefault: number | ''
    lossGivenDefault: number | ''
    discountRate: number | ''
  }
}

type TemplateFieldProps = LoanTemplateAttribute & { name: string }

function TemplateField({ label, name, input }: TemplateFieldProps) {
  switch (input.type) {
    case 'single-select':
      return (
        <Field name={name} validate={required()} key={label}>
          {({ field, form }: any) => (
            <Select
              placeholder="Select one"
              label={`${label}*`}
              options={input.options.map((o) => (typeof o === 'string' ? { label: o, value: o } : o))}
              value={field.value ?? ''}
              onChange={(event) => {
                form.setFieldValue(name, event.target.value)
              }}
            />
          )}
        </Field>
      )
    case 'currency': {
      return (
        <Field
          name={name}
          validate={combine(required(), positiveNumber(), min(input.min ?? -Infinity), max(input.max ?? Infinity))}
          key={label}
        >
          {({ field, meta, form }: FieldProps) => {
            return (
              <CurrencyInput
                {...field}
                variant="small"
                label={`${label}*`}
                errorMessage={meta.touched ? meta.error : undefined}
                currency={input.symbol}
                placeholder="0.00"
                onChange={(value) => form.setFieldValue(name, value)}
                min={input.min}
                max={input.max}
              />
            )
          }}
        </Field>
      )
    }
    case 'number':
      return (
        <FieldWithErrorMessage
          name={name}
          as={NumberInput}
          label={`${label}*`}
          placeholder={input.placeholder}
          validate={combine(required(), min(input.min ?? -Infinity), max(input.max ?? Infinity))}
          rightElement={input.unit}
          min={input.min}
          max={input.max}
        />
      )
    case 'date':
      return (
        <FieldWithErrorMessage
          name={name}
          as={DateInput}
          label={`${label}*`}
          placeholder={input.placeholder}
          validate={required()}
          min={input.min}
          max={input.max}
        />
      )
    case 'encrypted-file':
      return (
        <Field name={name} validate={required()} key={label}>
          {({ field, meta, form }: any) => (
            <FileUpload
              file={field.value ?? ''}
              onFileChange={(file: any) => {
                form.setFieldValue(name, file)
              }}
              accept={field.accepted}
              label={`${label}*`}
              placeholder="Choose file"
              errorMessage={meta.touched && meta.error ? meta.error : undefined}
            />
          )}
        </Field>
      )
    default: {
      const { type, ...rest } = input.type as any
      return (
        <FieldWithErrorMessage
          name={name}
          as={type === 'textarea' ? TextAreaInput : TextInput}
          label={`${label}*`}
          validate={required()}
          {...rest}
        />
      )
    }
  }
}

// 'integer' | 'decimal' | 'string' | 'bytes' | 'timestamp' | 'monetary'

function IssuerCreateLoan() {
  const { pid } = useParams<{ pid: string }>()
  const pool = usePool(pid)
  const [redirect, setRedirect] = React.useState<string>()
  const history = useHistory()
  const centrifuge = useCentrifuge()

  const { addTransaction, updateTransaction } = useTransactions()
  const {
    loans: { loanDeposit },
    chainSymbol,
  } = useCentrifugeConsts()
  const [account] = useSuitableAccounts({ poolId: pid, poolRole: ['Borrower'], proxyType: ['PodAuth'] })
  const { assetOriginators } = usePoolAccess(pid)
  const collateralCollectionId = assetOriginators.find((ao) => ao.address === account?.actingAddress)
    ?.collateralCollections[0]?.id
  const balances = useBalances(account.actingAddress)

  const { isAuthed, token } = usePodAuth(pid)

  const { data: poolMetadata, isLoading: poolMetadataIsLoading } = usePoolMetadata(pool)
  const podUrl = poolMetadata?.pod?.url

  const { isLoading: isTxLoading, execute: doTransaction } = useCentrifugeTransaction(
    'Create asset',
    (cent) =>
      ([submittable], options) =>
        cent.getApi().pipe(switchMap((api) => cent.wrapSignAndSend(api, submittable, { ...options, sendOnly: true }))),
    {
      onSuccess: async (_, result) => {
        const api = await centrifuge.getApiPromise()
        const event = result.events.find(({ event }) => api.events.loans.Created.is(event))
        if (event) {
          const eventData = event.toHuman() as any
          const loanId = eventData.event.data.loanId.replace(/\D/g, '')

          // Doing the redirect via state, so it only happens if the user is still on this
          // page when the transaction completes
          setRedirect(`/issuer/${pid}/assets/${loanId}`)
        }
      },
    }
  )

  const form = useFormik<CreateLoanFormValues>({
    initialValues: {
      image: null,
      description: '',
      assetName: '',
      attributes: {},
      pricing: {
        valuationMethod: 'outstandingDebt',
        maxBorrowAmount: 'upToTotalBorrowed',
        value: '',
        maturityDate: '',
        advanceRate: '',
        interestRate: '',
        probabilityOfDefault: '',
        lossGivenDefault: '',
        discountRate: '',
      },
    },
    onSubmit: async (values, { setSubmitting }) => {
      if (!podUrl || !collateralCollectionId || !account || !isAuthed || !token || !templateMetadata) return
      const { decimals } = pool.currency
      const pricingInfo = {
        valuationMethod: values.pricing.valuationMethod,
        maxBorrowAmount: values.pricing.maxBorrowAmount,
        value: CurrencyBalance.fromFloat(values.pricing.value, decimals),
        maturityDate: new Date(values.pricing.maturityDate),
        advanceRate: Rate.fromPercent(values.pricing.advanceRate),
        interestRate: Rate.fromPercent(values.pricing.interestRate),
        probabilityOfDefault: Rate.fromPercent(values.pricing.probabilityOfDefault || 0),
        lossGivenDefault: Rate.fromPercent(values.pricing.lossGivenDefault || 0),
        discountRate: Rate.fromPercent(values.pricing.discountRate || 0),
      } as const

      const txId = Math.random().toString(36).substring(2)

      const tx: Transaction = {
        id: txId,
        title: 'Create document',
        status: 'creating',
        args: [],
      }
      addTransaction(tx)

      const attributes = (await valuesToPodAttributes(centrifuge, values.attributes, templateMetadata as any)) as any
      attributes._template = { type: 'string', value: templateId }

      let imageMetadataHash
      if (values.image) {
        const fileDataUri = await getFileDataURI(values.image)
        imageMetadataHash = await lastValueFrom(centrifuge.metadata.pinFile(fileDataUri))
      }

      try {
        const { documentId } = await centrifuge.pod.createDocument([
          podUrl,
          token,
          {
            attributes,
            writeAccess: [account.actingAddress],
          },
        ])

        const publicAttributes = Object.entries(templateMetadata.attributes!)
          .filter(([, attr]) => attr.public)
          .map(([key]) => key)
        publicAttributes.push('_template')

        const { nftId, jobId } = await centrifuge.pod.commitDocumentAndMintNft([
          podUrl,
          token,
          {
            documentId,
            collectionId: collateralCollectionId,
            owner: account.actingAddress,
            publicAttributes,
            name: values.assetName,
            description: values.description,
            image: imageMetadataHash?.uri,
          },
        ])

        updateTransaction(txId, { status: 'unconfirmed' })

        const connectedCent = centrifuge.connect(account.signingAccount.address, account.signingAccount.signer as any)

        // Sign createLoan transaction
        const submittable = await lastValueFrom(
          connectedCent.pools.createLoan([pid, collateralCollectionId, nftId, pricingInfo], {
            signOnly: true,
            era: 100,
            proxies: account.proxies?.map((p) => [p.delegator, p.types.includes('Borrow') ? 'Borrow' : undefined]),
            multisig: account.multisig,
          })
        )

        updateTransaction(txId, { status: 'pending' })

        await centrifuge.pod.awaitJob([podUrl, token, jobId])

        // Send the signed createLoan transaction
        doTransaction([submittable], undefined, txId)
      } catch (e) {
        console.error(e)
        updateTransaction(txId, { status: 'failed', failedReason: 'Failed to create document NFT' })
      }

      setSubmitting(false)
    },
  })

  const templateIds = poolMetadata?.loanTemplates?.map((s) => s.id) ?? []
  const templateId = templateIds.at(-1)
  const { data: templateMetadata } = useMetadata<LoanTemplate>(templateId)

  const formRef = React.useRef<HTMLFormElement>(null)
  useFocusInvalidInput(form, formRef)

  if (redirect) {
    return <Redirect to={redirect} />
  }

  const isPending = isTxLoading || form.isSubmitting

  const balanceDec = balances?.native.balance.toDecimal()
  const balanceLow = balanceDec?.lt(loanDeposit.toDecimal())

  const errorMessage = balanceLow ? `The AO account needs at least ${formatBalance(loanDeposit, chainSymbol, 1)}` : null

  return (
    <FormikProvider value={form}>
      <Form ref={formRef} noValidate>
        <Stack>
          <PageHeader
            title="Create asset"
            subtitle={poolMetadata?.pool?.name}
            actions={
              isAuthed && (
                <>
                  {errorMessage && <Text color="criticalPrimary">{errorMessage}</Text>}
                  <Button variant="secondary" onClick={() => history.goBack()}>
                    Cancel
                  </Button>
                  <Button
                    type="submit"
                    loading={isPending}
                    disabled={!templateMetadata || !account || !collateralCollectionId || balanceLow}
                  >
                    Create
                  </Button>
                </>
              )
            }
          />
          {isAuthed ? (
            <>
<<<<<<< HEAD
              <PageSection>
                <Grid columns={[1, 2, 2, 3]} equalColumns gap={2} rowGap={3}>
=======
              <PageSection titleAddition={templateId && 'Select a template to enter the asset details.'}>
                {!templateId && (
                  <Box
                    mb={3}
                    py={2}
                    borderWidth={0}
                    borderBottomWidth={1}
                    borderColor="borderPrimary"
                    borderStyle="solid"
                  >
                    <Text>Asset template is missing. Please create one first.</Text>
                  </Box>
                )}
                <Grid columns={[1, 2, 2, 2]} equalColumns gap={2} rowGap={3}>
>>>>>>> a00c9bd1
                  <FieldWithErrorMessage
                    validate={combine(required(), maxLength(100))}
                    name="assetName"
                    as={TextInput}
                    label="Asset name*"
                    placeholder=""
                    maxLength={100}
                    disabled={!templateId}
                  />
                  {!templateId && (
                    <Box alignSelf="center" justifySelf="end">
                      <RouterLinkButton to={`/issuer/${pid}/configuration/create-asset-template`}>
                        Create template
                      </RouterLinkButton>
                    </Box>
                  )}
                </Grid>
              </PageSection>
              <PageSection title="Pricing">
                <PricingInput poolId={pid} />
              </PageSection>
              {templateMetadata?.sections?.map((section) => (
                <PageSection
                  title={section.name}
                  titleAddition={
                    section.attributes.some((key) => templateMetadata?.attributes?.[key]?.public) ? 'Public' : 'Private'
                  }
                  key={section.name}
                >
                  <Grid columns={[1, 2, 2, 3]} equalColumns gap={2} rowGap={3}>
                    {section.attributes?.map((key) => {
                      const attr = templateMetadata?.attributes?.[key]
                      if (!attr) return null
                      const name = `attributes.${key}`
                      return <TemplateField {...attr} name={name} key={key} />
                    })}
                  </Grid>
                </PageSection>
              ))}

              {(templateMetadata?.options?.image || templateMetadata?.options?.description) && (
                <PageSection title="Description" titleAddition="Optional">
                  <Stack gap={3}>
                    {templateMetadata.options.image && (
                      <Field name="image" validate={validate.nftImage}>
                        {({ field, meta, form }: FieldProps) => (
                          <ImageUpload
                            file={field.value}
                            onFileChange={(file) => {
                              form.setFieldTouched('image', true, false)
                              form.setFieldValue('image', file)
                            }}
                            requirements="JPG/PNG/SVG, max 1MB"
                            label="Asset image"
                            errorMessage={meta.touched ? meta.error : undefined}
                          />
                        )}
                      </Field>
                    )}
                    {templateMetadata.options.description && (
                      <FieldWithErrorMessage
                        name="description"
                        as={TextAreaInput}
                        label="Description"
                        placeholder="Add asset description paragraph..."
                        maxLength={100}
                      />
                    )}
                  </Stack>
                </PageSection>
              )}
            </>
          ) : podUrl ? (
            <Box py={8}>
              <PodAuthSection poolId={pid} message="You need to be logged in to create assets" />
            </Box>
          ) : (
            !poolMetadataIsLoading && (
              <Stack alignItems="center" py={8}>
                <Text>POD endpoint is missing in pool configuration</Text>
              </Stack>
            )
          )}
        </Stack>
      </Form>
    </FormikProvider>
  )
}

async function valuesToPodAttributes(
  centrifuge: Centrifuge,
  values: CreateLoanFormValues['attributes'],
  template: LoanTemplate
) {
  return Object.fromEntries(
    (
      await Promise.all(
        template.sections.map(
          async (section) =>
            await Promise.all(
              section.attributes.map(async (key) => {
                const attr = template.attributes[key]
                const value = values[key]
                switch (attr.input.type) {
                  case 'date':
                    return [
                      key,
                      {
                        type: 'timestamp',
                        value: new Date(value).toISOString(),
                      },
                    ]
                  case 'currency': {
                    const formatted = attr.input.decimals
                      ? CurrencyBalance.fromFloat(value, attr.input.decimals).toString()
                      : String(value)
                    return [
                      key,
                      {
                        type: 'monetary',
                        value: formatted,
                        monetary_value: {
                          ID: attr.input.symbol,
                          Value: formatted,
                          ChainID: 1,
                        },
                      },
                    ]
                  }
                  case 'number':
                    return [
                      key,
                      {
                        type: attr.input.decimals ? 'integer' : 'decimal',
                        value: attr.input.decimals
                          ? CurrencyBalance.fromFloat(value, attr.input.decimals).toString()
                          : String(value),
                      },
                    ]
                  case 'encrypted-file':
                    const unencryptedFile = value as unknown as File

                    const fileReader = new FileReader()
                    let base64: any
                    fileReader.onload = (fileLoadedEvent) => {
                      base64 = fileLoadedEvent.target!.result
                    }
                    fileReader.readAsDataURL(unencryptedFile)

                    // For some reason, this is required :O
                    await unencryptedFile.text()

                    const randomString = crypto.getRandomValues(new Uint8Array(32))
                    const encryptionKey = Array.from(randomString, (dec) => dec.toString(16).padStart(2, '0')).join('')
                    const encryptedContents = await aesGcmEncrypt(base64!, encryptionKey)
                    const uri = (
                      (await lastValueFrom(centrifuge.metadata.pinJson({ contents: encryptedContents }))) as any
                    ).uri

                    return [
                      key,
                      {
                        type: 'string',
                        value: JSON.stringify({
                          encryptionKey,
                          uri,
                          mime: unencryptedFile.type,
                          encryptionMethod: 'AES-GCM',
                        }),
                      },
                    ]
                  default:
                    return [
                      key,
                      {
                        type: 'string',
                        value: String(value),
                      },
                    ]
                }
              })
            )
        )
      )
    ).flat()
  )
}

// Source: https://gist.github.com/chrisveness/43bcda93af9f646d083fad678071b90a
async function aesGcmEncrypt(plaintext: string, password: string) {
  const pwUtf8 = new TextEncoder().encode(password) // encode password as UTF-8
  const pwHash = await crypto.subtle.digest('SHA-256', pwUtf8) // hash the password

  const iv = crypto.getRandomValues(new Uint8Array(12)) // get 96-bit random iv
  const ivStr = Array.from(iv)
    .map((b) => String.fromCharCode(b))
    .join('') // iv as utf-8 string

  const alg = { name: 'AES-GCM', iv: iv } // specify algorithm to use

  const key = await crypto.subtle.importKey('raw', pwHash, alg, false, ['encrypt']) // generate key from pw

  const ptUint8 = new TextEncoder().encode(plaintext) // encode plaintext as UTF-8
  const ctBuffer = await crypto.subtle.encrypt(alg, key, ptUint8) // encrypt plaintext using key

  const ctArray = Array.from(new Uint8Array(ctBuffer)) // ciphertext as byte array
  const ctStr = ctArray.map((byte) => String.fromCharCode(byte)).join('') // ciphertext as string

  return btoa(ivStr + ctStr) // iv+ciphertext base64-encoded
}

// Source: https://gist.github.com/chrisveness/43bcda93af9f646d083fad678071b90a
async function aesGcmDecrypt(ciphertext: string, password: string) {
  const pwUtf8 = new TextEncoder().encode(password) // encode password as UTF-8
  const pwHash = await crypto.subtle.digest('SHA-256', pwUtf8) // hash the password

  const ivStr = atob(ciphertext).slice(0, 12) // decode base64 iv
  const iv = new Uint8Array(Array.from(ivStr).map((ch) => ch.charCodeAt(0))) // iv as Uint8Array

  const alg = { name: 'AES-GCM', iv: iv } // specify algorithm to use

  const key = await crypto.subtle.importKey('raw', pwHash, alg, false, ['decrypt']) // generate key from pw

  const ctStr = atob(ciphertext).slice(12) // decode base64 ciphertext
  const ctUint8 = new Uint8Array(Array.from(ctStr).map((ch) => ch.charCodeAt(0))) // ciphertext as Uint8Array
  // note: why doesn't ctUint8 = new TextEncoder().encode(ctStr) work?

  try {
    const plainBuffer = await crypto.subtle.decrypt(alg, key, ctUint8) // decrypt ciphertext using key
    const plaintext = new TextDecoder().decode(plainBuffer) // plaintext from ArrayBuffer
    return plaintext // return the plaintext
  } catch (e) {
    throw new Error('Decrypt failed')
  }
}<|MERGE_RESOLUTION|>--- conflicted
+++ resolved
@@ -373,10 +373,6 @@
           />
           {isAuthed ? (
             <>
-<<<<<<< HEAD
-              <PageSection>
-                <Grid columns={[1, 2, 2, 3]} equalColumns gap={2} rowGap={3}>
-=======
               <PageSection titleAddition={templateId && 'Select a template to enter the asset details.'}>
                 {!templateId && (
                   <Box
@@ -391,7 +387,6 @@
                   </Box>
                 )}
                 <Grid columns={[1, 2, 2, 2]} equalColumns gap={2} rowGap={3}>
->>>>>>> a00c9bd1
                   <FieldWithErrorMessage
                     validate={combine(required(), maxLength(100))}
                     name="assetName"
