--- conflicted
+++ resolved
@@ -33,13 +33,8 @@
 import { getFileDataURI } from '../../../utils/getFileDataURI'
 import { useAddress } from '../../../utils/useAddress'
 import { useFocusInvalidInput } from '../../../utils/useFocusInvalidInput'
-<<<<<<< HEAD
-import { useMetadataMulti } from '../../../utils/useMetadata'
+import { useMetadata } from '../../../utils/useMetadata'
 import { usePodAuth } from '../../../utils/usePodAuth'
-=======
-import { useMetadata } from '../../../utils/useMetadata'
-import { usePod } from '../../../utils/usePod'
->>>>>>> d88f009e
 import { usePool, usePoolMetadata } from '../../../utils/usePools'
 import { combine, max, maxLength, min, positiveNumber, required } from '../../../utils/validation'
 import { validate } from '../../IssuerCreatePool/validate'
@@ -214,11 +209,7 @@
       },
     },
     onSubmit: async (values, { setSubmitting }) => {
-<<<<<<< HEAD
-      if (!podUrl || !collateralCollectionId || !address || !isAuthed || !token) return
-=======
-      if (!podUrl || !collateralCollectionId || !address || !isAuth || !authToken || !templateMetadata) return
->>>>>>> d88f009e
+      if (!podUrl || !collateralCollectionId || !address || !isAuthed || !token || !templateMetadata) return
       const { decimals } = pool.currency
       const pricingInfo = {
         valuationMethod: values.pricing.valuationMethod,
