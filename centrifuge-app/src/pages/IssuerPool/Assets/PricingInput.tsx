<<<<<<< HEAD
import {
  CurrencyInput_DEPRECATED,
  DateInput,
  Grid,
  NumberInput_DEPRECATED,
  Select_DEPRECATED,
  TextInput_DEPRECATED,
} from '@centrifuge/fabric'
=======
import { CurrencyInput, DateInput, Grid, NumberInput, Select, TextInput } from '@centrifuge/fabric'
>>>>>>> ea345c17
import { Field, FieldProps, useFormikContext } from 'formik'
import { FieldWithErrorMessage } from '../../../components/FieldWithErrorMessage'
import { Tooltips } from '../../../components/Tooltips'
import { usePool } from '../../../utils/usePools'
import { combine, max, nonNegativeNumber, positiveNumber, required } from '../../../utils/validation'
import { validate } from '../../IssuerCreatePool/validate'
import { CreateLoanFormValues } from './CreateLoan'

export function PricingInput({ poolId }: { poolId: string }) {
  const { values } = useFormikContext<CreateLoanFormValues>()
  const pool = usePool(poolId)
  return (
    <Grid columns={[1, 2, 2, 3]} gap={2} rowGap={3}>
      {values.pricing.valuationMethod === 'oracle' && (
        <>
          <FieldWithErrorMessage
            as={TextInput}
            label={<Tooltips type="isin" variant="secondary" label="ISIN*" />}
            placeholder="010101010000"
            name="pricing.Isin"
            validate={validate.Isin}
          />
          <Field name="pricing.notional" validate={combine(required(), positiveNumber(), max(Number.MAX_SAFE_INTEGER))}>
            {({ field, meta, form }: FieldProps) => (
              <CurrencyInput
                {...field}
                label={<Tooltips type="notionalValue" variant="secondary" label="Notional value*" />}
                placeholder="0.00"
                errorMessage={meta.touched ? meta.error : undefined}
                onChange={(value) => form.setFieldValue('pricing.notional', value)}
                currency={pool.currency.symbol}
              />
            )}
          </Field>
<<<<<<< HEAD
=======
          <FieldWithErrorMessage
            as={NumberInput}
            label={<Tooltips type="maxPriceVariation" variant="secondary" label="Max price variation*" />}
            placeholder={0}
            symbol="%"
            name="pricing.maxPriceVariation"
            validate={validate.maxPriceVariation}
          />
>>>>>>> ea345c17
        </>
      )}

      {(values.pricing.valuationMethod === 'discountedCashFlow' ||
        values.pricing.valuationMethod === 'outstandingDebt') && (
        <>
          <Field name="pricing.maxBorrowAmount">
            {({ field, meta, form }: FieldProps) => (
              <Select
                {...field}
                label="How much can I borrow?"
                onChange={(event) => form.setFieldValue('pricing.maxBorrowAmount', event.target.value, false)}
                errorMessage={meta.touched && meta.error ? meta.error : undefined}
                options={[
                  { value: 'upToTotalBorrowed', label: 'Up to total borrowed' },
                  { value: 'upToOutstandingDebt', label: 'Up to outstanding debt' },
                ]}
                placeholder="Choose borrow restriction"
              />
            )}
          </Field>

          <Field name="pricing.value" validate={combine(required(), positiveNumber(), max(Number.MAX_SAFE_INTEGER))}>
            {({ field, meta, form }: FieldProps) => (
              <CurrencyInput
                {...field}
                label="Collateral value*"
                placeholder="0.00"
                errorMessage={meta.touched ? meta.error : undefined}
                currency={pool?.currency.symbol}
                onChange={(value) => form.setFieldValue('pricing.value', value)}
              />
            )}
          </Field>
        </>
      )}
      {values.pricing.valuationMethod !== 'cash' && (
        <FieldWithErrorMessage
          as={NumberInput_DEPRECATED}
          label={<Tooltips type="interestRate" variant="secondary" label="Interest rate*" />}
          placeholder="0.00"
          symbol="%"
          name="pricing.interestRate"
          validate={combine(required(), nonNegativeNumber(), max(100))}
        />
      )}
      <FieldWithErrorMessage
        as={DateInput}
        validate={validate.maturityDate}
        name="pricing.maturityDate"
        label="Maturity date*"
        type="date"
        // Min one day from now
        min={new Date(Date.now() + 24 * 60 * 60 * 1000).toISOString().slice(0, 10)}
        // Max 5 years from now
        max={new Date(Date.now() + 5 * 365 * 24 * 60 * 60 * 1000).toISOString().slice(0, 10)}
      />

      {(values.pricing.valuationMethod === 'discountedCashFlow' ||
        values.pricing.valuationMethod === 'outstandingDebt') && (
        <>
          <FieldWithErrorMessage
            as={NumberInput_DEPRECATED}
            label={<Tooltips type="advanceRate" variant="secondary" label="Advance rate*" />}
            placeholder="0.00"
            symbol="%"
            name="pricing.advanceRate"
            validate={validate.advanceRate}
          />
        </>
      )}
      {values.pricing.valuationMethod === 'discountedCashFlow' && (
        <>
          <FieldWithErrorMessage
            as={NumberInput_DEPRECATED}
            label={<Tooltips type="probabilityOfDefault" variant="secondary" label="Probability of default*" />}
            placeholder="0.00"
            symbol="%"
            name="pricing.probabilityOfDefault"
            validate={validate.probabilityOfDefault}
          />
          <FieldWithErrorMessage
            as={NumberInput_DEPRECATED}
            label={<Tooltips type="lossGivenDefault" variant="secondary" label="Loss given default*" />}
            placeholder="0.00"
            symbol="%"
            name="pricing.lossGivenDefault"
            validate={validate.lossGivenDefault}
          />
          <FieldWithErrorMessage
            as={NumberInput_DEPRECATED}
            label={<Tooltips type="discountRate" variant="secondary" label="Discount rate*" />}
            placeholder="0.00"
            symbol="%"
            name="pricing.discountRate"
            validate={validate.discountRate}
          />
        </>
      )}
    </Grid>
  )
}<|MERGE_RESOLUTION|>--- conflicted
+++ resolved
@@ -1,16 +1,6 @@
-<<<<<<< HEAD
-import {
-  CurrencyInput_DEPRECATED,
-  DateInput,
-  Grid,
-  NumberInput_DEPRECATED,
-  Select_DEPRECATED,
-  TextInput_DEPRECATED,
-} from '@centrifuge/fabric'
-=======
 import { CurrencyInput, DateInput, Grid, NumberInput, Select, TextInput } from '@centrifuge/fabric'
->>>>>>> ea345c17
 import { Field, FieldProps, useFormikContext } from 'formik'
+import * as React from 'react'
 import { FieldWithErrorMessage } from '../../../components/FieldWithErrorMessage'
 import { Tooltips } from '../../../components/Tooltips'
 import { usePool } from '../../../utils/usePools'
@@ -44,17 +34,6 @@
               />
             )}
           </Field>
-<<<<<<< HEAD
-=======
-          <FieldWithErrorMessage
-            as={NumberInput}
-            label={<Tooltips type="maxPriceVariation" variant="secondary" label="Max price variation*" />}
-            placeholder={0}
-            symbol="%"
-            name="pricing.maxPriceVariation"
-            validate={validate.maxPriceVariation}
-          />
->>>>>>> ea345c17
         </>
       )}
 
@@ -93,7 +72,7 @@
       )}
       {values.pricing.valuationMethod !== 'cash' && (
         <FieldWithErrorMessage
-          as={NumberInput_DEPRECATED}
+          as={NumberInput}
           label={<Tooltips type="interestRate" variant="secondary" label="Interest rate*" />}
           placeholder="0.00"
           symbol="%"
@@ -117,7 +96,7 @@
         values.pricing.valuationMethod === 'outstandingDebt') && (
         <>
           <FieldWithErrorMessage
-            as={NumberInput_DEPRECATED}
+            as={NumberInput}
             label={<Tooltips type="advanceRate" variant="secondary" label="Advance rate*" />}
             placeholder="0.00"
             symbol="%"
@@ -129,7 +108,7 @@
       {values.pricing.valuationMethod === 'discountedCashFlow' && (
         <>
           <FieldWithErrorMessage
-            as={NumberInput_DEPRECATED}
+            as={NumberInput}
             label={<Tooltips type="probabilityOfDefault" variant="secondary" label="Probability of default*" />}
             placeholder="0.00"
             symbol="%"
@@ -137,7 +116,7 @@
             validate={validate.probabilityOfDefault}
           />
           <FieldWithErrorMessage
-            as={NumberInput_DEPRECATED}
+            as={NumberInput}
             label={<Tooltips type="lossGivenDefault" variant="secondary" label="Loss given default*" />}
             placeholder="0.00"
             symbol="%"
@@ -145,7 +124,7 @@
             validate={validate.lossGivenDefault}
           />
           <FieldWithErrorMessage
-            as={NumberInput_DEPRECATED}
+            as={NumberInput}
             label={<Tooltips type="discountRate" variant="secondary" label="Discount rate*" />}
             placeholder="0.00"
             symbol="%"
