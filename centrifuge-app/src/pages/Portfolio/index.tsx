--- conflicted
+++ resolved
@@ -52,16 +52,8 @@
         </BasePadding>
         <BasePadding gap={3}>
           <InvestedTokens />
-<<<<<<< HEAD
-          <Transactions
-            count={3}
-            txTypes={['INVEST_EXECUTION', 'REDEEM_EXECUTION', 'INVEST_ORDER_UPDATE', 'REDEEM_ORDER_UPDATE']}
-          />
-          <AssetAllocation />
-=======
           <Transactions count={3} />
           <AssetAllocation address={address} />
->>>>>>> 432b726f
         </BasePadding>
         <BasePadding>
           <Stack as="article" gap={2}>
