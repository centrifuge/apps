import { Box, Stack, Text } from '@centrifuge/fabric'
import * as React from 'react'
import { useTheme } from 'styled-components'
import { LayoutBase } from '../../components/LayoutBase'
import { BasePadding, BASE_PADDING } from '../../components/LayoutBase/BasePadding'
import { PoolList } from '../../components/PoolList'
import { AssetAllocation } from '../../components/Portfolio/AssetAllocation'
<<<<<<< HEAD
import { Holdings } from '../../components/Portfolio/Holdings'
=======
import { CardPortfolioValue } from '../../components/Portfolio/CardPortfolioValue'
import { InvestedTokens } from '../../components/Portfolio/InvestedTokens'
>>>>>>> 100cdbf5
import { Transactions } from '../../components/Portfolio/Transactions'
import { useAddress } from '../../utils/useAddress'

export default function PortfolioPage() {
  return (
    <LayoutBase>
      <Portfolio />
    </LayoutBase>
  )
}

function Portfolio() {
  const address = useAddress('substrate')
  const theme = useTheme()

  if (!address) {
    return (
      <BasePadding>
        <Text as="strong">You need to connect your wallet to see your portfolio</Text>
      </BasePadding>
    )
  }
  return (
    <>
      <Stack gap={2}>
        <BasePadding backgroundColor={theme.colors.backgroundSecondary} gap={4} pb={3}>
          <Stack as="header" gap={1}>
            <Text as="h1" variant="heading1">
              Your portfolio
            </Text>
            <Text as="p" variant="label1">
              Track and manage your portfolio
            </Text>
          </Stack>
          <CardPortfolioValue />
        </BasePadding>
<<<<<<< HEAD
        <BasePadding gap={3}>
          <Holdings address={address} />
=======
        <Box pt={1} px={BASE_PADDING}>
          <InvestedTokens address={address} />
        </Box>
        <BasePadding gap={3}>
>>>>>>> 100cdbf5
          <Transactions onlyMostRecent address={address} />
          <AssetAllocation address={address} />
        </BasePadding>
        <BasePadding>
          <Stack as="article" gap={2}>
            <Text as="h2" variant="heading2">
              Explore opportunities
            </Text>
            <PoolList />
          </Stack>
        </BasePadding>
      </Stack>
    </>
  )
}<|MERGE_RESOLUTION|>--- conflicted
+++ resolved
@@ -5,12 +5,8 @@
 import { BasePadding, BASE_PADDING } from '../../components/LayoutBase/BasePadding'
 import { PoolList } from '../../components/PoolList'
 import { AssetAllocation } from '../../components/Portfolio/AssetAllocation'
-<<<<<<< HEAD
+import { CardPortfolioValue } from '../../components/Portfolio/CardPortfolioValue'
 import { Holdings } from '../../components/Portfolio/Holdings'
-=======
-import { CardPortfolioValue } from '../../components/Portfolio/CardPortfolioValue'
-import { InvestedTokens } from '../../components/Portfolio/InvestedTokens'
->>>>>>> 100cdbf5
 import { Transactions } from '../../components/Portfolio/Transactions'
 import { useAddress } from '../../utils/useAddress'
 
@@ -47,15 +43,10 @@
           </Stack>
           <CardPortfolioValue />
         </BasePadding>
-<<<<<<< HEAD
-        <BasePadding gap={3}>
+        <Box pt={1} px={BASE_PADDING}>
           <Holdings address={address} />
-=======
-        <Box pt={1} px={BASE_PADDING}>
-          <InvestedTokens address={address} />
         </Box>
         <BasePadding gap={3}>
->>>>>>> 100cdbf5
           <Transactions onlyMostRecent address={address} />
           <AssetAllocation address={address} />
         </BasePadding>
