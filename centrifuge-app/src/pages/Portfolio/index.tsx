--- conflicted
+++ resolved
@@ -29,7 +29,6 @@
   }
   return (
     <>
-<<<<<<< HEAD
       <LayoutSection backgroundColor="backgroundSecondary" pt={5} pb={3}>
         <Stack as="header" gap={1}>
           <Text as="h1" variant="heading1">
@@ -41,35 +40,13 @@
         </Stack>
         <CardPortfolioValue />
       </LayoutSection>
-      <HoldingsSection address={address} />
+      <HoldingsSection address={address} canInvestRedeem />
       <LayoutSection title="Transaction history">
         <Transactions onlyMostRecent address={address} />
       </LayoutSection>
       <LayoutSection title="Allocation">
         <AssetAllocation address={address} />
       </LayoutSection>
-=======
-      <Stack gap={2}>
-        <BasePadding backgroundColor={theme.colors.backgroundSecondary} gap={4} pb={3}>
-          <Stack as="header" gap={1}>
-            <Text as="h1" variant="heading1">
-              Your portfolio
-            </Text>
-            <Text as="p" variant="label1">
-              Track and manage your portfolio
-            </Text>
-          </Stack>
-          <CardPortfolioValue />
-        </BasePadding>
-        <Box pt={1} px={BASE_PADDING}>
-          <Holdings address={address} canInvestRedeem={true} />
-        </Box>
-        <BasePadding gap={3}>
-          <Transactions onlyMostRecent address={address} />
-          <AssetAllocation address={address} />
-        </BasePadding>
-      </Stack>
->>>>>>> eeb428ed
     </>
   )
 }