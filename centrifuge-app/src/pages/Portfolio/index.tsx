--- conflicted
+++ resolved
@@ -18,12 +18,7 @@
 }
 
 function Portfolio() {
-<<<<<<< HEAD
-  const address = useAddress()
-=======
   const address = useAddress('substrate')
-  const theme = useTheme()
->>>>>>> 244a0a02
 
   if (!address) {
     return (
@@ -34,7 +29,6 @@
   }
   return (
     <>
-<<<<<<< HEAD
       <LayoutSection backgroundColor="backgroundSecondary" pt={5} pb={3}>
         <Stack as="header" gap={1}>
           <Text as="h1" variant="heading1">
@@ -44,7 +38,7 @@
             Track and manage your portfolio
           </Text>
         </Stack>
-        <CardPortfolioValue />
+        <CardPortfolioValue address={address} />
       </LayoutSection>
       <HoldingsSection address={address} canInvestRedeem />
       <LayoutSection title="Transaction history">
@@ -53,28 +47,6 @@
       <LayoutSection title="Allocation">
         <AssetAllocation address={address} />
       </LayoutSection>
-=======
-      <Stack gap={2}>
-        <BasePadding backgroundColor={theme.colors.backgroundSecondary} gap={4} pb={3}>
-          <Stack as="header" gap={1}>
-            <Text as="h1" variant="heading1">
-              Your portfolio
-            </Text>
-            <Text as="p" variant="label1">
-              Track and manage your portfolio
-            </Text>
-          </Stack>
-          <CardPortfolioValue address={address} />
-        </BasePadding>
-        <Box pt={1} px={BASE_PADDING}>
-          <Holdings address={address} canInvestRedeem={true} />
-        </Box>
-        <BasePadding gap={3}>
-          <Transactions onlyMostRecent address={address} />
-          <AssetAllocation address={address} />
-        </BasePadding>
-      </Stack>
->>>>>>> 244a0a02
     </>
   )
 }