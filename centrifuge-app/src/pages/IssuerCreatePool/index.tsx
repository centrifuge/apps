import { CurrencyBalance, isSameAddress, Perquintill, Rate } from '@centrifuge/centrifuge-js'
import { CurrencyKey, PoolMetadataInput, TrancheInput } from '@centrifuge/centrifuge-js/dist/modules/pools'
import {
  useBalances,
  useCentrifuge,
  useCentrifugeConsts,
  useCentrifugeTransaction,
  useWallet,
} from '@centrifuge/centrifuge-react'
import {
  Box,
  Button,
  CurrencyInput,
  FileUpload,
  Grid,
  Select,
  Text,
  TextInput,
  TextWithPlaceholder,
  Thumbnail,
} from '@centrifuge/fabric'
import { createKeyMulti, sortAddresses } from '@polkadot/util-crypto'
import BN from 'bn.js'
import { Field, FieldProps, Form, FormikErrors, FormikProvider, setIn, useFormik } from 'formik'
import * as React from 'react'
import { useHistory } from 'react-router'
import { combineLatest, lastValueFrom, switchMap, tap } from 'rxjs'
import { PreimageHashDialog } from '../../components/Dialogs/PreimageHashDialog'
import { ShareMultisigDialog } from '../../components/Dialogs/ShareMultisigDialog'
import { FieldWithErrorMessage } from '../../components/FieldWithErrorMessage'
import { PageHeader } from '../../components/PageHeader'
import { PageSection } from '../../components/PageSection'
import { PageWithSideBar } from '../../components/PageWithSideBar'
import { Tooltips } from '../../components/Tooltips'
import { config } from '../../config'
import { Dec } from '../../utils/Decimal'
import { formatBalance } from '../../utils/formatting'
import { getFileDataURI } from '../../utils/getFileDataURI'
import { useAddress } from '../../utils/useAddress'
import { useCreatePoolFee } from '../../utils/useCreatePoolFee'
import { usePoolCurrencies } from '../../utils/useCurrencies'
import { useFocusInvalidInput } from '../../utils/useFocusInvalidInput'
import { usePools } from '../../utils/usePools'
import { truncate } from '../../utils/web3'
<<<<<<< HEAD
import { AdminMultisigSection } from './AdminMultisig'
import { IssuerDetail } from './CustomDetails'
=======
>>>>>>> 14c371aa
import { IssuerInput } from './IssuerInput'
import { TrancheSection } from './TrancheInput'
import { useStoredIssuer } from './useStoredIssuer'
import { validate } from './validate'

const ASSET_CLASSES = config.assetClasses.map((label) => ({
  label,
  value: label,
}))
const DEFAULT_ASSET_CLASS = config.defaultAssetClass

export const IssuerCreatePoolPage: React.FC = () => {
  return (
    <PageWithSideBar>
      <CreatePoolForm />
    </PageWithSideBar>
  )
}

export interface Tranche {
  tokenName: string
  symbolName: string
  interestRate: number | ''
  minRiskBuffer: number | ''
  minInvestment: number | ''
}
export interface WriteOffGroupInput {
  days: number | ''
  writeOff: number | ''
  penaltyInterest: number | ''
}

export const createEmptyTranche = (junior?: boolean): Tranche => ({
  tokenName: '',
  symbolName: '',
  interestRate: junior ? '' : 0,
  minRiskBuffer: junior ? '' : 0,
  minInvestment: 0,
})

export type CreatePoolValues = Omit<
  PoolMetadataInput,
  'poolIcon' | 'issuerLogo' | 'executiveSummary' | 'adminMultisig'
> & {
  poolIcon: File | null
  issuerLogo: File | null
  executiveSummary: File | null
<<<<<<< HEAD
  details: IssuerDetail[]
  adminMultisigEnabled: boolean
  adminMultisig: Exclude<PoolMetadataInput['adminMultisig'], undefined>
=======
>>>>>>> 14c371aa
}

const initialValues: CreatePoolValues = {
  poolIcon: null,
  poolName: '',
  assetClass: DEFAULT_ASSET_CLASS,
  currency: '',
  maxReserve: '',
  epochHours: 23, // in hours
  epochMinutes: 50, // in minutes
  podEndpoint: config.defaultPodUrl ?? '',
  listed: !import.meta.env.REACT_APP_DEFAULT_UNLIST_NEW_POOLS,

  issuerName: '',
  issuerRepName: '',
  issuerLogo: null,
  issuerDescription: '',

  executiveSummary: null,
  website: '',
  forum: '',
  email: '',
  details: [],

  tranches: [createEmptyTranche(true)],
  adminMultisig: {
    signers: [],
    threshold: 1,
  },
  adminMultisigEnabled: false,
}

const PoolIcon: React.FC<{ icon?: File | null; children: string }> = ({ children, icon }) => {
  const [uri, setUri] = React.useState('')
  React.useEffect(() => {
    ;(async () => {
      if (!icon) return
      const uri = await getFileDataURI(icon)
      setUri(uri)
    })()
  }, [icon])
  return uri ? <img src={uri} width={40} height={40} alt="" /> : <Thumbnail label={children} type="pool" size="large" />
}

function CreatePoolForm() {
  const address = useAddress('substrate')
  const {
    substrate: { addMultisig },
  } = useWallet()
  const centrifuge = useCentrifuge()
  const currencies = usePoolCurrencies()
  const { chainDecimals } = useCentrifugeConsts()
  const pools = usePools()
  const history = useHistory()
  const balances = useBalances(address)
  const { data: storedIssuer, isLoading: isStoredIssuerLoading } = useStoredIssuer()
  const [waitingForStoredIssuer, setWaitingForStoredIssuer] = React.useState(true)
  const [isPreimageDialogOpen, setIsPreimageDialogOpen] = React.useState(false)
  const [isMultisigDialogOpen, setIsMultisigDialogOpen] = React.useState(false)
  const [preimageHash, setPreimageHash] = React.useState('')
  const [createdPoolId, setCreatedPoolId] = React.useState('')
  const [multisigData, setMultisigData] = React.useState<{ hash: string; callData: string }>()

  React.useEffect(() => {
    // If the hash can't be found on Pinata the request can take a long time to time out
    // During which the name/description can't be edited
    // Set a deadline for how long we're willing to wait on a stored issuer
    setTimeout(() => setWaitingForStoredIssuer(false), 10000)
  }, [])

  React.useEffect(() => {
    if (storedIssuer) setWaitingForStoredIssuer(false)
  }, [storedIssuer])

  React.useEffect(() => {
    if (createdPoolId && pools?.find((p) => p.id === createdPoolId)) {
      // Redirecting only when we find the newly created pool in the data from usePools
      // Otherwise the Issue Overview page will throw an error when it can't find the pool
      // It can take a second for the new data to come in after creating the pool
      history.push(`/issuer/${createdPoolId}`)
    }
    // eslint-disable-next-line react-hooks/exhaustive-deps
  }, [pools, createdPoolId])

  const txMessage = {
    immediate: 'Create pool',
    propose: 'Submit pool proposal',
    notePreimage: 'Note preimage',
  }
  const { execute: createPoolTx, isLoading: transactionIsPending } = useCentrifugeTransaction(
    `${txMessage[config.poolCreationType || 'immediate']} 2/2`,
    (cent) =>
      (
        args: [
          transferToMultisig: BN,
          aoProxy: string,
          admin: string,
          poolId: string,
          collectionId: string,
          tranches: TrancheInput[],
          currency: CurrencyKey,
          maxReserve: BN,
          metadata: PoolMetadataInput
        ],
        options
      ) => {
        const [transferToMultisig, aoProxy, admin, , , , , , { adminMultisig }] = args
        const multisigAddr = adminMultisig && createKeyMulti(adminMultisig.signers, adminMultisig.threshold)
        const poolArgs = args.slice(2) as any
        return combineLatest([cent.getApi(), cent.pools.createPool(poolArgs, { batch: true })]).pipe(
          switchMap(([api, poolSubmittable]) => {
            const manager = multisigAddr ?? address
            const otherMultisigSigners =
              multisigAddr && sortAddresses(adminMultisig.signers.filter((addr) => !isSameAddress(addr, address!)))
            const proxiedPoolCreate = api.tx.proxy.proxy(admin, undefined, poolSubmittable)
            const submittable = api.tx.utility.batchAll(
              [
                api.tx.balances.transfer(
                  admin,
                  new CurrencyBalance(api.consts.proxy.proxyDepositFactor, chainDecimals).add(transferToMultisig)
                ),
                api.tx.balances.transfer(
                  aoProxy,
                  new CurrencyBalance(api.consts.proxy.proxyDepositFactor, chainDecimals).add(
                    new CurrencyBalance(api.consts.uniques.collectionDeposit, chainDecimals)
                  )
                ),
                manager !== address &&
                  api.tx.proxy.proxy(
                    admin,
                    undefined,
                    api.tx.utility.batchAll([
                      api.tx.proxy.addProxy(manager, 'Any', 0),
                      api.tx.proxy.removeProxy(address, 'Any', 0),
                    ])
                  ),
                api.tx.proxy.proxy(
                  aoProxy,
                  undefined,
                  api.tx.utility.batchAll([
                    api.tx.proxy.addProxy(admin, 'Any', 0),
                    api.tx.proxy.removeProxy(address, 'Any', 0),
                  ])
                ),
                multisigAddr
                  ? api.tx.multisig.asMulti(adminMultisig.threshold, otherMultisigSigners, null, proxiedPoolCreate, 0)
                  : proxiedPoolCreate,
              ].filter(Boolean)
            )
            setMultisigData({ callData: proxiedPoolCreate.method.toHex(), hash: proxiedPoolCreate.method.hash.toHex() })
            return cent.wrapSignAndSend(api, submittable, { ...options, multisig: undefined, proxy: [] })
          })
        )
      },
    {
      onSuccess: (args) => {
        if (form.values.adminMultisigEnabled) setIsMultisigDialogOpen(true)
        const [, , , poolId] = args
        if (config.poolCreationType === 'immediate') {
          setCreatedPoolId(poolId)
        }
      },
    }
  )

  const { execute: createProxies, isLoading: createProxiesIsPending } = useCentrifugeTransaction(
    `${txMessage[config.poolCreationType || 'immediate']} 1/2`,
    (cent) => {
      return (_: [nextTx: (adminProxy: string, aoProxy: string) => void], options) =>
        cent.getApi().pipe(
          switchMap((api) => {
            const submittable = api.tx.utility.batchAll([
              api.tx.proxy.createPure('Any', 0, 0),
              api.tx.proxy.createPure('Any', 0, 1),
            ])
            return cent.wrapSignAndSend(api, submittable, options)
          })
        )
    },
    {
      onSuccess: async ([nextTx], result) => {
        const api = await centrifuge.getApiPromise()
        const events = result.events.filter(({ event }) => api.events.proxy.PureCreated.is(event))
        if (!events) return
        const { pure } = (events[0].toHuman() as any).event.data
        const { pure: pure2 } = (events[1].toHuman() as any).event.data

        nextTx(pure, pure2)
      },
    }
  )

  const form = useFormik({
    initialValues,
    validate: (values) => {
      let errors: FormikErrors<any> = {}

      const tokenNames = new Set<string>()
      const commonTokenSymbolStart = values.tranches[0].symbolName.slice(0, 3)
      const tokenSymbols = new Set<string>()
      let prevInterest = Infinity
      let prevRiskBuffer = 0

      values.tranches.forEach((t, i) => {
        if (tokenNames.has(t.tokenName)) {
          errors = setIn(errors, `tranches.${i}.tokenName`, 'Tranche names must be unique')
        }
        tokenNames.add(t.tokenName)

        // matches any character thats not alphanumeric or -
        if (/[^a-z^A-Z^0-9^-]+/.test(t.symbolName)) {
          errors = setIn(errors, `tranches.${i}.symbolName`, 'Invalid character detected')
        }

        if (tokenSymbols.has(t.symbolName)) {
          errors = setIn(errors, `tranches.${i}.symbolName`, 'Token symbols must be unique')
        }
        tokenSymbols.add(t.symbolName)

        if (t.symbolName.slice(0, 3) !== commonTokenSymbolStart) {
          errors = setIn(errors, `tranches.${i}.symbolName`, 'Token symbols must all start with the same 3 characters')
        }

        if (t.interestRate !== '') {
          if (t.interestRate > prevInterest) {
            errors = setIn(errors, `tranches.${i}.interestRate`, "Can't be higher than a more junior tranche")
          }
          prevInterest = t.interestRate
        }

        if (t.minRiskBuffer !== '') {
          if (t.minRiskBuffer < prevRiskBuffer) {
            errors = setIn(errors, `tranches.${i}.minRiskBuffer`, "Can't be lower than a more junior tranche")
          }
          prevRiskBuffer = t.minRiskBuffer
        }
      })

      return errors
    },
    validateOnMount: true,
    onSubmit: async (values, { setSubmitting }) => {
      if (!currencies || !address) return

      const metadataValues: PoolMetadataInput = { ...values } as any

      metadataValues.adminMultisig = values.adminMultisigEnabled
        ? {
            ...values.adminMultisig,
            signers: sortAddresses(values.adminMultisig.signers),
          }
        : undefined

      const currency = currencies.find((c) => c.symbol === values.currency)!

      const poolId = await centrifuge.pools.getAvailablePoolId()
      const collectionId = await centrifuge.nfts.getAvailableCollectionId()
      if (!values.poolIcon || !values.executiveSummary) {
        return
      }
      const [pinnedPoolIcon, pinnedIssuerLogo, pinnedExecSummary] = await Promise.all([
        lastValueFrom(centrifuge.metadata.pinFile(await getFileDataURI(values.poolIcon))),
        values.issuerLogo ? lastValueFrom(centrifuge.metadata.pinFile(await getFileDataURI(values.issuerLogo))) : null,
        lastValueFrom(centrifuge.metadata.pinFile(await getFileDataURI(values.executiveSummary))),
      ])

      metadataValues.issuerLogo = pinnedIssuerLogo?.uri
        ? { uri: pinnedIssuerLogo.uri, mime: values?.issuerLogo?.type || '' }
        : null
      metadataValues.executiveSummary = { uri: pinnedExecSummary.uri, mime: values.executiveSummary.type }
      metadataValues.poolIcon = { uri: pinnedPoolIcon.uri, mime: values.poolIcon.type }

      // tranches must be reversed (most junior is the first in the UI but the last in the API)
      const nonJuniorTranches = metadataValues.tranches.slice(1)
      const tranches = [
        {}, // most junior tranche
        ...nonJuniorTranches.map((tranche) => ({
          interestRatePerSec: Rate.fromAprPercent(tranche.interestRate),
          minRiskBuffer: Perquintill.fromPercent(tranche.minRiskBuffer),
        })),
      ]

      // const epochSeconds = ((values.epochHours as number) * 60 + (values.epochMinutes as number)) * 60

      if (metadataValues.adminMultisig) {
        addMultisig(metadataValues.adminMultisig)
      }

      createProxies([
        (aoProxy, adminProxy) => {
          createPoolTx(
            [
              CurrencyBalance.fromFloat(createDeposit, chainDecimals),
              aoProxy,
              adminProxy,
              poolId,
              collectionId,
              tranches,
              currency.key,
              CurrencyBalance.fromFloat(values.maxReserve, currency.decimals),
              metadataValues,
            ],
            { createType: config.poolCreationType }
          )
        },
      ])

      setSubmitting(false)
    },
  })

  React.useEffect(() => {
    if (!isStoredIssuerLoading && storedIssuer && waitingForStoredIssuer) {
      if (storedIssuer.name) {
        form.setFieldValue('issuerName', storedIssuer.name, false)
      }
      if (storedIssuer.repName) {
        form.setFieldValue('issuerRepName', storedIssuer.repName, false)
      }
      if (storedIssuer.description) {
        form.setFieldValue('issuerDescription', storedIssuer.description, false)
      }
    }
    // eslint-disable-next-line react-hooks/exhaustive-deps
  }, [isStoredIssuerLoading])

  React.useEffect(() => {
    if (config.poolCreationType === 'notePreimage') {
      const $events = centrifuge
        .getEvents()
        .pipe(
          tap(({ api, events }) => {
            const event = events.find(({ event }) => api.events.preimage.Noted.is(event))
            const parsedEvent = event?.toJSON() as any
            if (!parsedEvent) return false
            console.info('Preimage hash: ', parsedEvent.event.data[0])
            setPreimageHash(parsedEvent.event.data[0])
            setIsPreimageDialogOpen(true)
          })
        )
        .subscribe()
      return () => $events.unsubscribe()
    }
  }, [centrifuge])

  const formRef = React.useRef<HTMLFormElement>(null)
  useFocusInvalidInput(form, formRef)

  const { proposeFee, poolDeposit, proxyDeposit, collectionDeposit } = useCreatePoolFee(form?.values)
  const createDeposit = (proposeFee?.toDecimal() ?? Dec(0))
    .add(poolDeposit.toDecimal())
    .add(collectionDeposit.toDecimal())
  const deposit = createDeposit.add(proxyDeposit.toDecimal())

  return (
    <>
      <PreimageHashDialog
        preimageHash={preimageHash}
        open={isPreimageDialogOpen}
        onClose={() => setIsPreimageDialogOpen(false)}
      />
      {multisigData && (
        <ShareMultisigDialog
          hash={multisigData.hash}
          callData={multisigData.callData}
          multisig={form.values.adminMultisig}
          open={isMultisigDialogOpen}
          onClose={() => setIsMultisigDialogOpen(false)}
        />
      )}
      <FormikProvider value={form}>
        <Form ref={formRef} noValidate>
          <PageHeader
            icon={<PoolIcon icon={form.values.poolIcon}>{(form.values.poolName || 'New Pool')[0]}</PoolIcon>}
            title={form.values.poolName || 'New Pool'}
            subtitle={
              <TextWithPlaceholder isLoading={waitingForStoredIssuer} width={15}>
                by {form.values.issuerName || (address && truncate(address))}
              </TextWithPlaceholder>
            }
            actions={
              <>
                <Text variant="body3">
                  Deposit required: {formatBalance(deposit, balances?.native.currency.symbol, 1)}
                </Text>

                <Button variant="secondary" onClick={() => history.goBack()}>
                  Cancel
                </Button>

                <Button
                  loading={form.isSubmitting || createProxiesIsPending || transactionIsPending}
                  type="submit"
                  loadingMessage={`Creating pool ${form.isSubmitting || createProxiesIsPending ? '1/2' : '2/2'}`}
                >
                  Create
                </Button>
              </>
            }
          />
          <PageSection title="Details">
            <Grid columns={[4]} equalColumns gap={2} rowGap={3}>
              <Box gridColumn="span 2">
                <FieldWithErrorMessage
                  validate={validate.poolName}
                  name="poolName"
                  as={TextInput}
                  label="Pool name*"
                  placeholder="New pool"
                  maxLength={100}
                />
              </Box>
              <Box gridColumn="span 2" width="100%">
                <Field name="poolIcon" validate={validate.poolIcon}>
                  {({ field, meta, form }: FieldProps) => (
                    <FileUpload
                      file={field.value}
                      onFileChange={async (file) => {
                        form.setFieldTouched('poolIcon', true, false)
                        form.setFieldValue('poolIcon', file)
                      }}
                      label="Pool icon: SVG in square size*"
                      placeholder="Choose pool icon"
                      errorMessage={meta.touched && meta.error ? meta.error : undefined}
                      accept="image/svg+xml"
                    />
                  )}
                </Field>
              </Box>
              <Box gridColumn="span 2">
                <Field name="assetClass" validate={validate.assetClass}>
                  {({ field, meta, form }: FieldProps) => (
                    <Select
                      name="assetClass"
                      label={<Tooltips type="assetClass" label="Asset class*" variant="secondary" />}
                      onChange={(event) => form.setFieldValue('assetClass', event.target.value)}
                      onBlur={field.onBlur}
                      errorMessage={meta.touched && meta.error ? meta.error : undefined}
                      value={field.value}
                      options={ASSET_CLASSES}
                      placeholder="Select..."
                    />
                  )}
                </Field>
              </Box>
              <Box gridColumn="span 2">
                <Field name="currency" validate={validate.currency}>
                  {({ field, form, meta }: FieldProps) => (
                    <Select
                      name="currency"
                      label={<Tooltips type="currency" label="Currency*" variant="secondary" />}
                      onChange={(event) => form.setFieldValue('currency', event.target.value)}
                      onBlur={field.onBlur}
                      errorMessage={meta.touched && meta.error ? meta.error : undefined}
                      value={field.value}
                      options={currencies?.map((c) => ({ value: c.symbol, label: c.symbol })) ?? []}
                      placeholder="Select..."
                    />
                  )}
                </Field>
              </Box>
              <Box gridColumn="span 2">
                <Field name="maxReserve" validate={validate.maxReserve}>
                  {({ field, form }: FieldProps) => (
                    <CurrencyInput
                      {...field}
                      name="maxReserve"
                      label="Initial maximum reserve*"
                      placeholder="0"
                      currency={form.values.currency}
                      variant="small"
                      onChange={(value) => form.setFieldValue('maxReserve', value)}
                    />
                  )}
                </Field>
              </Box>
              <Box gridColumn="span 2">
                <FieldWithErrorMessage
                  validate={validate.podEndpoint}
                  name="podEndpoint"
                  as={TextInput}
                  label={`POD endpoint`}
                  placeholder="https://"
                />
              </Box>
            </Grid>
          </PageSection>
          <PageSection title="Issuer">
            <IssuerInput waitingForStoredIssuer={waitingForStoredIssuer} />
          </PageSection>

          <TrancheSection />

          <AdminMultisigSection />
        </Form>
      </FormikProvider>
    </>
  )
}<|MERGE_RESOLUTION|>--- conflicted
+++ resolved
@@ -42,11 +42,7 @@
 import { useFocusInvalidInput } from '../../utils/useFocusInvalidInput'
 import { usePools } from '../../utils/usePools'
 import { truncate } from '../../utils/web3'
-<<<<<<< HEAD
 import { AdminMultisigSection } from './AdminMultisig'
-import { IssuerDetail } from './CustomDetails'
-=======
->>>>>>> 14c371aa
 import { IssuerInput } from './IssuerInput'
 import { TrancheSection } from './TrancheInput'
 import { useStoredIssuer } from './useStoredIssuer'
@@ -94,12 +90,8 @@
   poolIcon: File | null
   issuerLogo: File | null
   executiveSummary: File | null
-<<<<<<< HEAD
-  details: IssuerDetail[]
   adminMultisigEnabled: boolean
   adminMultisig: Exclude<PoolMetadataInput['adminMultisig'], undefined>
-=======
->>>>>>> 14c371aa
 }
 
 const initialValues: CreatePoolValues = {
