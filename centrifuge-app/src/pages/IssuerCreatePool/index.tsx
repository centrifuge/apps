--- conflicted
+++ resolved
@@ -1,9 +1,5 @@
-<<<<<<< HEAD
-import { Balance, Perquintill, Rate } from '@centrifuge/centrifuge-js'
+import { CurrencyBalance, Perquintill, Rate } from '@centrifuge/centrifuge-js'
 import { PoolMetadataInput } from '@centrifuge/centrifuge-js/dist/modules/pools'
-=======
-import Centrifuge, { CurrencyBalance, Perquintill, Rate } from '@centrifuge/centrifuge-js'
->>>>>>> 6404ecfb
 import {
   Box,
   Button,
@@ -153,44 +149,6 @@
   const [waitingForStoredIssuer, setWaitingForStoredIssuer] = React.useState(true)
   const [isDialogOpen, setIsDialogOpen] = React.useState(false)
   const [preimageHash, setPreimageHash] = React.useState('')
-<<<<<<< HEAD
-=======
-  const [metadataHash, setMetadataHash] = React.useState('')
-  const [proposeFee, setProposeFee] = React.useState<CurrencyBalance | null>(null)
-
-  // Retrieve the submittable with data currently in the form to see how much the transaction would cost
-  // Only for when the pool creation goes via democracy
-  const [$proposeFee, feeSubject] = React.useMemo(() => {
-    const subject = new Subject<CreatePoolArgs>()
-    const $fee = subject.pipe(
-      switchMap((args) => {
-        if (!selectedAccount) return of(null)
-        const connectedCent = centrifuge.connect(selectedAccount?.address, selectedAccount?.signer as any)
-        return combineLatest([centrifuge.getApi(), connectedCent.pools.createPool(args, { batch: true })]).pipe(
-          map(([api, submittable]) => {
-            const { minimumDeposit, preimageByteDeposit } = api.consts.democracy
-            const feeBN = hexToBN(minimumDeposit.toHex()).add(
-              hexToBN(preimageByteDeposit.toHex()).mul(new BN((submittable as any).encodedLength))
-            )
-            return new CurrencyBalance(feeBN, api.registry.chainDecimals[0])
-          })
-        )
-      })
-    )
-    return [$fee, subject] as const
-  }, [centrifuge, selectedAccount])
-
-  React.useEffect(() => {
-    const sub = $proposeFee.subscribe({
-      next: (val) => {
-        setProposeFee(val)
-      },
-    })
-    return () => {
-      sub.unsubscribe()
-    }
-  }, [$proposeFee])
->>>>>>> 6404ecfb
 
   React.useEffect(() => {
     // If the hash can't be found on Pinata the request can take a long time to time out
@@ -305,7 +263,6 @@
       const poolId = await centrifuge.pools.getAvailablePoolId()
       const collectionId = await centrifuge.nfts.getAvailableCollectionId()
 
-<<<<<<< HEAD
       const [poolIconUri, issuerLogoUri, executiveSummaryUri] = await Promise.all([
         metadataValues?.poolIcon ? getFileDataURI(metadataValues.poolIcon as any) : null,
         metadataValues?.issuerLogo ? getFileDataURI(metadataValues.issuerLogo as any) : null,
@@ -315,12 +272,6 @@
       metadataValues.issuerLogo = issuerLogoUri
       metadataValues.executiveSummary = executiveSummaryUri
       metadataValues.poolIcon = poolIconUri
-=======
-      const metadataHash = await pinPoolMetadata(values, poolId, currencyDecimals)
-
-      console.log('Pool metadata hash', metadataHash)
-      setMetadataHash(metadataHash)
->>>>>>> 6404ecfb
 
       // tranches must be reversed (most junior is the first in the UI but the last in the API)
       const noJuniorTranches = metadataValues.tranches.slice(1)
@@ -339,12 +290,6 @@
 
       // const epochSeconds = ((values.epochHours as number) * 60 + (values.epochMinutes as number)) * 60
 
-<<<<<<< HEAD
-      const currency =
-        metadataValues.currency === 'PermissionedEur' ? { permissioned: 'PermissionedEur' } : metadataValues.currency
-
-=======
->>>>>>> 6404ecfb
       createPoolTx(
         [
           address,
@@ -352,13 +297,8 @@
           collectionId,
           tranches,
           currency,
-<<<<<<< HEAD
-          Balance.fromFloat(metadataValues.maxReserve),
+          CurrencyBalance.fromFloat(values.maxReserve, currencyDecimals),
           metadataValues,
-=======
-          CurrencyBalance.fromFloat(values.maxReserve, currencyDecimals),
-          metadataHash,
->>>>>>> 6404ecfb
           writeOffGroups,
         ],
         { createType: config.poolCreationType }
@@ -380,51 +320,6 @@
     // eslint-disable-next-line react-hooks/exhaustive-deps
   }, [isStoredIssuerLoading])
 
-<<<<<<< HEAD
-=======
-  // eslint-disable-next-line react-hooks/exhaustive-deps
-  const getProposeFee = React.useCallback(
-    debounce((values: PoolFormValues) => {
-      if (!address) return
-
-      const noJuniorTranches = values.tranches.slice(1)
-      const tranches = [
-        {},
-        ...noJuniorTranches.map((tranche) => ({
-          interestRatePerSec: Rate.fromAprPercent(tranche.interestRate || 0),
-          minRiskBuffer: Perquintill.fromPercent(tranche.minRiskBuffer || 0),
-        })),
-      ]
-
-      const writeOffGroups = values.writeOffGroups.map((g) => ({
-        overdueDays: g.days as number,
-        percentage: Rate.fromPercent(g.writeOff || 0),
-      }))
-
-      const currency = values.currency === 'PermissionedEur' ? { permissioned: 'PermissionedEur' } : values.currency
-
-      // Complete the data in the form with some dummy data for things like poolId and metadata hash
-      feeSubject.next([
-        address,
-        '1234567890',
-        '1234567890',
-        tranches,
-        currency,
-        CurrencyBalance.fromFloat(values.maxReserve || 0, 18),
-        'x'.repeat(46),
-        writeOffGroups,
-      ])
-    }, 1000),
-    []
-  )
-
-  React.useEffect(() => {
-    if (config.poolCreationType !== 'immediate') {
-      getProposeFee(form.values)
-    }
-  }, [form.values, getProposeFee])
-
->>>>>>> 6404ecfb
   React.useEffect(() => {
     if (config.poolCreationType === 'notePreimage') {
       const $events = centrifuge
@@ -433,6 +328,7 @@
           filter(({ api, events }) => {
             const event = events.find(({ event }) => api.events.democracy.PreimageNoted.is(event))
             const parsedEvent = event?.toJSON() as any
+            console.log('🚀 ~ parsedEvent', parsedEvent)
             // the events api returns a few events for the event PreimageNoted where the data looks different everytime
             // when data is a tuple and the length is 3, it may be safe to extract the first value as the preimage hash
             if (parsedEvent?.event?.data?.length === 3) {
@@ -457,7 +353,7 @@
     <>
       <PreimageHashDialog
         preimageHash={preimageHash}
-        metadataHash={metadataHash}
+        metadataHash="Please check the brwoser console"
         open={isDialogOpen}
         onClose={() => setIsDialogOpen(false)}
       />
