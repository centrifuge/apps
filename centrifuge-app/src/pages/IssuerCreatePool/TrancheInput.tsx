import { PoolMetadataInput } from '@centrifuge/centrifuge-js/dist/modules/pools'
<<<<<<< HEAD
import {
  Box,
  Button,
  Grid,
  IconMinusCircle,
  NumberInput_DEPRECATED,
  Stack,
  Text,
  TextInput_DEPRECATED,
} from '@centrifuge/fabric'
=======
import { Box, Button, Grid, IconMinusCircle, NumberInput, Stack, Text, TextInput } from '@centrifuge/fabric'
>>>>>>> ea345c17
import { Field, FieldArray, FieldProps, useFormikContext } from 'formik'
import * as React from 'react'
import { createEmptyTranche } from '.'
import { FieldWithErrorMessage } from '../../components/FieldWithErrorMessage'
import { PageSection } from '../../components/PageSection'
import { Tooltips } from '../../components/Tooltips'
import { validate } from './validate'

const MAX_TRANCHES = 5

export const TrancheSection: React.FC = () => {
  const fmk = useFormikContext<PoolMetadataInput>()
  const { values } = fmk

  return (
    <FieldArray name="tranches">
      {(fldArr) => (
        <PageSection
          title="Tranches"
          subtitle="At least one tranche is required"
          headerRight={
            <Button
              variant="secondary"
              onClick={() => {
                fldArr.push(createEmptyTranche())
              }}
              small
              disabled={values.tranches.length >= MAX_TRANCHES}
            >
              Add another
            </Button>
          }
        >
          <TrancheInput canRemove />
        </PageSection>
      )}
    </FieldArray>
  )
}

export const TrancheInput: React.FC<{ canRemove?: boolean; currency?: string; isUpdating?: boolean }> = ({
  canRemove,
  currency,
  isUpdating,
}) => {
  const fmk = useFormikContext<PoolMetadataInput>()
  const { values } = fmk

  const juniorTrancheIndex = 0 // the first tranche is the most junior in the UI

  return (
    <FieldArray name="tranches">
      {(fldArr) => (
        <Grid
          gridTemplateColumns={canRemove ? '40px 1fr 1fr 1fr 1fr 1fr 40px' : '40px 1fr 1fr 1fr 1fr 1fr'}
          gap={2}
          rowGap={3}
        >
          {values.tranches
            .map((s, index) => (
              <React.Fragment key={index}>
                <Stack gap="4px" py={1} alignItems="center" justifyContent="center">
                  <Text variant="body1">{index + 1}</Text>
                </Stack>
                <FieldWithErrorMessage
                  as={TextInput}
                  label="Token name*"
                  placeholder={index === juniorTrancheIndex ? 'Junior' : ''}
                  maxLength={30}
                  name={`tranches.${index}.tokenName`}
                  validate={validate.tokenName}
                  disabled={isUpdating}
                />
                <Field name={`tranches.${index}.symbolName`} validate={validate.symbolName}>
                  {({ field, form, meta }: FieldProps) => (
                    <TextInput
                      {...field}
                      onChange={(e) => form.setFieldValue(field.name, e.target.value)}
                      errorMessage={meta.touched ? meta.error : undefined}
                      label={<Tooltips type="tokenSymbol" label="Token symbol*" variant="secondary" />}
                      placeholder="4-12 characters"
                      minLength={4}
                      maxLength={12}
                      disabled={isUpdating}
                    />
                  )}
                </Field>
                <FieldWithErrorMessage
                  as={NumberInput_DEPRECATED}
                  label={<Tooltips type="minimumInvestment" variant="secondary" label="Min. investment*" />}
                  placeholder="0.00"
                  name={`tranches.${index}.minInvestment`}
                  validate={validate.minInvestment}
                  symbol={values.currency}
                />
                {index === juniorTrancheIndex ? (
                  <>
                    <TextInput
                      label={<Tooltips type="noTranchProtection" variant="secondary" />}
                      value="-"
                      symbol="%"
                      disabled
                    />
                    <TextInput
                      label={<Tooltips type="variableTranchInterest" variant="secondary" />}
                      value="-"
                      symbol="%"
                      disabled
                    />
                  </>
                ) : (
                  <>
                    <FieldWithErrorMessage
                      as={NumberInput_DEPRECATED}
                      label={<Tooltips type="tranchProtection" variant="secondary" />}
                      placeholder="0.00"
                      symbol="%"
                      name={`tranches.${index}.minRiskBuffer`}
                      validate={validate.minRiskBuffer}
                    />
                    <FieldWithErrorMessage
                      as={NumberInput_DEPRECATED}
                      label={<Tooltips type="fixedTranchInterest" variant="secondary" />}
                      placeholder="0.00"
                      symbol="%"
                      name={`tranches.${index}.interestRate`}
                      validate={validate.interestRate}
                    />
                  </>
                )}
                {canRemove && (
                  <Box pt={1}>
                    {index !== juniorTrancheIndex && (
                      <Button variant="tertiary" icon={IconMinusCircle} onClick={() => fldArr.remove(index)} />
                    )}
                  </Box>
                )}
              </React.Fragment>
            ))
            .reverse()}
        </Grid>
      )}
    </FieldArray>
  )
}<|MERGE_RESOLUTION|>--- conflicted
+++ resolved
@@ -1,18 +1,5 @@
 import { PoolMetadataInput } from '@centrifuge/centrifuge-js/dist/modules/pools'
-<<<<<<< HEAD
-import {
-  Box,
-  Button,
-  Grid,
-  IconMinusCircle,
-  NumberInput_DEPRECATED,
-  Stack,
-  Text,
-  TextInput_DEPRECATED,
-} from '@centrifuge/fabric'
-=======
 import { Box, Button, Grid, IconMinusCircle, NumberInput, Stack, Text, TextInput } from '@centrifuge/fabric'
->>>>>>> ea345c17
 import { Field, FieldArray, FieldProps, useFormikContext } from 'formik'
 import * as React from 'react'
 import { createEmptyTranche } from '.'
@@ -101,7 +88,7 @@
                   )}
                 </Field>
                 <FieldWithErrorMessage
-                  as={NumberInput_DEPRECATED}
+                  as={NumberInput}
                   label={<Tooltips type="minimumInvestment" variant="secondary" label="Min. investment*" />}
                   placeholder="0.00"
                   name={`tranches.${index}.minInvestment`}
@@ -126,7 +113,7 @@
                 ) : (
                   <>
                     <FieldWithErrorMessage
-                      as={NumberInput_DEPRECATED}
+                      as={NumberInput}
                       label={<Tooltips type="tranchProtection" variant="secondary" />}
                       placeholder="0.00"
                       symbol="%"
@@ -134,7 +121,7 @@
                       validate={validate.minRiskBuffer}
                     />
                     <FieldWithErrorMessage
-                      as={NumberInput_DEPRECATED}
+                      as={NumberInput}
                       label={<Tooltips type="fixedTranchInterest" variant="secondary" />}
                       placeholder="0.00"
                       symbol="%"
