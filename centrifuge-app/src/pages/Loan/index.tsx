--- conflicted
+++ resolved
@@ -98,14 +98,10 @@
   const nft = useCentNFT(loan?.asset.collectionId, loan?.asset.nftId, false)
   const { data: nftMetadata, isLoading: nftMetadataIsLoading } = useMetadata(nft?.metadataUri, nftMetadataSchema)
   const metadataIsLoading = poolMetadataIsLoading || nftMetadataIsLoading
-<<<<<<< HEAD
-  const borrowerAssetTransactions = useBorrowerAssetTransactions(poolId, assetId)
-=======
   const address = useAddress()
   const canOraclePrice = useCanSetOraclePrice(address)
   const borrowerAssetTransactions = useBorrowerAssetTransactions(poolId, loanId)
   const [oraclePriceShown, setOraclePriceShown] = React.useState(false)
->>>>>>> 1324a219
 
   const currentFace =
     loan?.pricing && 'outstandingQuantity' in loan.pricing
