--- conflicted
+++ resolved
@@ -30,14 +30,8 @@
 import { formatBalance, truncateText } from '../../utils/formatting'
 import { useAvailableFinancing, useLoan, useNftDocumentId } from '../../utils/useLoans'
 import { useMetadata } from '../../utils/useMetadata'
-<<<<<<< HEAD
-import { useNFT } from '../../utils/useNFTs'
+import { useCentNFT } from '../../utils/useNFTs'
 import { useCanBorrowAsset } from '../../utils/usePermissions'
-=======
-import { useCentNFT } from '../../utils/useNFTs'
-import { useCanBorrowAsset, usePermissions } from '../../utils/usePermissions'
-import { usePod } from '../../utils/usePod'
->>>>>>> ee91cf52
 import { usePodDocument } from '../../utils/usePodDocument'
 import { usePool, usePoolMetadata } from '../../utils/usePools'
 import { FinanceForm } from './FinanceForm'
