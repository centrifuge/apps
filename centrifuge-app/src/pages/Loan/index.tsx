import { Loan as LoanType, Pool, PricingInfo, TinlakeLoan } from '@centrifuge/centrifuge-js'
import {
  Box,
  Button,
  Card,
  Drawer,
  Grid,
  IconChevronLeft,
  Shelf,
  Spinner,
  Stack,
  Text,
  TextWithPlaceholder,
  Thumbnail,
  truncate,
} from '@centrifuge/fabric'
import * as React from 'react'
import { useParams } from 'react-router'
import styled, { useTheme } from 'styled-components'
import usdcLogo from '../../assets/images/usdc-logo.svg'
import { AssetSummary } from '../../components/AssetSummary'
import AssetPerformanceChart from '../../components/Charts/AssetPerformanceChart'
import { LabelValueStack } from '../../components/LabelValueStack'
import { LayoutBase } from '../../components/LayoutBase'
import { LayoutSection } from '../../components/LayoutBase/LayoutSection'
import { LoadBoundary } from '../../components/LoadBoundary'
import { LoanLabel } from '../../components/LoanLabel'
import { PageHeader } from '../../components/PageHeader'
import { PageSection } from '../../components/PageSection'
import { TransactionHistoryTable } from '../../components/PoolOverview/TransactionHistory'
import { RouterLinkButton } from '../../components/RouterLinkButton'
import { Tooltips } from '../../components/Tooltips'
import { nftMetadataSchema } from '../../schemas'
import { LoanTemplate } from '../../types'
import { copyToClipboard } from '../../utils/copyToClipboard'
import { formatBalance, truncateText } from '../../utils/formatting'
import { useBasePath } from '../../utils/useBasePath'
import { useLoan } from '../../utils/useLoans'
import { useMetadata } from '../../utils/useMetadata'
import { useCentNFT } from '../../utils/useNFTs'
import { useCanBorrowAsset } from '../../utils/usePermissions'
import { useBorrowerAssetTransactions, usePool, usePoolMetadata } from '../../utils/usePools'
import { FinanceForm } from './FinanceForm'
import { HoldingsValues } from './HoldingsValues'
import { KeyMetrics } from './KeyMetrics'
import { MetricsTable } from './MetricsTable'
import { PricingValues } from './PricingValues'
import { RepayForm } from './RepayForm'
import { TransactionTable } from './TransactionTable'
import { formatNftAttribute } from './utils'

const FullHeightLayoutBase = styled(LayoutBase)`
  height: 100vh;
  display: flex;
  flex-direction: column;
`

const FullHeightStack = styled(Stack)`
  flex: 1;
  display: flex;
  flex-direction: column;
  height: 100%;
`

export default function LoanPage() {
  return (
    <FullHeightLayoutBase>
      <FullHeightStack>
        <Loan />
      </FullHeightStack>
    </FullHeightLayoutBase>
  )
}
function isTinlakeLoan(loan: LoanType | TinlakeLoan): loan is TinlakeLoan {
  return loan.poolId.startsWith('0x')
}

function ActionButtons({ loan }: { loan: LoanType }) {
  const canBorrow = useCanBorrowAsset(loan.poolId, loan.id)
  const [financeShown, setFinanceShown] = React.useState(false)
  const [repayShown, setRepayShown] = React.useState(false)
  if (!loan || !canBorrow || isTinlakeLoan(loan) || !canBorrow || loan.status === 'Closed') return null
  return (
    <>
      <Drawer isOpen={financeShown} onClose={() => setFinanceShown(false)}>
        <LoadBoundary>
          <FinanceForm loan={loan} />
        </LoadBoundary>
      </Drawer>
      <Drawer isOpen={repayShown} onClose={() => setRepayShown(false)}>
        <LoadBoundary>
          <Stack gap={2}>{loan.status === 'Active' && <RepayForm loan={loan} />}</Stack>
        </LoadBoundary>
      </Drawer>

      <Shelf gap={2}>
        <Button onClick={() => setFinanceShown(true)} small>
          {['oracle', 'cash'].includes(loan.pricing.valuationMethod) ? 'Purchase' : 'Finance'}
        </Button>
        {loan.status === 'Active' && (
          <Button onClick={() => setRepayShown(true)} small>
            {['oracle', 'cash'].includes(loan.pricing.valuationMethod) ? 'Sell' : 'Repay'}
          </Button>
        )}
      </Shelf>
    </>
  )
}

function Loan() {
  const theme = useTheme()
  const { pid: poolId, aid: loanId } = useParams<{ pid: string; aid: string }>()
  if (!poolId || !loanId) throw new Error('Loan no found')
  const isTinlakePool = poolId?.startsWith('0x')
  const basePath = useBasePath()
  const pool = usePool(poolId)
  const loan = useLoan(poolId, loanId)
  const { data: poolMetadata, isLoading: poolMetadataIsLoading } = usePoolMetadata(pool)
  const nft = useCentNFT(loan?.asset.collectionId, loan?.asset.nftId, false)
  const { data: nftMetadata, isLoading: nftMetadataIsLoading } = useMetadata(nft?.metadataUri, nftMetadataSchema)
  const metadataIsLoading = poolMetadataIsLoading || nftMetadataIsLoading
  const borrowerAssetTransactions = useBorrowerAssetTransactions(`${poolId}`, `${loanId}`)

  const currentFace =
    loan?.pricing && 'outstandingQuantity' in loan.pricing
      ? loan.pricing.outstandingQuantity.toDecimal().mul(loan.pricing.notional.toDecimal())
      : null

  const templateIds = poolMetadata?.loanTemplates?.map((s) => s.id) ?? []
  const templateId = templateIds.at(-1)
  const { data: templateMetadata } = useMetadata<LoanTemplate>(templateId)

  const name = truncateText(
    (isTinlakePool ? loan?.asset.nftId : loanId === '0' ? 'Onchain reserve' : nftMetadata?.name) || 'Unnamed asset',
    30
  )

  const { data: templateData } = useMetadata<LoanTemplate>(
    nftMetadata?.properties?._template && `ipfs://${nftMetadata?.properties?._template}`
  )

  const publicData = nftMetadata?.properties
    ? Object.fromEntries(Object.entries(nftMetadata.properties).map(([key, obj]: any) => [key, obj]))
    : {}

  const originationDate = loan && 'originationDate' in loan ? new Date(loan?.originationDate).toISOString() : undefined

  return (
    <FullHeightStack>
      <Box mt={2} ml={2}>
        <RouterLinkButton to={`${basePath}/${poolId}/assets`} small icon={IconChevronLeft} variant="tertiary">
          {poolMetadata?.pool?.name ?? 'Pool assets'}
        </RouterLinkButton>
      </Box>
      <PageHeader
        icon={
          loanId === '0' ? (
            <Box as="img" src={usdcLogo} alt="" height="iconMedium" width="iconMedium" />
          ) : (
            <Thumbnail type="asset" label={loan?.id ?? ''} size="large" />
          )
        }
        title={
          <Shelf>
            <Box mr="16px">
              <TextWithPlaceholder isLoading={metadataIsLoading}>{name}</TextWithPlaceholder>
            </Box>
            {loan && <LoanLabel loan={loan} />}
          </Shelf>
        }
        subtitle={loan && !isTinlakeLoan(loan) && <ActionButtons loan={loan} />}
      />
      {loanId === '0' && (
        <>
          <AssetSummary
            data={[
              {
                label: 'Current value',
                value: `${formatBalance(pool.reserve.total, pool.currency.symbol, 2, 2)}`,
              },
            ]}
          />
          <PageSection>
            <TransactionHistoryTable
              transactions={borrowerAssetTransactions ?? []}
              poolId={poolId}
              preview={false}
              activeAssetId={loanId}
            />
          </PageSection>
        </>
      )}
      {loan && pool && (
        <LayoutSection bg={theme.colors.backgroundSecondary} pt={2} pb={4} flex={1}>
          <Grid height="fit-content" gridTemplateColumns={['1fr', '66fr 34fr']} gap={[2, 2]}>
            <React.Suspense fallback={<Spinner />}>
              <AssetPerformanceChart pool={pool} poolId={poolId} loanId={loanId} />
            </React.Suspense>
            {'valuationMethod' in loan.pricing && loan.pricing.valuationMethod === 'oracle' && (
              <React.Suspense fallback={<Spinner />}>
                <KeyMetrics pool={pool} loan={loan} />
              </React.Suspense>
            )}
          </Grid>

          <Grid
            height="fit-content"
            gridTemplateColumns={['1fr', '33fr 33fr 34fr']}
            gridAutoRows="minContent"
            gap={[2, 2, 2]}
          >
            {'valuationMethod' in loan.pricing && loan.pricing.valuationMethod === 'oracle' && (
              <React.Suspense fallback={<Spinner />}>
                <HoldingsValues
                  pool={pool as Pool}
                  transactions={borrowerAssetTransactions}
                  currentFace={currentFace}
                  pricing={loan.pricing}
                />
              </React.Suspense>
            )}

            {'valuationMethod' in loan.pricing && loan.pricing.valuationMethod !== 'cash' && (
              <React.Suspense fallback={<Spinner />}>
                <PricingValues loan={loan} pool={pool} />
              </React.Suspense>
            )}

            {templateData?.sections?.map((section, i) => {
              const isPublic = section.attributes.every((key) => templateData.attributes?.[key]?.public)
              if (!isPublic) return null
              return (
                <React.Suspense fallback={<Spinner />}>
                  <Card p={3}>
                    <Stack gap={2}>
                      <Text fontSize="18px" fontWeight="500">
                        {section.name}
                      </Text>
<<<<<<< HEAD
                      <MetricsTable
                        metrics={section.attributes
                          .filter(
                            (key) =>
                              !!templateData.attributes?.[key] &&
                              (!templateMetadata?.keyAttributes ||
                                !Object.values(templateMetadata?.keyAttributes).includes(key))
                          )
                          .map((key) => {
                            const attribute = templateData.attributes?.[key]!
                            const value = publicData[key]
                            const formatted = value ? formatNftAttribute(value, attribute) : '-'
                            return {
                              label: attribute.label,
                              value: formatted,
                            }
                          })}
=======

                      <TransactionTable
                        transactions={borrowerAssetTransactions}
                        currency={pool.currency.symbol}
                        loanType={
                          'valuationMethod' in loan.pricing && loan.pricing.valuationMethod === 'oracle'
                            ? 'external'
                            : 'internal'
                        }
                        poolType={poolMetadata?.pool?.asset.class}
                        decimals={pool.currency.decimals}
                        pricing={loan.pricing as PricingInfo}
                        maturityDate={loan.pricing.maturityDate ? new Date(loan.pricing.maturityDate) : undefined}
                        originationDate={originationDate ? new Date(originationDate) : undefined}
>>>>>>> 8e22635d
                      />
                    </Stack>
                  </Card>
                </React.Suspense>
              )
            })}
          </Grid>

          {borrowerAssetTransactions?.length ? (
            'valuationMethod' in loan.pricing && loan.pricing.valuationMethod === 'cash' ? (
              <Card p={3}>
                <TransactionHistoryTable
                  transactions={borrowerAssetTransactions ?? []}
                  poolId={poolId}
                  preview={false}
                  activeAssetId={loanId}
                />
              </Card>
            ) : (
              <Grid height="fit-content" gridTemplateColumns={['1fr']} gap={[2, 2, 3]}>
                <Card p={3}>
                  <Stack gap={2}>
                    <Text fontSize="18px" fontWeight="500">
                      Transaction history
                    </Text>

                    <TransactionTable
                      transactions={borrowerAssetTransactions}
                      currency={pool.currency.symbol}
                      loanType={
                        'valuationMethod' in loan.pricing && loan.pricing.valuationMethod === 'oracle'
                          ? 'external'
                          : 'internal'
                      }
                      poolType={poolMetadata?.pool?.asset.class}
                      decimals={pool.currency.decimals}
                      pricing={loan.pricing as PricingInfo}
                      maturityDate={new Date(loan.pricing.maturityDate)}
                      originationDate={originationDate ? new Date(originationDate) : undefined}
                    />
                  </Stack>
                </Card>
              </Grid>
            )
          ) : null}
        </LayoutSection>
      )}
      {isTinlakePool && loan && 'owner' in loan ? (
        <PageSection title={<Box>NFT</Box>}>
          <Shelf gap={6}>
            <LabelValueStack label={<Tooltips variant="secondary" type="id" />} value={loanId} />
            <LabelValueStack
              label="Owner"
              value={
                <Text
                  style={{
                    cursor: 'copy',
                    wordBreak: 'break-word',
                    whiteSpace: 'normal',
                  }}
                  onClick={() => copyToClipboard(loan.owner || '')}
                >
                  {truncate(loan.owner)}
                </Text>
              }
            />
          </Shelf>
        </PageSection>
      ) : null}
    </FullHeightStack>
  )
}<|MERGE_RESOLUTION|>--- conflicted
+++ resolved
@@ -43,11 +43,9 @@
 import { FinanceForm } from './FinanceForm'
 import { HoldingsValues } from './HoldingsValues'
 import { KeyMetrics } from './KeyMetrics'
-import { MetricsTable } from './MetricsTable'
 import { PricingValues } from './PricingValues'
 import { RepayForm } from './RepayForm'
 import { TransactionTable } from './TransactionTable'
-import { formatNftAttribute } from './utils'
 
 const FullHeightLayoutBase = styled(LayoutBase)`
   height: 100vh;
@@ -236,25 +234,6 @@
                       <Text fontSize="18px" fontWeight="500">
                         {section.name}
                       </Text>
-<<<<<<< HEAD
-                      <MetricsTable
-                        metrics={section.attributes
-                          .filter(
-                            (key) =>
-                              !!templateData.attributes?.[key] &&
-                              (!templateMetadata?.keyAttributes ||
-                                !Object.values(templateMetadata?.keyAttributes).includes(key))
-                          )
-                          .map((key) => {
-                            const attribute = templateData.attributes?.[key]!
-                            const value = publicData[key]
-                            const formatted = value ? formatNftAttribute(value, attribute) : '-'
-                            return {
-                              label: attribute.label,
-                              value: formatted,
-                            }
-                          })}
-=======
 
                       <TransactionTable
                         transactions={borrowerAssetTransactions}
@@ -269,7 +248,6 @@
                         pricing={loan.pricing as PricingInfo}
                         maturityDate={loan.pricing.maturityDate ? new Date(loan.pricing.maturityDate) : undefined}
                         originationDate={originationDate ? new Date(originationDate) : undefined}
->>>>>>> 8e22635d
                       />
                     </Stack>
                   </Card>
