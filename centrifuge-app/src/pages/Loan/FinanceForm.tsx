import Centrifuge, {
  AccountCurrencyBalance,
  ActiveLoan,
  CreatedLoan,
  CurrencyBalance,
  CurrencyMetadata,
  ExternalLoan,
  Loan as LoanType,
  Pool,
  WithdrawAddress,
  getCurrencyLocation,
} from '@centrifuge/centrifuge-js'
import {
  CombinedSubstrateAccount,
  truncateAddress,
  useBalances,
  useCentrifuge,
  useCentrifugeApi,
  useCentrifugeTransaction,
  useCentrifugeUtils,
  useGetNetworkIcon,
  useGetNetworkName,
  wrapProxyCallsForAccount,
} from '@centrifuge/centrifuge-react'
import {
  Box,
  Button,
  CurrencyInput,
  Flex,
  Grid,
  GridRow,
  InlineFeedback,
  Select,
  SelectInner,
  Shelf,
  Stack,
  Text,
  Tooltip,
} from '@centrifuge/fabric'
import BN from 'bn.js'
import Decimal from 'decimal.js-light'
import { Field, FieldProps, Form, FormikProvider, useField, useFormik, useFormikContext } from 'formik'
import * as React from 'react'
import { combineLatest, map, of, switchMap } from 'rxjs'
import { AnchorTextLink } from '../../components/TextLink'
import { parachainIcons, parachainNames } from '../../config'
import { Dec, min } from '../../utils/Decimal'
import { formatBalance } from '../../utils/formatting'
import { useFocusInvalidInput } from '../../utils/useFocusInvalidInput'
import { useAvailableFinancing, useLoans } from '../../utils/useLoans'
import { useBorrower, usePoolAccess } from '../../utils/usePermissions'
import { usePool } from '../../utils/usePools'
import { combine, positiveNumber } from '../../utils/validation'
import { useChargePoolFees } from './ChargeFeesFields'
import { ErrorMessage } from './ErrorMessage'
import { ExternalFinanceForm } from './ExternalFinanceForm'
import { SourceSelect } from './SourceSelect'
import { isCashLoan, isExternalLoan } from './utils'

const TOKENMUX_PALLET_ACCOUNTID = '0x6d6f646c6366672f746d75780000000000000000000000000000000000000000'

type Key = `${'parachain' | 'evm'}:${number}` | 'centrifuge'
type FinanceValues = {
  principal: number | '' | Decimal
  withdraw: undefined | WithdrawAddress
  fees: { id: string; amount: '' | number | Decimal }[]
  category: 'interest' | 'miscellaneous' | undefined
}

const UNLIMITED = Dec(1000000000000000)

export function FinanceForm({ loan }: { loan: LoanType }) {
  const [source, setSource] = React.useState<string>('reserve')

  if (isExternalLoan(loan)) {
    return (
      <Stack gap={2} p={1}>
        <Text variant="heading2">Purchase</Text>
        <SourceSelect loan={loan} value={source} onChange={setSource} action="finance" />
        <ExternalFinanceForm loan={loan as ExternalLoan} source={source} />
      </Stack>
    )
  }

  return (
    <Stack gap={2} p={1}>
      <Text variant="heading2">{isCashLoan(loan) ? 'Deposit' : 'Finance'}</Text>
      <SourceSelect loan={loan} value={source} onChange={setSource} action="finance" />
      <InternalFinanceForm loan={loan} source={source} />
    </Stack>
  )
}

/**
 * Finance form for loans with `valuationMethod: outstandingDebt, discountedCashflow, cash`
 */
function InternalFinanceForm({ loan, source }: { loan: LoanType; source: string }) {
  const pool = usePool(loan.poolId) as Pool
  const account = useBorrower(loan.poolId, loan.id)
  const api = useCentrifugeApi()
  const poolFees = useChargePoolFees(loan.poolId, loan.id)
  const loans = useLoans(loan.poolId)
  const displayCurrency = source === 'reserve' ? pool.currency.symbol : 'USD'

  const { current: availableFinancing } = useAvailableFinancing(loan.poolId, loan.id)
  const sourceLoan = loans?.find((l) => l.id === source) as CreatedLoan | ActiveLoan
  const { execute: doFinanceTransaction, isLoading: isFinanceLoading } = useCentrifugeTransaction(
    isCashLoan(loan) ? 'Deposit funds' : 'Finance asset',
    (cent) => (args: [poolId: string, loanId: string, principal: BN], options) => {
      if (!account) throw new Error('No borrower')
      const [poolId, loanId, principal] = args
      let financeTx
      if (source === 'reserve') {
        financeTx = cent.pools.financeLoan([poolId, loanId, principal], { batch: true })
      } else if (source === 'other') {
        if (!financeForm.values.category) throw new Error('No category selected')
        const increaseDebtTx = api.tx.loans.increaseDebt(poolId, loan.id, { internal: principal })
        const encoded = new TextEncoder().encode(financeForm.values.category)
        const categoryHex = Array.from(encoded)
          .map((byte) => byte.toString(16).padStart(2, '0'))
          .join('')
        financeTx = cent.remark.remark([[{ Named: categoryHex }], increaseDebtTx], { batch: true })
      } else {
        const repay = { principal, interest: new BN(0), unscheduled: new BN(0) }
        let borrow = { amount: principal }
        financeTx = cent.pools.transferLoanDebt([poolId, sourceLoan.id, loan.id, repay, borrow], { batch: true })
      }
      return combineLatest([financeTx, withdraw.getBatch(financeForm), poolFees.getBatch(financeForm)]).pipe(
        switchMap(([loanTx, withdrawBatch, poolFeesBatch]) => {
          const batch = [...withdrawBatch, ...poolFeesBatch]
          let tx = wrapProxyCallsForAccount(api, loanTx, account, 'Borrow')
          if (batch.length) {
            tx = api.tx.utility.batchAll([tx, ...batch])
          }
          return cent.wrapSignAndSend(api, tx, { ...options, proxies: undefined })
        })
      )
    },
    {
      onSuccess: () => {
        financeForm.resetForm()
      },
    }
  )

  const financeForm = useFormik<FinanceValues>({
    initialValues: {
      principal: '',
      withdraw: undefined,
      fees: [],
      category: 'interest',
    },
    onSubmit: (values, actions) => {
      const principal = CurrencyBalance.fromFloat(values.principal, pool.currency.decimals)
      doFinanceTransaction([loan.poolId, loan.id, principal], {
        account,
        forceProxyType: 'Borrow',
      })
      actions.setSubmitting(false)
    },
    validateOnMount: true,
  })

  React.useEffect(() => {
    financeForm.validateForm()
    // eslint-disable-next-line react-hooks/exhaustive-deps
  }, [source])

  const financeFormRef = React.useRef<HTMLFormElement>(null)
  useFocusInvalidInput(financeForm, financeFormRef)

  const withdraw = useWithdraw(loan.poolId, account!, Dec(financeForm.values.principal || 0), source)

  if (loan.status === 'Closed') {
    return null
  }

  const poolReserve = pool?.reserve.available.toDecimal() ?? Dec(0)
  const maturityDatePassed = loan?.pricing.maturityDate && new Date() > new Date(loan.pricing.maturityDate)
  const totalFinance = Dec(financeForm.values.principal || 0)

  const maxAvailable =
    source === 'reserve'
      ? min(poolReserve, availableFinancing)
      : source === 'other'
      ? UNLIMITED
      : sourceLoan.outstandingDebt.toDecimal()

  return (
    <>
      {!maturityDatePassed && (
        <FormikProvider value={financeForm}>
          <Stack as={Form} gap={2} noValidate ref={financeFormRef}>
            <Field
              name="principal"
              validate={combine(positiveNumber(), (val) => {
                const principalValue = typeof val === 'number' ? Dec(val) : (val as Decimal)
                if (maxAvailable !== UNLIMITED && principalValue.gt(maxAvailable)) {
                  return `Principal exceeds available financing`
                }
                return ''
              })}
            >
              {({ field, form }: FieldProps) => {
                return (
                  <CurrencyInput
                    {...field}
                    value={field.value instanceof Decimal ? field.value.toNumber() : field.value}
                    label={isCashLoan(loan) ? 'Amount' : 'Principal'}
                    currency={displayCurrency}
                    onChange={(value) => form.setFieldValue('principal', value)}
                    onSetMax={
                      maxAvailable !== UNLIMITED ? () => form.setFieldValue('principal', maxAvailable) : undefined
                    }
                  />
                )
              }}
            </Field>
            {source === 'other' && (
              <Field name="category">
                {({ field }: FieldProps) => {
                  return (
                    <Select
                      options={[
                        { label: 'Interest', value: 'interest' },
                        { label: 'Correction', value: 'correction' },
                        { label: 'Miscellaneous', value: 'miscellaneous' },
                      ]}
                      label="Category"
                      {...field}
                    />
                  )
                }}
              </Field>
            )}
            {source === 'reserve' && withdraw.render()}

            {poolFees.render()}

            <ErrorMessage
              type="critical"
              condition={totalFinance.gt(0) && maxAvailable !== UNLIMITED && totalFinance.gt(maxAvailable)}
            >
              {isCashLoan(loan) ? 'Deposit amount' : 'Financing amount'} (
              {formatBalance(totalFinance, displayCurrency, 2)}) is greater than the available balance (
              {formatBalance(maxAvailable, displayCurrency, 2)}).
            </ErrorMessage>

            <ErrorMessage
              type="default"
              condition={
                source === 'reserve' && totalFinance.gt(maxAvailable) && pool.reserve.total.gt(pool.reserve.available)
              }
            >
              There is an additional{' '}
              {formatBalance(
                new CurrencyBalance(pool.reserve.total.sub(pool.reserve.available), pool.currency.decimals),
                displayCurrency
              )}{' '}
              available from repayments or deposits. This requires first executing the orders on the{' '}
              <AnchorTextLink href={`#/pools/${pool.id}/liquidity`}>Liquidity tab</AnchorTextLink>.
            </ErrorMessage>

            <Stack p={2} maxWidth="444px" bg="backgroundTertiary" gap={2} mt={2}>
              <Text variant="heading4">Transaction summary</Text>
              <Stack gap={1}>
                <Shelf justifyContent="space-between">
                  <Text variant="label2" color="textPrimary">
                    Available balance
                  </Text>
                  <Text variant="label2">
                    <Tooltip
                      body={
                        maxAvailable === UNLIMITED
                          ? 'Unlimited because this is a virtual accounting process.'
                          : `Balance of the ${source === 'reserve' ? 'onchain reserve' : 'source asset'}.`
                      }
                      style={{ pointerEvents: 'auto' }}
                    >
                      {maxAvailable === UNLIMITED ? 'No limit' : formatBalance(maxAvailable, displayCurrency, 2)}
                    </Tooltip>
                  </Text>
                </Shelf>

                <Stack gap={1}>
                  <Shelf justifyContent="space-between">
                    <Text variant="label2" color="textPrimary">
                      {isCashLoan(loan) ? 'Deposit amount' : 'Financing amount'}
                    </Text>
                    <Text variant="label2">{formatBalance(totalFinance, displayCurrency, 2)}</Text>
                  </Shelf>
                </Stack>

                {poolFees.renderSummary()}
              </Stack>

              {source === 'reserve' ? (
                <InlineFeedback status="default">
                  <Text color="statusDefault">
                    Stablecoins will be transferred to the specified withdrawal addresses, on the specified networks. A
                    delay until the transfer is completed is to be expected.
                  </Text>
                </InlineFeedback>
              ) : source === 'other' ? (
                <InlineFeedback status="default">
                  <Text color="statusDefault">
                    Virtual accounting process. No onchain stablecoin transfers are expected. This action will lead to
                    an increase in the NAV of the pool.
                  </Text>
                </InlineFeedback>
              ) : (
                <InlineFeedback status="default">
                  <Text color="statusDefault">
                    Virtual accounting process. No onchain stablecoin transfers are expected.
                  </Text>
                </InlineFeedback>
              )}
            </Stack>

            <Stack>
              <Button
                type="submit"
                loading={isFinanceLoading}
                disabled={
                  !financeForm.values.principal ||
                  !withdraw.isValid(financeForm) ||
                  !poolFees.isValid(financeForm) ||
                  !financeForm.isValid ||
                  maxAvailable.eq(0)
                }
              >
                {isCashLoan(loan) ? 'Deposit' : 'Finance'}
              </Button>
            </Stack>
          </Stack>
        </FormikProvider>
      )}
    </>
  )
}

function WithdrawSelect({ withdrawAddresses, poolId }: { withdrawAddresses: WithdrawAddress[]; poolId: string }) {
  const form = useFormikContext<Pick<FinanceValues, 'withdraw'>>()
  const utils = useCentrifugeUtils()
  const getName = useGetNetworkName()
  const [field, meta, helpers] = useField('withdraw')

  const options = withdrawAddresses.map((meta) => ({
    label: `${truncateAddress(utils.formatAddress(meta.address))} on ${
      typeof meta.location === 'string'
        ? getName(meta.location as any)
        : 'parachain' in meta.location
        ? parachainNames[meta.location.parachain]
        : getName(meta.location.evm)
    }`,
    value: JSON.stringify(meta),
  }))

  React.useEffect(() => {
    if (!withdrawAddresses.length) return
    helpers.setValue(withdrawAddresses[0], false)
    // eslint-disable-next-line react-hooks/exhaustive-deps
  }, [withdrawAddresses.length])

  if (!withdrawAddresses.length)
    return (
      <ErrorMessage type="warning" condition={!withdrawAddresses.length}>
        <Stack gap={1}>
          To purchase/finance this asset, the pool must set trusted withdrawal addresses to which funds will be sent.
          <AnchorTextLink href={`#/issuer/${poolId}/access`}>Add trusted addresses</AnchorTextLink>
        </Stack>
      </ErrorMessage>
    )

  return (
    <Select
      name="withdraw"
      label="Withdrawal address"
      onChange={(event) => helpers.setValue(JSON.parse(event.target.value))}
      onBlur={field.onBlur}
      errorMessage={(meta.touched || form.submitCount > 0) && meta.error ? meta.error : undefined}
      value={field.value ? JSON.stringify(field.value) : ''}
      options={options}
      disabled={withdrawAddresses.length === 1}
    />
  )
}

function Mux({
  withdrawAmounts,
  selectedAddressIndexByCurrency,
  setSelectedAddressIndex,
  poolId,
}: {
  amount: Decimal
  total: Decimal
  poolId: string
  withdrawAmounts: WithdrawBucket[]
  selectedAddressIndexByCurrency: Record<string, number>
  setSelectedAddressIndex: (currency: string, index: number) => void
}) {
  const utils = useCentrifugeUtils()
  const getName = useGetNetworkName()
  const getIcon = useGetNetworkIcon()
  return (
    <Stack gap={1}>
      {!withdrawAmounts.length ? (
        <ErrorMessage type="warning" condition={!withdrawAmounts.length}>
          <Stack gap={1}>
            To purchase/finance this asset, the pool must set trusted withdrawal addresses to which funds will be sent.
            <AnchorTextLink href={`#/issuer/${poolId}/access`}>Add trusted addresses</AnchorTextLink>
          </Stack>
        </ErrorMessage>
      ) : (
        <>
          <Text variant="body2">Transactions per network</Text>
          <Grid columns={3} rowGap={1}>
            <GridRow borderBottomColor="borderPrimary" borderBottomWidth="1px" borderBottomStyle="solid" pb="4px">
              <Text variant="label2">Amount</Text>
              <Text variant="label2">Address</Text>
              <Text variant="label2">Network</Text>
            </GridRow>
            {withdrawAmounts.map(({ currency, amount, addresses, currencyKey }) => {
              const index = selectedAddressIndexByCurrency[currencyKey] ?? 0
              const address = addresses.at(index >>> 0) // undefined when index is -1
              return (
                <GridRow>
                  <Text variant="body3">{formatBalance(amount, currency.symbol)}</Text>
                  <Text variant="body3">
                    <Flex pr={1}>
                      <SelectInner
                        options={[
                          { label: 'Ignore', value: '-1' },
                          ...addresses.map((addr, index) => ({
                            label: truncateAddress(utils.formatAddress(addr.address)),
                            value: index.toString(),
                          })),
                        ]}
                        value={index.toString()}
                        onChange={(event) => {
                          setSelectedAddressIndex(currencyKey, parseInt(event.target.value))
                        }}
                        small
                      />
                    </Flex>
                  </Text>
                  <Text variant="body3">
                    {address && (
                      <Shelf gap="4px">
                        <Box
                          as="img"
                          src={
                            typeof address.location !== 'string' && 'parachain' in address.location
                              ? parachainIcons[address.location.parachain]
                              : getIcon(typeof address.location === 'string' ? address.location : address.location.evm)
                          }
                          alt=""
                          width="iconSmall"
                          height="iconSmall"
                          style={{ objectFit: 'contain' }}
                          bleedY="4px"
                        />
                        {typeof address.location === 'string'
                          ? getName(address.location as any)
                          : 'parachain' in address.location
                          ? parachainNames[address.location.parachain]
                          : getName(address.location.evm)}
                      </Shelf>
                    )}
                  </Text>
                </GridRow>
              )
            })}
          </Grid>
        </>
      )}
    </Stack>
  )
}

export function useWithdraw(poolId: string, borrower: CombinedSubstrateAccount, amount: Decimal, source: string) {
  const pool = usePool(poolId)
  const isLocalAsset = typeof pool.currency.key !== 'string' && 'LocalAsset' in pool.currency.key
  const access = usePoolAccess(poolId)
  const muxBalances = useBalances(TOKENMUX_PALLET_ACCOUNTID)
  const cent: Centrifuge = useCentrifuge()
  const api = useCentrifugeApi()
  const [selectedAddressIndexByCurrency, setSelectedAddressIndexByCurrency] = React.useState<Record<string, number>>({})

  const ao = access.assetOriginators.find((a) => a.address === borrower.actingAddress)
  const withdrawAddresses = ao?.transferAllowlist ?? []

  const sortedBalances = sortBalances(muxBalances?.currencies || [], pool.currency)
  const ignoredCurrencies = Object.entries(selectedAddressIndexByCurrency).flatMap(([key, index]) => {
    return index === -1 ? [key] : []
  })
  const { buckets: withdrawAmounts } = muxBalances?.currencies
    ? divideBetweenCurrencies(amount, sortedBalances, withdrawAddresses, ignoredCurrencies)
    : { buckets: [] }

  const totalAvailable = withdrawAmounts.reduce((acc, cur) => acc.add(cur.amount), Dec(0))

  React.useEffect(() => {
    if (withdrawAddresses.length > 0 && sortedBalances.length > 0) {
      const initialSelectedAddresses: Record<string, number> = {}
      sortedBalances.forEach((balance) => {
        const currencyKey = currencyToString(balance.currency.key)
        if (!(currencyKey in initialSelectedAddresses)) {
          initialSelectedAddresses[currencyKey] = 0
        }
      })
      setSelectedAddressIndexByCurrency(initialSelectedAddresses)
    }
    // eslint-disable-next-line react-hooks/exhaustive-deps
  }, [withdrawAddresses])

  if (!isLocalAsset) {
    return {
      render: () => <WithdrawSelect withdrawAddresses={withdrawAddresses} poolId={poolId} />,
      isValid: ({ values }: { values: Pick<FinanceValues, 'withdraw'> }) => {
        return source === 'reserve' ? !!values.withdraw : true
      },
      getBatch: ({ values }: { values: Pick<FinanceValues, 'withdraw'> }) => {
        if (!values.withdraw) return of([])
        return cent.pools
          .withdraw(
            [
              CurrencyBalance.fromFloat(amount, pool.currency.decimals),
              pool.currency.key,
              values.withdraw.address,
              values.withdraw.location,
            ],
            { batch: true }
          )
          .pipe(
            map((tx) => {
              return [wrapProxyCallsForAccount(api, tx, borrower, 'Transfer')]
            })
          )
      },
    }
  }
<<<<<<< HEAD

=======
>>>>>>> f6f4dfdc
  return {
    render: () => (
      <Mux
        poolId={poolId}
        withdrawAmounts={withdrawAmounts}
        selectedAddressIndexByCurrency={selectedAddressIndexByCurrency}
        setSelectedAddressIndex={(currencyKey, index) => {
          setSelectedAddressIndexByCurrency((prev) => ({
            ...prev,
            [currencyToString(currencyKey)]: index,
          }))
        }}
        total={totalAvailable}
        amount={amount}
      />
    ),
    isValid: (_: { values: Pick<FinanceValues, 'withdraw'> }) => {
      const withdrawalAddresses = Object.values(selectedAddressIndexByCurrency).filter((index) => index !== -1)
      return source === 'reserve' ? amount.lte(totalAvailable) && !!withdrawalAddresses.length : true
    },
    getBatch: () => {
      const withdrawalAddresses = Object.values(selectedAddressIndexByCurrency).filter((index) => index !== -1)
      if (!withdrawalAddresses.length) return of([])
      return combineLatest(
        withdrawAmounts.flatMap((bucket) => {
          const index = selectedAddressIndexByCurrency[bucket.currencyKey] ?? 0
          const withdraw = bucket.addresses[index]
          if (bucket.amount.isZero()) return []
          return [
            of(
              wrapProxyCallsForAccount(
                api,
                api.tx.tokenMux.burn(
                  bucket.currency.key,
                  CurrencyBalance.fromFloat(bucket.amount, bucket.currency.decimals)
                ),
                borrower,
                'Borrow'
              )
            ),
            cent.pools
              .withdraw(
                [
                  CurrencyBalance.fromFloat(bucket.amount, bucket.currency.decimals),
                  bucket.currency.key,
                  withdraw.address,
                  withdraw.location,
                ],
                { batch: true }
              )
              .pipe(map((tx) => wrapProxyCallsForAccount(api, tx, borrower, 'Transfer'))),
          ]
        })
      )
    },
  }
}

// Balances of the tokenMux pallet get sorted with the cheapest network first
const order: Record<string, number> = {
  'evm:8453': 5,
  'evm:84531': 5,
  'parachain:1000': 4,
  'parachain:1001': 4,
  'parachain:2000': 4,
  'evm:42220': 3,
  'evm:44787': 3,
  'evm:42161': 2,
  'evm:421613': 2,
}

function sortBalances(balances: AccountCurrencyBalance[], localPoolCurrency: CurrencyMetadata) {
  const localAssetId = String((localPoolCurrency.key as any).LocalAsset)

  return balances
    .filter(
      (bal) =>
        typeof getCurrencyLocation(bal.currency) !== 'string' &&
        String(bal.currency.additional?.localRepresentation) === localAssetId
    )
    .sort(
      (a, b) =>
        (order[locationToKey(getCurrencyLocation(b.currency))] ?? 0) -
        (order[locationToKey(getCurrencyLocation(a.currency))] ?? 0)
    )
}

function locationToKey(location: WithdrawAddress['location']) {
  return typeof location === 'string' ? location : (Object.entries(location)[0].join(':') as Key)
}

function currencyToString(currencyKey: CurrencyMetadata['key']) {
  return JSON.stringify(currencyKey).replace(/"/g, '')
}

type WithdrawBucket = {
  currency: CurrencyMetadata
  amount: Decimal
  locationKey: Key
  currencyKey: string
  addresses: WithdrawAddress[]
}
function divideBetweenCurrencies(
  amount: Decimal,
  balances: AccountCurrencyBalance[],
  withdrawAddresses: WithdrawAddress[],
  ignoredCurrencies: string[],
  result: WithdrawBucket[] = []
) {
  const [next, ...rest] = balances

  if (!next) {
    return {
      buckets: result,
      remainder: amount,
    }
  }

  const addresses = withdrawAddresses.filter((addr) =>
    [locationToKey(getCurrencyLocation(next.currency)), 'centrifuge'].includes(locationToKey(addr.location))
  )
  const key = locationToKey(getCurrencyLocation(next.currency))

  let combinedResult = [...result]
  let remainder = amount
  if (addresses.length) {
    const balanceDec = next.balance.toDecimal()
    let obj = {
      currency: next.currency,
      locationKey: key,
      addresses,
      currencyKey: currencyToString(next.currency.key),
    }
    if (ignoredCurrencies.includes(obj.currencyKey)) {
      combinedResult.push({
        amount: Dec(0),
        ...obj,
      })
    } else if (remainder.lte(balanceDec)) {
      combinedResult.push({
        amount: remainder,
        ...obj,
      })
      remainder = Dec(0)
    } else {
      remainder = remainder.sub(balanceDec)
      combinedResult.push({
        amount: balanceDec,
        ...obj,
      })
    }
  }

  return divideBetweenCurrencies(remainder, rest, withdrawAddresses, ignoredCurrencies, combinedResult)
}<|MERGE_RESOLUTION|>--- conflicted
+++ resolved
@@ -540,10 +540,7 @@
       },
     }
   }
-<<<<<<< HEAD
-
-=======
->>>>>>> f6f4dfdc
+
   return {
     render: () => (
       <Mux
