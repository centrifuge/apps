import { Balance, Loan as LoanType } from '@centrifuge/centrifuge-js'
import { LoanInfo } from '@centrifuge/centrifuge-js/dist/modules/pools'
import { Button, Card, CurrencyInput, IconInfo, Shelf, Stack, Text } from '@centrifuge/fabric'
import Decimal from 'decimal.js-light'
import { Field, FieldProps, Form, FormikProvider, useFormik } from 'formik'
import * as React from 'react'
import { config } from '../../config'
import { daysBetween } from '../../utils/date'
import { Dec } from '../../utils/Decimal'
import { formatBalance, getCurrencySymbol, roundDown } from '../../utils/formatting'
import { useAddress } from '../../utils/useAddress'
import { getBalanceDec, useBalances } from '../../utils/useBalances'
import { useCentrifugeTransaction } from '../../utils/useCentrifugeTransaction'
import { useFocusInvalidInput } from '../../utils/useFocusInvalidInput'
import { useAvailableFinancing } from '../../utils/useLoans'
import { usePool } from '../../utils/usePools'
import { combine, max, positiveNumber } from '../../utils/validation'

type FinanceValues = {
  amount: number | '' | Decimal
}

type RepayValues = {
  amount: number | '' | Decimal
}

const SEC_PER_DAY = 24 * 60 * 60

export const FinanceForm: React.VFC<{ loan: LoanType }> = ({ loan }) => {
  const pool = usePool(loan.poolId)
  const address = useAddress()
  const balances = useBalances(address)
  const balance = balances && pool ? getBalanceDec(balances, pool.currency) : Dec(0)
  const { current: availableFinancing, initial: initialCeiling } = useAvailableFinancing(loan.poolId, loan.id)
  const { execute: doFinanceTransaction, isLoading: isFinanceLoading } = useCentrifugeTransaction(
    'Finance asset',
    (cent) => cent.pools.financeLoan,
    {
      onSuccess: () => {
        financeForm.resetForm()
      },
    }
  )

  const { execute: doRepayTransaction, isLoading: isRepayLoading } = useCentrifugeTransaction(
    'Repay asset',
    (cent) => cent.pools.repayLoanPartially,
    {
      onSuccess: () => {
        repayForm.resetForm()
      },
    }
  )

  const { execute: doRepayAllTransaction, isLoading: isRepayAllLoading } = useCentrifugeTransaction(
    'Repay asset',
    (cent) => cent.pools.repayAndCloseLoan
  )

  const { execute: doCloseTransaction, isLoading: isCloseLoading } = useCentrifugeTransaction(
    'Close asset',
    (cent) => cent.pools.closeLoan
  )

  function repayAll() {
    doRepayAllTransaction([loan.poolId, loan.id])
  }

  const debt = loan.outstandingDebt.toDecimal()
  const debtWithMargin = debt.add(
    loan.normalizedDebt.toDecimal().mul(loan.interestRatePerSec.toDecimal().minus(1).mul(SEC_PER_DAY))
  )
  const poolReserve = pool?.reserve.available.toDecimal() ?? Dec(0)
  const maxBorrow = poolReserve.lessThan(availableFinancing) ? poolReserve : availableFinancing
  const maxRepay = balance.lessThan(loan.outstandingDebt.toDecimal()) ? balance : loan.outstandingDebt.toDecimal()
  const canRepayAll = debtWithMargin.lte(balance)

  const allowedToBorrow: Record<LoanInfo['type'], boolean> = {
    CreditLineWithMaturity: true,
    // !!loan?.loanInfo &&
    // !!loan?.originationDate &&
    // 'maturityDate' in loan.loanInfo &&
    // Dec(daysBetween(loan.originationDate, loan.loanInfo.maturityDate)).gt(0) &&
    // availableFinancing.greaterThan(0),
    BulletLoan:
      !!loan?.loanInfo &&
      !!loan?.originationDate &&
      'maturityDate' in loan.loanInfo &&
      Dec(daysBetween(loan.originationDate, loan.loanInfo.maturityDate)).gt(0) &&
      loan.totalBorrowed.toDecimal().lt(initialCeiling),
    CreditLine: loan.outstandingDebt.toDecimal().lt(initialCeiling),
  }

  const financeForm = useFormik<FinanceValues>({
    initialValues: {
      amount: '',
    },
    onSubmit: (values, actions) => {
      const amount = Balance.fromFloat(values.amount)
      doFinanceTransaction([loan.poolId, loan.id, amount])
      actions.setSubmitting(false)
    },
    validateOnMount: true,
  })

  const repayForm = useFormik<RepayValues>({
    initialValues: {
      amount: '',
    },
    onSubmit: (values, actions) => {
      const amount = Balance.fromFloat(values.amount)
      doRepayTransaction([loan.poolId, loan.id, amount])
      actions.setSubmitting(false)
    },
    validateOnMount: true,
  })

  const financeFormRef = React.useRef<HTMLFormElement>(null)
  useFocusInvalidInput(financeForm, financeFormRef)

  const repayFormRef = React.useRef<HTMLFormElement>(null)
  useFocusInvalidInput(repayForm, repayFormRef)

  const maturityDatePassed = 'maturityDate' in loan.loanInfo && new Date() > new Date(loan.loanInfo.maturityDate)

  return (
    <Stack gap={3}>
      <Stack as={Card} gap={2} p={2}>
        <Stack>
          <Shelf justifyContent="space-between">
            <Text variant="heading3">Available financing</Text>
            {/* availableFinancing needs to be rounded down, b/c onSetMax displays the rounded down value as well */}
            <Text variant="heading3">
              {formatBalance(roundDown(loan.status === 'Closed' ? 0 : availableFinancing), pool?.currency, 2)}
            </Text>
          </Shelf>
          <Shelf justifyContent="space-between">
            <Text variant="label1">Total financed</Text>
            <Text variant="label1">{formatBalance(loan.totalBorrowed.toDecimal(), pool?.currency, 2)}</Text>
          </Shelf>
        </Stack>
<<<<<<< HEAD
        {loan.status === 'Active' && allowedToBorrow[loan?.loanInfo ? loan.loanInfo.type : config.defaultLoanType] && (
=======
        {loan.status === 'Active' && allowedToBorrow[loan.loanInfo.type] && !maturityDatePassed && (
>>>>>>> b94d986e
          <FormikProvider value={financeForm}>
            <Stack as={Form} gap={2} noValidate ref={financeFormRef}>
              <Field
                name="amount"
                validate={combine(
                  positiveNumber(),
                  max(availableFinancing.toNumber(), 'Amount exceeds available financing'),
                  max(
                    maxBorrow.toNumber(),
                    `Amount exceeds available reserve (${formatBalance(maxBorrow, pool?.currency, 2)})`
                  )
                )}
              >
                {({ field, meta, form }: FieldProps) => (
                  <CurrencyInput
                    {...field}
                    label="Amount"
                    errorMessage={meta.touched ? meta.error : undefined}
                    secondaryLabel={`${formatBalance(roundDown(maxBorrow), pool?.currency, 2)} available`}
                    disabled={isFinanceLoading}
                    currency={getCurrencySymbol(pool?.currency)}
                    onChange={(value: number) => form.setFieldValue('amount', value)}
                    onSetMax={() => form.setFieldValue('amount', maxBorrow)}
                  />
                )}
              </Field>
              {poolReserve.lessThan(availableFinancing) && (
                <Shelf alignItems="flex-start" justifyContent="start" gap="4px">
                  <IconInfo size="iconMedium" />
                  <Text variant="body3">
                    The pool&apos;s available reserve ({formatBalance(poolReserve, pool?.currency)}) is smaller than the
                    available financing
                  </Text>
                </Shelf>
              )}
              <Stack px={1}>
                <Button type="submit" loading={isFinanceLoading}>
                  Finance asset
                </Button>
              </Stack>
            </Stack>
          </FormikProvider>
        )}
      </Stack>

      <Stack as={Card} gap={2} p={2}>
        <Stack>
          <Shelf justifyContent="space-between">
            <Text variant="heading3">Outstanding</Text>
            {/* outstandingDebt needs to be rounded down, b/c onSetMax displays the rounded down value as well */}
            <Text variant="heading3">
              {formatBalance(roundDown(loan.outstandingDebt.toDecimal()), pool?.currency, 2)}
            </Text>
          </Shelf>
          <Shelf justifyContent="space-between">
            <Text variant="label1">Total repaid</Text>
            <Text variant="label1">{formatBalance(loan.totalRepaid, pool?.currency, 2)}</Text>
          </Shelf>
        </Stack>

        {loan.status === 'Active' &&
          (!loan.outstandingDebt.isZero() ? (
            <FormikProvider value={repayForm}>
              <Stack as={Form} gap={2} noValidate ref={repayFormRef}>
                <Field
                  validate={combine(
                    positiveNumber(),
                    max(balance.toNumber(), 'Amount exceeds balance'),
                    max(debt.toNumber(), 'Amount exceeds outstanding')
                  )}
                  name="amount"
                >
                  {({ field, meta, form }: FieldProps) => {
                    return (
                      <CurrencyInput
                        {...field}
                        label="Amount"
                        errorMessage={meta.touched ? meta.error : undefined}
                        secondaryLabel={`${formatBalance(roundDown(maxRepay), pool?.currency, 2)} available`}
                        disabled={isRepayLoading || isRepayAllLoading}
                        currency={getCurrencySymbol(pool?.currency)}
                        onChange={(value) => form.setFieldValue('amount', value)}
                        onSetMax={() => form.setFieldValue('amount', maxRepay)}
                      />
                    )
                  }}
                </Field>
                {balance.lessThan(loan.outstandingDebt.toDecimal()) && (
                  <Shelf alignItems="flex-start" justifyContent="start" gap="4px">
                    <IconInfo size="iconMedium" />
                    <Text variant="body3">
                      Your wallet balance ({formatBalance(roundDown(balance), pool?.currency, 2)}) is smaller than the
                      outstanding balance.
                    </Text>
                  </Shelf>
                )}
                <Stack gap={1} px={1}>
                  <Button type="submit" disabled={isRepayAllLoading} loading={isRepayLoading}>
                    Repay asset
                  </Button>
                  <Button
                    variant="secondary"
                    loading={isRepayAllLoading}
                    disabled={!canRepayAll || isRepayLoading}
                    onClick={() => repayAll()}
                  >
                    Repay all and close
                  </Button>
                </Stack>
              </Stack>
            </FormikProvider>
          ) : (
            maturityDatePassed && (
              <Button
                variant="primary"
                loading={isCloseLoading}
                onClick={() => doCloseTransaction([loan.poolId, loan.id])}
              >
                Close
              </Button>
            )
          ))}
      </Stack>
    </Stack>
  )
}<|MERGE_RESOLUTION|>--- conflicted
+++ resolved
@@ -121,7 +121,8 @@
   const repayFormRef = React.useRef<HTMLFormElement>(null)
   useFocusInvalidInput(repayForm, repayFormRef)
 
-  const maturityDatePassed = 'maturityDate' in loan.loanInfo && new Date() > new Date(loan.loanInfo.maturityDate)
+  const maturityDatePassed =
+    loan?.loanInfo && 'maturityDate' in loan.loanInfo && new Date() > new Date(loan.loanInfo.maturityDate)
 
   return (
     <Stack gap={3}>
@@ -139,54 +140,52 @@
             <Text variant="label1">{formatBalance(loan.totalBorrowed.toDecimal(), pool?.currency, 2)}</Text>
           </Shelf>
         </Stack>
-<<<<<<< HEAD
-        {loan.status === 'Active' && allowedToBorrow[loan?.loanInfo ? loan.loanInfo.type : config.defaultLoanType] && (
-=======
-        {loan.status === 'Active' && allowedToBorrow[loan.loanInfo.type] && !maturityDatePassed && (
->>>>>>> b94d986e
-          <FormikProvider value={financeForm}>
-            <Stack as={Form} gap={2} noValidate ref={financeFormRef}>
-              <Field
-                name="amount"
-                validate={combine(
-                  positiveNumber(),
-                  max(availableFinancing.toNumber(), 'Amount exceeds available financing'),
-                  max(
-                    maxBorrow.toNumber(),
-                    `Amount exceeds available reserve (${formatBalance(maxBorrow, pool?.currency, 2)})`
-                  )
+        {loan.status === 'Active' &&
+          allowedToBorrow[loan?.loanInfo ? loan.loanInfo.type : config.defaultLoanType] &&
+          !maturityDatePassed && (
+            <FormikProvider value={financeForm}>
+              <Stack as={Form} gap={2} noValidate ref={financeFormRef}>
+                <Field
+                  name="amount"
+                  validate={combine(
+                    positiveNumber(),
+                    max(availableFinancing.toNumber(), 'Amount exceeds available financing'),
+                    max(
+                      maxBorrow.toNumber(),
+                      `Amount exceeds available reserve (${formatBalance(maxBorrow, pool?.currency, 2)})`
+                    )
+                  )}
+                >
+                  {({ field, meta, form }: FieldProps) => (
+                    <CurrencyInput
+                      {...field}
+                      label="Amount"
+                      errorMessage={meta.touched ? meta.error : undefined}
+                      secondaryLabel={`${formatBalance(roundDown(maxBorrow), pool?.currency, 2)} available`}
+                      disabled={isFinanceLoading}
+                      currency={getCurrencySymbol(pool?.currency)}
+                      onChange={(value: number) => form.setFieldValue('amount', value)}
+                      onSetMax={() => form.setFieldValue('amount', maxBorrow)}
+                    />
+                  )}
+                </Field>
+                {poolReserve.lessThan(availableFinancing) && (
+                  <Shelf alignItems="flex-start" justifyContent="start" gap="4px">
+                    <IconInfo size="iconMedium" />
+                    <Text variant="body3">
+                      The pool&apos;s available reserve ({formatBalance(poolReserve, pool?.currency)}) is smaller than
+                      the available financing
+                    </Text>
+                  </Shelf>
                 )}
-              >
-                {({ field, meta, form }: FieldProps) => (
-                  <CurrencyInput
-                    {...field}
-                    label="Amount"
-                    errorMessage={meta.touched ? meta.error : undefined}
-                    secondaryLabel={`${formatBalance(roundDown(maxBorrow), pool?.currency, 2)} available`}
-                    disabled={isFinanceLoading}
-                    currency={getCurrencySymbol(pool?.currency)}
-                    onChange={(value: number) => form.setFieldValue('amount', value)}
-                    onSetMax={() => form.setFieldValue('amount', maxBorrow)}
-                  />
-                )}
-              </Field>
-              {poolReserve.lessThan(availableFinancing) && (
-                <Shelf alignItems="flex-start" justifyContent="start" gap="4px">
-                  <IconInfo size="iconMedium" />
-                  <Text variant="body3">
-                    The pool&apos;s available reserve ({formatBalance(poolReserve, pool?.currency)}) is smaller than the
-                    available financing
-                  </Text>
-                </Shelf>
-              )}
-              <Stack px={1}>
-                <Button type="submit" loading={isFinanceLoading}>
-                  Finance asset
-                </Button>
+                <Stack px={1}>
+                  <Button type="submit" loading={isFinanceLoading}>
+                    Finance asset
+                  </Button>
+                </Stack>
               </Stack>
-            </Stack>
-          </FormikProvider>
-        )}
+            </FormikProvider>
+          )}
       </Stack>
 
       <Stack as={Card} gap={2} p={2}>
