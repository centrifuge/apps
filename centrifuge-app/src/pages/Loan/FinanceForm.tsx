import { Balance, Loan as LoanType } from '@centrifuge/centrifuge-js'
import { LoanInfo } from '@centrifuge/centrifuge-js/dist/modules/pools'
import { Button, Card, CurrencyInput, IconInfo, Shelf, Stack, Text } from '@centrifuge/fabric'
import Decimal from 'decimal.js-light'
import { Field, FieldProps, Form, FormikProvider, useFormik } from 'formik'
import * as React from 'react'
import { config } from '../../config'
import { daysBetween } from '../../utils/date'
import { Dec } from '../../utils/Decimal'
import { formatBalance, getCurrencySymbol, roundDown } from '../../utils/formatting'
import { useAddress } from '../../utils/useAddress'
import { getBalanceDec, useBalances } from '../../utils/useBalances'
import { useCentrifugeTransaction } from '../../utils/useCentrifugeTransaction'
import { useFocusInvalidInput } from '../../utils/useFocusInvalidInput'
import { useAvailableFinancing } from '../../utils/useLoans'
import { usePool } from '../../utils/usePools'
import { combine, max, positiveNumber } from '../../utils/validation'

type FinanceValues = {
  amount: number | '' | Decimal
}

type RepayValues = {
  amount: number | '' | Decimal
}

const SEC_PER_DAY = 24 * 60 * 60

export const FinanceForm: React.VFC<{ loan: LoanType }> = ({ loan }) => {
  const pool = usePool(loan.poolId)
  const address = useAddress()
  const balances = useBalances(address)
  const balance = balances && pool ? getBalanceDec(balances, pool.currency) : Dec(0)
  const { current: availableFinancing, initial: initialCeiling } = useAvailableFinancing(loan.poolId, loan.id)
  const { execute: doFinanceTransaction, isLoading: isFinanceLoading } = useCentrifugeTransaction(
    'Finance asset',
    (cent) => cent.pools.financeLoan,
    {
      onSuccess: () => {
        financeForm.resetForm()
      },
    }
  )

  const { execute: doRepayTransaction, isLoading: isRepayLoading } = useCentrifugeTransaction(
    'Repay asset',
    (cent) => cent.pools.repayLoanPartially,
    {
      onSuccess: () => {
        repayForm.resetForm()
      },
    }
  )

  const { execute: doRepayAllTransaction, isLoading: isRepayAllLoading } = useCentrifugeTransaction(
    'Repay asset',
    (cent) => cent.pools.repayAndCloseLoan
  )

  function repayAll() {
    doRepayAllTransaction([loan.poolId, loan.id])
  }

  const debt = loan.outstandingDebt.toDecimal()
  const debtWithMargin = debt.add(
    loan.normalizedDebt.toDecimal().mul(loan.interestRatePerSec.toDecimal().minus(1).mul(SEC_PER_DAY))
  )
  const poolReserve = pool?.reserve.available.toDecimal() ?? Dec(0)
  const maxBorrow = poolReserve.lessThan(availableFinancing) ? poolReserve : availableFinancing
  const maxRepay = balance.lessThan(loan.outstandingDebt.toDecimal()) ? balance : loan.outstandingDebt.toDecimal()
  const canRepayAll = debtWithMargin.lte(balance)

  const allowedToBorrow: Record<LoanInfo['type'], boolean> = {
<<<<<<< HEAD
    CreditLineWithMaturity: true,
    // !!loan?.loanInfo &&
    // !!loan?.originationDate &&
    // 'maturityDate' in loan.loanInfo &&
    // Dec(daysBetween(loan.originationDate, loan.loanInfo.maturityDate)).gt(0) &&
    // loan.outstandingDebt.toDecimal().lt(availableFinancing),
=======
    CreditLineWithMaturity:
      'maturityDate' in loan.loanInfo &&
      Dec(daysBetween(loan.originationDate, loan.loanInfo.maturityDate)).gt(0) &&
      availableFinancing.greaterThan(0),
>>>>>>> 5f565319
    BulletLoan:
      !!loan?.loanInfo &&
      !!loan?.originationDate &&
      'maturityDate' in loan.loanInfo &&
      Dec(daysBetween(loan.originationDate, loan.loanInfo.maturityDate)).gt(0) &&
      loan.totalBorrowed.toDecimal().lt(initialCeiling),
    CreditLine: loan.outstandingDebt.toDecimal().lt(initialCeiling),
  }

  const financeForm = useFormik<FinanceValues>({
    initialValues: {
      amount: '',
    },
    onSubmit: (values, actions) => {
      const amount = Balance.fromFloat(values.amount)
      doFinanceTransaction([loan.poolId, loan.id, amount])
      actions.setSubmitting(false)
    },
    validateOnMount: true,
  })

  const repayForm = useFormik<RepayValues>({
    initialValues: {
      amount: '',
    },
    onSubmit: (values, actions) => {
      const amount = Balance.fromFloat(values.amount)
      doRepayTransaction([loan.poolId, loan.id, amount])
      actions.setSubmitting(false)
    },
    validateOnMount: true,
  })

  const financeFormRef = React.useRef<HTMLFormElement>(null)
  useFocusInvalidInput(financeForm, financeFormRef)

  const repayFormRef = React.useRef<HTMLFormElement>(null)
  useFocusInvalidInput(repayForm, repayFormRef)

  return (
    <Stack gap={3}>
      <Stack as={Card} gap={2} p={2}>
        <Stack>
          <Shelf justifyContent="space-between">
            <Text variant="heading3">Available financing</Text>
            {/* availableFinancing needs to be rounded down, b/c onSetMax displays the rounded down value as well */}
            <Text variant="heading3">
              {formatBalance(roundDown(loan.status === 'Closed' ? 0 : availableFinancing), pool?.currency, 2)}
            </Text>
          </Shelf>
          <Shelf justifyContent="space-between">
            <Text variant="label1">Total financed</Text>
            <Text variant="label1">{formatBalance(loan.totalBorrowed.toDecimal(), pool?.currency, 2)}</Text>
          </Shelf>
        </Stack>
        {loan.status === 'Active' && allowedToBorrow[loan?.loanInfo ? loan.loanInfo.type : config.defaultLoanType] && (
          <FormikProvider value={financeForm}>
            <Stack as={Form} gap={2} noValidate ref={financeFormRef}>
              <Field
                name="amount"
                validate={combine(
                  positiveNumber(),
                  max(availableFinancing.toNumber(), 'Amount exceeds available financing'),
                  max(
                    maxBorrow.toNumber(),
                    `Amount exceeds available reserve (${formatBalance(maxBorrow, pool?.currency, 2)})`
                  )
                )}
              >
                {({ field, meta, form }: FieldProps) => (
                  <CurrencyInput
                    {...field}
                    label="Amount"
                    errorMessage={meta.touched ? meta.error : undefined}
                    secondaryLabel={`${formatBalance(roundDown(maxBorrow), pool?.currency, 2)} available`}
                    disabled={isFinanceLoading}
                    currency={getCurrencySymbol(pool?.currency)}
                    onChange={(value: number) => form.setFieldValue('amount', value)}
                    onSetMax={() => form.setFieldValue('amount', maxBorrow)}
                  />
                )}
              </Field>
              {poolReserve.lessThan(availableFinancing) && (
                <Shelf alignItems="flex-start" justifyContent="start" gap="4px">
                  <IconInfo size="iconMedium" />
                  <Text variant="body3">
                    The pool&apos;s available reserve ({formatBalance(poolReserve, pool?.currency)}) is smaller than the
                    available financing
                  </Text>
                </Shelf>
              )}
              <Stack px={1}>
                <Button type="submit" loading={isFinanceLoading}>
                  Finance asset
                </Button>
              </Stack>
            </Stack>
          </FormikProvider>
        )}
      </Stack>

      <Stack as={Card} gap={2} p={2}>
        <Stack>
          <Shelf justifyContent="space-between">
            <Text variant="heading3">Outstanding</Text>
            {/* outstandingDebt needs to be rounded down, b/c onSetMax displays the rounded down value as well */}
            <Text variant="heading3">
              {formatBalance(roundDown(loan.outstandingDebt.toDecimal()), pool?.currency, 2)}
            </Text>
          </Shelf>
          <Shelf justifyContent="space-between">
            <Text variant="label1">Total repaid</Text>
            <Text variant="label1">{formatBalance(loan.totalRepaid, pool?.currency, 2)}</Text>
          </Shelf>
        </Stack>

        {loan.status === 'Active' && !loan.outstandingDebt.isZero() && (
          <FormikProvider value={repayForm}>
            <Stack as={Form} gap={2} noValidate ref={repayFormRef}>
              <Field
                validate={combine(
                  positiveNumber(),
                  max(balance.toNumber(), 'Amount exceeds balance'),
                  max(debt.toNumber(), 'Amount exceeds outstanding')
                )}
                name="amount"
              >
                {({ field, meta, form }: FieldProps) => {
                  return (
                    <CurrencyInput
                      {...field}
                      label="Amount"
                      errorMessage={meta.touched ? meta.error : undefined}
                      secondaryLabel={`${formatBalance(roundDown(maxRepay), pool?.currency, 2)} available`}
                      disabled={isRepayLoading || isRepayAllLoading}
                      currency={getCurrencySymbol(pool?.currency)}
                      onChange={(value) => form.setFieldValue('amount', value)}
                      onSetMax={() => form.setFieldValue('amount', maxRepay)}
                    />
                  )
                }}
              </Field>
              {balance.lessThan(loan.outstandingDebt.toDecimal()) && (
                <Shelf alignItems="flex-start" justifyContent="start" gap="4px">
                  <IconInfo size="iconMedium" />
                  <Text variant="body3">
                    Your wallet balance ({formatBalance(roundDown(balance), pool?.currency, 2)}) is smaller than the
                    outstanding balance.
                  </Text>
                </Shelf>
              )}
              <Stack gap={1} px={1}>
                <Button type="submit" disabled={isRepayAllLoading} loading={isRepayLoading}>
                  Repay asset
                </Button>
                <Button
                  variant="secondary"
                  loading={isRepayAllLoading}
                  disabled={!canRepayAll || isRepayLoading}
                  onClick={() => repayAll()}
                >
                  Repay all and close
                </Button>
              </Stack>
            </Stack>
          </FormikProvider>
        )}
      </Stack>
    </Stack>
  )
}<|MERGE_RESOLUTION|>--- conflicted
+++ resolved
@@ -71,19 +71,12 @@
   const canRepayAll = debtWithMargin.lte(balance)
 
   const allowedToBorrow: Record<LoanInfo['type'], boolean> = {
-<<<<<<< HEAD
     CreditLineWithMaturity: true,
     // !!loan?.loanInfo &&
     // !!loan?.originationDate &&
     // 'maturityDate' in loan.loanInfo &&
     // Dec(daysBetween(loan.originationDate, loan.loanInfo.maturityDate)).gt(0) &&
-    // loan.outstandingDebt.toDecimal().lt(availableFinancing),
-=======
-    CreditLineWithMaturity:
-      'maturityDate' in loan.loanInfo &&
-      Dec(daysBetween(loan.originationDate, loan.loanInfo.maturityDate)).gt(0) &&
-      availableFinancing.greaterThan(0),
->>>>>>> 5f565319
+    // availableFinancing.greaterThan(0),
     BulletLoan:
       !!loan?.loanInfo &&
       !!loan?.originationDate &&
