import { Balance, Loan as LoanType } from '@centrifuge/centrifuge-js'
import { LoanInfo } from '@centrifuge/centrifuge-js/dist/modules/pools'
import { Button, Card, CurrencyInput, IconInfo, InlineFeedback, Shelf, Stack, Text } from '@centrifuge/fabric'
import Decimal from 'decimal.js-light'
import { Field, FieldProps, Form, FormikProvider, useFormik } from 'formik'
import * as React from 'react'
import { daysBetween } from '../../utils/date'
import { Dec } from '../../utils/Decimal'
import { formatBalance, getCurrencySymbol, roundDown } from '../../utils/formatting'
import { useAddress } from '../../utils/useAddress'
import { getBalanceDec, useBalances } from '../../utils/useBalances'
import { useCentrifugeTransaction } from '../../utils/useCentrifugeTransaction'
import { useFocusInvalidInput } from '../../utils/useFocusInvalidInput'
import { useAvailableFinancing } from '../../utils/useLoans'
import { usePool } from '../../utils/usePools'
import { combine, max, positiveNumber } from '../../utils/validation'

type FinanceValues = {
  amount: number | '' | Decimal
}

type RepayValues = {
  amount: number | '' | Decimal
}

const SEC_PER_DAY = 24 * 60 * 60

export const FinanceForm: React.VFC<{ loan: LoanType }> = ({ loan }) => {
  const pool = usePool(loan.poolId)
  const address = useAddress()
  const balances = useBalances(address)
  const balance = balances && pool ? getBalanceDec(balances, pool.currency) : Dec(0)
  const { current: availableFinancing, initial: initialCeiling } = useAvailableFinancing(loan.poolId, loan.id)
  const { execute: doFinanceTransaction, isLoading: isFinanceLoading } = useCentrifugeTransaction(
    'Finance asset',
    (cent) => cent.pools.financeLoan,
    {
      onSuccess: () => {
        financeForm.resetForm()
      },
    }
  )

  const { execute: doRepayTransaction, isLoading: isRepayLoading } = useCentrifugeTransaction(
    'Repay asset',
    (cent) => cent.pools.repayLoanPartially,
    {
      onSuccess: () => {
        repayForm.resetForm()
      },
    }
  )

  const { execute: doRepayAllTransaction, isLoading: isRepayAllLoading } = useCentrifugeTransaction(
    'Repay asset',
    (cent) => cent.pools.repayAndCloseLoan
  )

  const { execute: doCloseTransaction, isLoading: isCloseLoading } = useCentrifugeTransaction(
    'Close asset',
    (cent) => cent.pools.closeLoan
  )

  function repayAll() {
    doRepayAllTransaction([loan.poolId, loan.id])
  }

  const debt = loan.outstandingDebt.toDecimal()
  const debtWithMargin = debt.add(
    loan.principalDebt.toDecimal().mul(loan.interestRatePerSec.toDecimal().minus(1).mul(SEC_PER_DAY))
  )
  const poolReserve = pool?.reserve.available.toDecimal() ?? Dec(0)
  const maxBorrow = poolReserve.lessThan(availableFinancing) ? poolReserve : availableFinancing
  const maxRepay = balance.lessThan(loan.outstandingDebt.toDecimal()) ? balance : loan.outstandingDebt.toDecimal()
  const canRepayAll = debtWithMargin.lte(balance)

  const allowedToBorrow: Record<LoanInfo['type'], boolean> = {
    CreditLineWithMaturity:
      'maturityDate' in loan.loanInfo &&
      Dec(daysBetween(loan.originationDate, loan.loanInfo.maturityDate)).gt(0) &&
      availableFinancing.greaterThan(0),
    BulletLoan:
      'maturityDate' in loan.loanInfo &&
      Dec(daysBetween(loan.originationDate, loan.loanInfo.maturityDate)).gt(0) &&
      loan.totalBorrowed.toDecimal().lt(initialCeiling),
    CreditLine: loan.outstandingDebt.toDecimal().lt(initialCeiling),
  }

  const financeForm = useFormik<FinanceValues>({
    initialValues: {
      amount: '',
    },
    onSubmit: (values, actions) => {
      const amount = Balance.fromFloat(values.amount)
      doFinanceTransaction([loan.poolId, loan.id, amount])
      actions.setSubmitting(false)
    },
    validateOnMount: true,
  })

  const repayForm = useFormik<RepayValues>({
    initialValues: {
      amount: '',
    },
    onSubmit: (values, actions) => {
      const amount = Balance.fromFloat(values.amount)
      doRepayTransaction([loan.poolId, loan.id, amount])
      actions.setSubmitting(false)
    },
    validateOnMount: true,
  })

  const financeFormRef = React.useRef<HTMLFormElement>(null)
  useFocusInvalidInput(financeForm, financeFormRef)

  const repayFormRef = React.useRef<HTMLFormElement>(null)
  useFocusInvalidInput(repayForm, repayFormRef)

  const maturityDatePassed = 'maturityDate' in loan.loanInfo && new Date() > new Date(loan.loanInfo.maturityDate)

  return (
    <Stack gap={3}>
      <Stack as={Card} gap={2} p={2}>
        <Stack>
          <Shelf justifyContent="space-between">
            <Text variant="heading3">Available financing</Text>
            {/* availableFinancing needs to be rounded down, b/c onSetMax displays the rounded down value as well */}
            <Text variant="heading3">
              {formatBalance(roundDown(loan.status === 'Closed' ? 0 : availableFinancing), pool?.currency, 2)}
            </Text>
          </Shelf>
          <Shelf justifyContent="space-between">
            <Text variant="label1">Total financed</Text>
            <Text variant="label1">{formatBalance(loan.totalBorrowed.toDecimal(), pool?.currency, 2)}</Text>
          </Shelf>
        </Stack>
        {loan.status === 'Active' && allowedToBorrow[loan.loanInfo.type] && !maturityDatePassed && (
          <FormikProvider value={financeForm}>
            <Stack as={Form} gap={2} noValidate ref={financeFormRef}>
              <Field
                name="amount"
                validate={combine(
                  positiveNumber(),
                  max(availableFinancing.toNumber(), 'Amount exceeds available financing'),
                  max(
                    maxBorrow.toNumber(),
                    `Amount exceeds available reserve (${formatBalance(maxBorrow, pool?.currency, 2)})`
                  )
                )}
              >
                {({ field, meta, form }: FieldProps) => (
                  <CurrencyInput
                    {...field}
                    label="Amount"
                    errorMessage={meta.touched ? meta.error : undefined}
                    secondaryLabel={`${formatBalance(roundDown(maxBorrow), pool?.currency, 2)} available`}
                    disabled={isFinanceLoading}
                    currency={getCurrencySymbol(pool?.currency)}
                    onChange={(value: number) => form.setFieldValue('amount', value)}
                    onSetMax={() => form.setFieldValue('amount', maxBorrow)}
                  />
                )}
              </Field>
              {poolReserve.lessThan(availableFinancing) && (
                <Shelf alignItems="flex-start" justifyContent="start" gap="4px">
                  <IconInfo size="iconMedium" />
                  <Text variant="body3">
                    The pool&apos;s available reserve ({formatBalance(poolReserve, pool?.currency)}) is smaller than the
                    available financing
                  </Text>
                </Shelf>
              )}
              <Stack px={1}>
                <Button type="submit" loading={isFinanceLoading}>
                  Finance asset
                </Button>
              </Stack>
            </Stack>
          </FormikProvider>
        )}
      </Stack>

      <Stack as={Card} gap={2} p={2}>
        <Stack>
          <Shelf justifyContent="space-between">
            <Text variant="heading3">Outstanding</Text>
            {/* outstandingDebt needs to be rounded down, b/c onSetMax displays the rounded down value as well */}
            <Text variant="heading3">
              {formatBalance(roundDown(loan.outstandingDebt.toDecimal()), pool?.currency, 2)}
            </Text>
          </Shelf>
          <Shelf justifyContent="space-between">
            <Text variant="label1">Total repaid</Text>
            <Text variant="label1">{formatBalance(loan.totalRepaid, pool?.currency, 2)}</Text>
          </Shelf>
        </Stack>

<<<<<<< HEAD
        {loan.status === 'Active' && !loan.outstandingDebt.isZero() && (
          <FormikProvider value={repayForm}>
            <Stack as={Form} gap={2} noValidate ref={repayFormRef}>
              <Field
                validate={combine(
                  positiveNumber(),
                  max(balance.toNumber(), 'Amount exceeds balance'),
                  max(debt.toNumber(), 'Amount exceeds outstanding')
                )}
                name="amount"
              >
                {({ field, meta, form }: FieldProps) => {
                  return (
                    <CurrencyInput
                      {...field}
                      label="Amount"
                      errorMessage={meta.touched ? meta.error : undefined}
                      secondaryLabel={`${formatBalance(roundDown(maxRepay), pool?.currency, 2)} available`}
                      disabled={isRepayLoading || isRepayAllLoading}
                      currency={getCurrencySymbol(pool?.currency)}
                      onChange={(value) => form.setFieldValue('amount', value)}
                      onSetMax={() => form.setFieldValue('amount', maxRepay)}
                    />
                  )
                }}
              </Field>
              {balance.lessThan(loan.outstandingDebt.toDecimal()) && (
                <InlineFeedback>
                  Your wallet balance ({formatBalance(roundDown(balance), pool?.currency, 2)}) is smaller than the
                  outstanding balance.
                </InlineFeedback>
              )}
              <Stack gap={1} px={1}>
                <Button type="submit" disabled={isRepayAllLoading} loading={isRepayLoading}>
                  Repay asset
                </Button>
                <Button
                  variant="secondary"
                  loading={isRepayAllLoading}
                  disabled={!canRepayAll || isRepayLoading}
                  onClick={() => repayAll()}
=======
        {loan.status === 'Active' &&
          (!loan.outstandingDebt.isZero() ? (
            <FormikProvider value={repayForm}>
              <Stack as={Form} gap={2} noValidate ref={repayFormRef}>
                <Field
                  validate={combine(
                    positiveNumber(),
                    max(balance.toNumber(), 'Amount exceeds balance'),
                    max(debt.toNumber(), 'Amount exceeds outstanding')
                  )}
                  name="amount"
>>>>>>> b94d986e
                >
                  {({ field, meta, form }: FieldProps) => {
                    return (
                      <CurrencyInput
                        {...field}
                        label="Amount"
                        errorMessage={meta.touched ? meta.error : undefined}
                        secondaryLabel={`${formatBalance(roundDown(maxRepay), pool?.currency, 2)} available`}
                        disabled={isRepayLoading || isRepayAllLoading}
                        currency={getCurrencySymbol(pool?.currency)}
                        onChange={(value) => form.setFieldValue('amount', value)}
                        onSetMax={() => form.setFieldValue('amount', maxRepay)}
                      />
                    )
                  }}
                </Field>
                {balance.lessThan(loan.outstandingDebt.toDecimal()) && (
                  <Shelf alignItems="flex-start" justifyContent="start" gap="4px">
                    <IconInfo size="iconMedium" />
                    <Text variant="body3">
                      Your wallet balance ({formatBalance(roundDown(balance), pool?.currency, 2)}) is smaller than the
                      outstanding balance.
                    </Text>
                  </Shelf>
                )}
                <Stack gap={1} px={1}>
                  <Button type="submit" disabled={isRepayAllLoading} loading={isRepayLoading}>
                    Repay asset
                  </Button>
                  <Button
                    variant="secondary"
                    loading={isRepayAllLoading}
                    disabled={!canRepayAll || isRepayLoading}
                    onClick={() => repayAll()}
                  >
                    Repay all and close
                  </Button>
                </Stack>
              </Stack>
            </FormikProvider>
          ) : (
            maturityDatePassed && (
              <Button
                variant="primary"
                loading={isCloseLoading}
                onClick={() => doCloseTransaction([loan.poolId, loan.id])}
              >
                Close
              </Button>
            )
          ))}
      </Stack>
    </Stack>
  )
}<|MERGE_RESOLUTION|>--- conflicted
+++ resolved
@@ -195,49 +195,6 @@
           </Shelf>
         </Stack>
 
-<<<<<<< HEAD
-        {loan.status === 'Active' && !loan.outstandingDebt.isZero() && (
-          <FormikProvider value={repayForm}>
-            <Stack as={Form} gap={2} noValidate ref={repayFormRef}>
-              <Field
-                validate={combine(
-                  positiveNumber(),
-                  max(balance.toNumber(), 'Amount exceeds balance'),
-                  max(debt.toNumber(), 'Amount exceeds outstanding')
-                )}
-                name="amount"
-              >
-                {({ field, meta, form }: FieldProps) => {
-                  return (
-                    <CurrencyInput
-                      {...field}
-                      label="Amount"
-                      errorMessage={meta.touched ? meta.error : undefined}
-                      secondaryLabel={`${formatBalance(roundDown(maxRepay), pool?.currency, 2)} available`}
-                      disabled={isRepayLoading || isRepayAllLoading}
-                      currency={getCurrencySymbol(pool?.currency)}
-                      onChange={(value) => form.setFieldValue('amount', value)}
-                      onSetMax={() => form.setFieldValue('amount', maxRepay)}
-                    />
-                  )
-                }}
-              </Field>
-              {balance.lessThan(loan.outstandingDebt.toDecimal()) && (
-                <InlineFeedback>
-                  Your wallet balance ({formatBalance(roundDown(balance), pool?.currency, 2)}) is smaller than the
-                  outstanding balance.
-                </InlineFeedback>
-              )}
-              <Stack gap={1} px={1}>
-                <Button type="submit" disabled={isRepayAllLoading} loading={isRepayLoading}>
-                  Repay asset
-                </Button>
-                <Button
-                  variant="secondary"
-                  loading={isRepayAllLoading}
-                  disabled={!canRepayAll || isRepayLoading}
-                  onClick={() => repayAll()}
-=======
         {loan.status === 'Active' &&
           (!loan.outstandingDebt.isZero() ? (
             <FormikProvider value={repayForm}>
@@ -249,7 +206,6 @@
                     max(debt.toNumber(), 'Amount exceeds outstanding')
                   )}
                   name="amount"
->>>>>>> b94d986e
                 >
                   {({ field, meta, form }: FieldProps) => {
                     return (
@@ -267,13 +223,10 @@
                   }}
                 </Field>
                 {balance.lessThan(loan.outstandingDebt.toDecimal()) && (
-                  <Shelf alignItems="flex-start" justifyContent="start" gap="4px">
-                    <IconInfo size="iconMedium" />
-                    <Text variant="body3">
-                      Your wallet balance ({formatBalance(roundDown(balance), pool?.currency, 2)}) is smaller than the
-                      outstanding balance.
-                    </Text>
-                  </Shelf>
+                  <InlineFeedback>
+                    Your wallet balance ({formatBalance(roundDown(balance), pool?.currency, 2)}) is smaller than the
+                    outstanding balance.
+                  </InlineFeedback>
                 )}
                 <Stack gap={1} px={1}>
                   <Button type="submit" disabled={isRepayAllLoading} loading={isRepayLoading}>
