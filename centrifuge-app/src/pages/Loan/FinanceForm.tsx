--- conflicted
+++ resolved
@@ -163,10 +163,7 @@
 
   React.useEffect(() => {
     financeForm.validateForm()
-<<<<<<< HEAD
-=======
     // eslint-disable-next-line react-hooks/exhaustive-deps
->>>>>>> 699bebdf
   }, [source])
 
   const financeFormRef = React.useRef<HTMLFormElement>(null)
@@ -491,8 +488,6 @@
   const ao = access.assetOriginators.find((a) => a.address === borrower.actingAddress)
   const withdrawAddresses = ao?.transferAllowlist ?? []
 
-<<<<<<< HEAD
-=======
   const sortedBalances = sortBalances(muxBalances?.currencies || [], pool.currency)
   const ignoredCurrencies = Object.entries(selectedAddressIndexByCurrency).flatMap(([key, index]) => {
     return index === -1 ? [key] : []
@@ -517,7 +512,6 @@
     // eslint-disable-next-line react-hooks/exhaustive-deps
   }, [withdrawAddresses])
 
->>>>>>> 699bebdf
   if (!isLocalAsset) {
     return {
       render: () => <WithdrawSelect withdrawAddresses={withdrawAddresses} poolId={poolId} />,
@@ -561,14 +555,9 @@
         amount={amount}
       />
     ),
-<<<<<<< HEAD
-    isValid: ({ values }: { values: Pick<FinanceValues, 'withdraw'> }) => {
-      return source === 'reserve' ? amount.lte(totalAvailable) && !!values.withdraw : true
-=======
     isValid: (_: { values: Pick<FinanceValues, 'withdraw'> }) => {
       const withdrawalAddresses = Object.values(selectedAddressIndexByCurrency).filter((index) => index !== -1)
       return source === 'reserve' ? amount.lte(totalAvailable) && !!withdrawalAddresses.length : true
->>>>>>> 699bebdf
     },
     getBatch: () => {
       const withdrawalAddresses = Object.values(selectedAddressIndexByCurrency).filter((index) => index !== -1)
