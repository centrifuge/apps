--- conflicted
+++ resolved
@@ -22,13 +22,8 @@
         <LabelValueStack label="Current price" value={`${pricing.oracle.value.toDecimal()} ${pool?.currency.symbol}`} />
         <LabelValueStack label="Price last updated" value={days === '0' ? `${days} ago` : `Today`} />
         <LabelValueStack label="Valuation method" value="Oracle" />
-<<<<<<< HEAD
-        {pricing.maxBorrowQuantity?.toDecimal().lt(10000) && (
-          <LabelValueStack label="Max quantity" value={pricing.maxBorrowQuantity.toDecimal().toString()} />
-=======
         {pricing.maxBorrowAmount && (
           <LabelValueStack label="Max quantity" value={pricing.maxBorrowAmount.toDecimal().toString()} />
->>>>>>> c7f74917
         )}
       </>
     )
