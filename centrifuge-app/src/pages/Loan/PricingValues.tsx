import { Loan, Pool, TinlakeLoan } from '@centrifuge/centrifuge-js'
import { Card, Stack, Text } from '@centrifuge/fabric'
import { LabelValueStack } from '../../components/LabelValueStack'
import { formatDate, getAge } from '../../utils/date'
import { formatBalance, formatPercentage } from '../../utils/formatting'
import { getLatestPrice } from '../../utils/getLatestPrice'
import { TinlakePool } from '../../utils/tinlake/useTinlakePools'
import { useAssetTransactions } from '../../utils/usePools'
import { MetricsTable } from './MetricsTable'

type Props = {
  loan: Loan | TinlakeLoan
  pool: Pool | TinlakePool
}

export function PricingValues({ loan, pool }: Props) {
  const { pricing } = loan

  const assetTransactions = useAssetTransactions(loan.poolId)

  const isOutstandingDebtOrDiscountedCashFlow =
    'valuationMethod' in pricing &&
    (pricing.valuationMethod === 'outstandingDebt' || pricing.valuationMethod === 'discountedCashFlow')

  if ('valuationMethod' in pricing && pricing.valuationMethod === 'oracle') {
    const today = new Date()
    today.setUTCHours(0, 0, 0, 0)
    let latestOraclePrice = pricing.oracle[0]
    pricing.oracle.forEach((price) => {
      if (price.timestamp > latestOraclePrice.timestamp) {
        latestOraclePrice = price
      }
    })

    const days = getAge(new Date(latestOraclePrice.timestamp).toISOString())

    const borrowerAssetTransactions = assetTransactions?.filter(
      (assetTransaction) => assetTransaction.asset.id === `${loan.poolId}-${loan.id}`
    )
    const latestPrice = getLatestPrice(latestOraclePrice.value, borrowerAssetTransactions, pool.currency.decimals)

    return (
<<<<<<< HEAD
      <Card p={3}>
        <Stack gap={2}>
          <Text fontSize="18px" fontWeight="500">
            Pricing
          </Text>
          <MetricsTable
            metrics={[
              { label: 'ISIN', value: pricing.Isin },
              {
                label: `Latest price${latestOraclePrice.value.isZero() && latestPrice ? ' (settlement)' : ''}`,
                value: latestPrice ? `${formatBalance(latestPrice, pool.currency.symbol, 6, 2)}` : '-',
              },
              { label: 'Price last updated', value: days === '0' ? `${days} ago` : `Today` },
            ]}
          />
        </Stack>
      </Card>
=======
      <>
        {'isin' in pricing.priceId && <LabelValueStack label="ISIN" value={pricing.priceId.isin} />}
        <LabelValueStack
          label={`Latest price${latestOraclePrice.value.isZero() && latestPrice ? ' (settlement)' : ''}`}
          value={latestPrice ? `${formatBalance(latestPrice, pool.currency.symbol, 6, 2)}` : '-'}
        />
        <LabelValueStack label="Price last updated" value={days === '0' ? `${days} ago` : `Today`} />
        <LabelValueStack label="With linear pricing" value={pricing.withLinearPricing ? 'Yes' : 'No'} />
      </>
>>>>>>> 8c78f846
    )
  }

  return (
    <>
      {pricing.maturityDate && <LabelValueStack label="Maturity date" value={formatDate(pricing.maturityDate)} />}
      {'maturityExtensionDays' in pricing && pricing.valuationMethod !== 'cash' && (
        <LabelValueStack label="Extension period" value={`${pricing.maturityExtensionDays} days`} />
      )}
      {isOutstandingDebtOrDiscountedCashFlow && (
        <LabelValueStack
          label="Advance rate"
          value={pricing.advanceRate && formatPercentage(pricing.advanceRate.toPercent())}
        />
      )}
      {'valuationMethod' in pricing && pricing.valuationMethod !== 'cash' && (
        <LabelValueStack
          label="Interest rate"
          value={pricing.interestRate && formatPercentage(pricing.interestRate.toPercent())}
        />
      )}
      {'valuationMethod' in pricing && pricing.valuationMethod === 'discountedCashFlow' && (
        <>
          <LabelValueStack
            label="Probability of default"
            value={pricing.probabilityOfDefault && formatPercentage(pricing.probabilityOfDefault.toPercent())}
          />
          <LabelValueStack
            label="Loss given default"
            value={pricing.lossGivenDefault && formatPercentage(pricing.lossGivenDefault.toPercent())}
          />
          <LabelValueStack
            label="Expected loss"
            value={
              pricing.lossGivenDefault &&
              pricing.probabilityOfDefault &&
              formatPercentage(pricing.lossGivenDefault.toFloat() * pricing.probabilityOfDefault.toFloat() * 100)
            }
          />
          <LabelValueStack
            label="Discount rate"
            value={pricing.discountRate && formatPercentage(pricing.discountRate.toPercent())}
          />
        </>
      )}
    </>
  )
}<|MERGE_RESOLUTION|>--- conflicted
+++ resolved
@@ -40,7 +40,6 @@
     const latestPrice = getLatestPrice(latestOraclePrice.value, borrowerAssetTransactions, pool.currency.decimals)
 
     return (
-<<<<<<< HEAD
       <Card p={3}>
         <Stack gap={2}>
           <Text fontSize="18px" fontWeight="500">
@@ -48,7 +47,7 @@
           </Text>
           <MetricsTable
             metrics={[
-              { label: 'ISIN', value: pricing.Isin },
+              ...('isin' in pricing.priceId ? [{ label: 'ISIN', value: pricing.Isin }] : []),
               {
                 label: `Latest price${latestOraclePrice.value.isZero() && latestPrice ? ' (settlement)' : ''}`,
                 value: latestPrice ? `${formatBalance(latestPrice, pool.currency.symbol, 6, 2)}` : '-',
@@ -58,17 +57,6 @@
           />
         </Stack>
       </Card>
-=======
-      <>
-        {'isin' in pricing.priceId && <LabelValueStack label="ISIN" value={pricing.priceId.isin} />}
-        <LabelValueStack
-          label={`Latest price${latestOraclePrice.value.isZero() && latestPrice ? ' (settlement)' : ''}`}
-          value={latestPrice ? `${formatBalance(latestPrice, pool.currency.symbol, 6, 2)}` : '-'}
-        />
-        <LabelValueStack label="Price last updated" value={days === '0' ? `${days} ago` : `Today`} />
-        <LabelValueStack label="With linear pricing" value={pricing.withLinearPricing ? 'Yes' : 'No'} />
-      </>
->>>>>>> 8c78f846
     )
   }
 
