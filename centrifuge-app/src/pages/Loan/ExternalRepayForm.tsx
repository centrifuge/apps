import { ActiveLoan, CurrencyBalance, ExternalLoan, findBalance, Price } from '@centrifuge/centrifuge-js'
import { roundDown, useBalances, useCentrifugeTransaction } from '@centrifuge/centrifuge-react'
import { Box, Button, CurrencyInput, InlineFeedback, Shelf, Stack, Text } from '@centrifuge/fabric'
import Decimal from 'decimal.js-light'
import { Field, FieldProps, Form, FormikProvider, useFormik } from 'formik'
import * as React from 'react'
import { combineLatest, switchMap } from 'rxjs'
import { Dec, max as maxDec, min } from '../../utils/Decimal'
import { formatBalance } from '../../utils/formatting'
import { useFocusInvalidInput } from '../../utils/useFocusInvalidInput'
import { useLoans } from '../../utils/useLoans'
import { useBorrower } from '../../utils/usePermissions'
import { usePool } from '../../utils/usePools'
import { combine, maxNotRequired, nonNegativeNumberNotRequired } from '../../utils/validation'
import { useChargePoolFees } from './ChargeFeesFields'

type RepayValues = {
  price: number | '' | Decimal
  interest: number | '' | Decimal
  amountAdditional: number | '' | Decimal
  quantity: number | ''
  fees: { id: string; amount: number | '' | Decimal }[]
}

export function ExternalRepayForm({ loan, destination }: { loan: ExternalLoan; destination: string }) {
  const pool = usePool(loan.poolId)
  const account = useBorrower(loan.poolId, loan.id)
  const balances = useBalances(account?.actingAddress)
  const balance = (balances && findBalance(balances.currencies, pool.currency.key)?.balance.toDecimal()) || Dec(0)
  const poolFees = useChargePoolFees(loan.poolId, loan.id)
  const loans = useLoans(loan.poolId)
  const destinationLoan = loans?.find((l) => l.id === destination) as ActiveLoan

  const { execute: doRepayTransaction, isLoading: isRepayLoading } = useCentrifugeTransaction(
    'Repay asset',
    (cent) =>
      (
        args: [
          loanId: string,
          poolId: string,
          quantity: Price,
          interest: CurrencyBalance,
          amountAdditional: CurrencyBalance,
          price: CurrencyBalance
        ],
        options
      ) => {
        const [loanId, poolId, quantity, interest, amountAdditional, price] = args
        let repayTx
        if (destination === 'reserve') {
          repayTx = cent.pools.repayExternalLoanPartially(
            [poolId, loanId, quantity, interest, amountAdditional, price],
            {
              batch: true,
            }
          )
        } else {
          const repay = { quantity, price, interest }
          let borrow = { quantity, price }
          repayTx = cent.pools.transferLoanDebt([poolId, loan.id, destinationLoan.id, repay, borrow], { batch: true })
        }
        return combineLatest([cent.getApi(), repayTx, poolFees.getBatch(repayForm)]).pipe(
          switchMap(([api, repayTx, batch]) => {
            if (batch.length) {
              return cent.wrapSignAndSend(api, api.tx.utility.batchAll([repayTx, ...batch], options))
            }
            return cent.wrapSignAndSend(api, repayTx, options)
          })
        )
      },
    {
      onSuccess: () => {
        repayForm.resetForm()
      },
    }
  )

  const { execute: doCloseTransaction, isLoading: isCloseLoading } = useCentrifugeTransaction(
    'Close asset',
    (cent) => cent.pools.closeLoan
  )

  const currentFace =
    loan?.pricing && 'outstandingQuantity' in loan.pricing
      ? loan.pricing.outstandingQuantity.toDecimal().mul(loan.pricing.notional.toDecimal())
      : null

  const repayForm = useFormik<RepayValues>({
    initialValues: {
      price: '',
      quantity: '',
      fees: [],
      interest: '',
      amountAdditional: '',
    },
    onSubmit: (values, actions) => {
      const price = CurrencyBalance.fromFloat(values.price || 0, pool.currency.decimals)
      const interest = CurrencyBalance.fromFloat(values?.interest || 0, pool.currency.decimals)
      const amountAdditional = CurrencyBalance.fromFloat(values.amountAdditional || 0, pool.currency.decimals)
      const quantity = Price.fromFloat(values.quantity || 0)

      doRepayTransaction([loan.poolId, loan.id, quantity, interest, amountAdditional, price], {
        account,
      })
      actions.setSubmitting(false)
    },
    validateOnMount: true,
  })

  const repayFormRef = React.useRef<HTMLFormElement>(null)
  useFocusInvalidInput(repayForm, repayFormRef)

  const debt = ('outstandingDebt' in loan && loan.outstandingDebt?.toDecimal()) || Dec(0)
  const { maxAvailable, maxInterest, totalRepay } = React.useMemo(() => {
    const outstandingInterest = (loan as ActiveLoan).outstandingInterest.toDecimal() ?? Dec(0)
    const { quantity, interest, amountAdditional, price } = repayForm.values
    const totalRepay = Dec(price || 0)
      .mul(quantity || 0)
      .add(interest || 0)
      .add(amountAdditional || 0)
    let maxAvailable = min(balance, debt)
    let maxInterest = min(balance, outstandingInterest)
    if (destination !== 'reserve') {
      maxAvailable = destinationLoan.outstandingDebt?.toDecimal() || Dec(0)
      maxInterest = destinationLoan.outstandingInterest.toDecimal() || Dec(0)
    }
    return {
      maxAvailable,
      maxInterest: maxDec(
        min(maxInterest, maxAvailable.sub(Dec(price || 0).mul(quantity || 0) || 0).sub(amountAdditional || 0)),
        Dec(0)
      ),
      totalRepay,
    }
  }, [loan, destinationLoan, balance, repayForm.values])
<<<<<<< HEAD
=======

  if (loan.status === 'Closed' || ('valuationMethod' in loan.pricing && loan.pricing.valuationMethod !== 'oracle')) {
    return null
  }

>>>>>>> 5735a24c
  return (
    <>
      {currentFace ? (
        <Stack>
          <Shelf justifyContent="space-between">
            <Text variant="label2">Current face</Text>
            <Text variant="label2">{formatBalance(currentFace, pool.currency.symbol, 2, 2)}</Text>
          </Shelf>
        </Stack>
      ) : null}

      {loan.status !== 'Created' &&
        (debt.gt(0) ? (
          <FormikProvider value={repayForm}>
            <Stack as={Form} gap={2} noValidate ref={repayFormRef}>
              <Field validate={combine(nonNegativeNumberNotRequired())} name="quantity">
                {({ field, meta, form }: FieldProps) => {
                  return (
                    <CurrencyInput
                      {...field}
                      label="Quantity"
                      disabled={isRepayLoading}
                      errorMessage={meta.touched ? meta.error : undefined}
                      decimals={8}
                      onChange={(value) => form.setFieldValue('quantity', value)}
                      currency={pool.currency.symbol}
                    />
                  )
                }}
              </Field>
              <Field
                validate={combine(
                  nonNegativeNumberNotRequired(),
                  maxNotRequired(
                    maxAvailable.toNumber(),
                    `Quantity x price (${formatBalance(
                      Dec(repayForm.values.price || 0).mul(repayForm.values.quantity || 0),
                      pool.currency.symbol
                    )}) exceeds available debt (${formatBalance(maxAvailable, pool.currency.symbol)})`
                  )
                )}
                name="price"
              >
                {({ field, form }: FieldProps) => {
                  return (
                    <CurrencyInput
                      {...field}
                      label="Settlement price"
                      disabled={isRepayLoading}
                      currency={pool.currency.symbol}
                      onChange={(value) => form.setFieldValue('price', value)}
                      decimals={8}
                    />
                  )
                }}
              </Field>
              {loan.outstandingInterest.toDecimal().gt(0) && (
                <Field
                  validate={combine(nonNegativeNumberNotRequired(), maxNotRequired(maxInterest.toNumber()))}
                  name="interest"
                >
                  {({ field, meta, form }: FieldProps) => {
                    return (
                      <CurrencyInput
                        {...field}
                        value={field.value instanceof Decimal ? field.value.toNumber() : field.value}
                        label="Interest"
                        errorMessage={meta.touched ? meta.error : undefined}
                        secondaryLabel={`${formatBalance(
                          destination === 'reserve' ? loan.outstandingInterest : destinationLoan.outstandingInterest,
                          pool?.currency.symbol,
                          2
                        )} interest accrued`}
                        disabled={isRepayLoading}
                        currency={pool?.currency.symbol}
                        onChange={(value) => form.setFieldValue('interest', value)}
                        onSetMax={() => form.setFieldValue('interest', maxInterest.toNumber())}
                      />
                    )
                  }}
                </Field>
              )}
              <Field
                name="amountAdditional"
                validate={combine(nonNegativeNumberNotRequired(), maxNotRequired(maxAvailable.toNumber()))}
              >
                {({ field, form }: FieldProps) => {
                  return (
                    <CurrencyInput
                      {...field}
                      value={field.value instanceof Decimal ? field.value.toNumber() : field.value}
                      label="Additional amount"
                      disabled={isRepayLoading}
                      currency={pool?.currency.symbol}
                      onChange={(value) => form.setFieldValue('amountAdditional', value)}
                    />
                  )
                }}
              </Field>
              <Box bg="statusDefaultBg" p={1}>
                {destination === 'reserve' ? (
                  <InlineFeedback status="default">
                    <Text color="statusDefault">Stablecoins will be transferred to the onchain reserve.</Text>
                  </InlineFeedback>
                ) : (
                  <InlineFeedback status="default">
                    <Text color="statusDefault">
                      Virtual accounting process. No onchain stablecoin transfers are expected.
                    </Text>
                  </InlineFeedback>
                )}
              </Box>
              {poolFees.render()}
              <Stack gap={1}>
                <Shelf justifyContent="space-between">
                  <Text variant="emphasized">Total amount</Text>
                  <Text variant="emphasized">{formatBalance(totalRepay, pool?.currency.symbol, 2)}</Text>
                </Shelf>

                {poolFees.renderSummary()}

                <Shelf justifyContent="space-between">
                  <Text variant="emphasized">Available</Text>
                  <Text variant="emphasized">{formatBalance(maxAvailable, pool?.currency.symbol, 2)}</Text>
                </Shelf>
              </Stack>
              {balance.lessThan(debt) && destination === 'reserve' && (
                <Box bg="statusWarningBg" p={1}>
                  <InlineFeedback status="warning">
                    <Text color="statusWarning">
                      Your wallet balance ({formatBalance(roundDown(balance), pool?.currency.symbol, 2)}) is smaller
                      than the outstanding balance ({formatBalance(debt, pool.currency.symbol)}).
                    </Text>
                  </InlineFeedback>
                </Box>
              )}
              {totalRepay.gt(maxAvailable) && (
                <Box bg="statusCriticalBg" p={1}>
                  <InlineFeedback status="critical">
                    <Text color="statusCritical">
                      The amount ({formatBalance(roundDown(totalRepay), pool?.currency.symbol, 2)}) is greater than the
                      available debt ({formatBalance(maxAvailable, pool.currency.symbol)}).
                    </Text>
                  </InlineFeedback>
                </Box>
              )}
              <Stack gap={1} px={1}>
                <Button
                  type="submit"
                  disabled={
                    isRepayLoading ||
                    !poolFees.isValid(repayForm) ||
                    !repayForm.isValid ||
                    totalRepay.greaterThan(maxAvailable)
                  }
                  loading={isRepayLoading}
                >
                  Sell
                </Button>
              </Stack>
            </Stack>
          </FormikProvider>
        ) : (
          <Button
            variant="secondary"
            loading={isCloseLoading}
            onClick={() => doCloseTransaction([loan.poolId, loan.id], { account, forceProxyType: 'Borrow' })}
          >
            Close
          </Button>
        ))}
    </>
  )
}<|MERGE_RESOLUTION|>--- conflicted
+++ resolved
@@ -133,14 +133,11 @@
       totalRepay,
     }
   }, [loan, destinationLoan, balance, repayForm.values])
-<<<<<<< HEAD
-=======
 
   if (loan.status === 'Closed' || ('valuationMethod' in loan.pricing && loan.pricing.valuationMethod !== 'oracle')) {
     return null
   }
 
->>>>>>> 5735a24c
   return (
     <>
       {currentFace ? (
