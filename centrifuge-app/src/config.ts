import { TransactionOptions } from '@centrifuge/centrifuge-js'
import { LoanInfo } from '@centrifuge/centrifuge-js/dist/modules/pools'
import { altairDark, centrifugeLight } from '@centrifuge/fabric'
import React from 'react'
import { DefaultTheme } from 'styled-components'
import { LogoAltair, LogoAltairText } from './components/LogoAltair'
import { LogoCentrifuge, LogoCentrifugeText } from './components/LogoCentrifuge'

export const FEATURED_COLLECTIONS = [
  '3410462771',
  '1761235385',
  '2866607643',
  '3295454411',
  '420584179',
  '1298321265',
  '353744957',
]

const lightTheme: DefaultTheme = {
  ...centrifugeLight,
  sizes: {
    ...centrifugeLight.sizes,
    container: '100%',
  },
  colors: {
    ...centrifugeLight.colors,
    placeholderBackground: centrifugeLight.colors.backgroundSecondary,
  },
  typography: {
    ...centrifugeLight.typography,
    headingLarge: {
      fontSize: [24, 24, 36],
      lineHeight: 1.25,
      fontWeight: 600,
      color: 'textPrimary',
    },
  },
}
const darkTheme: DefaultTheme = {
  ...altairDark,
  sizes: {
    ...altairDark.sizes,
    container: '100%',
  },
  colors: {
    ...altairDark.colors,
    placeholderBackground: altairDark.colors.backgroundSecondary,
  },
  typography: {
    ...altairDark.typography,
    headingLarge: {
      fontSize: [24, 24, 36],
      lineHeight: 1.25,
      fontWeight: 600,
      color: 'textPrimary',
    },
  },
}

type EnvironmentConfig = {
  name: string
  logo: React.ComponentType<any>[]
  network: 'altair' | 'centrifuge'
  themes: {
    light: DefaultTheme
    dark: DefaultTheme
  }
  defaultTheme: 'light' | 'dark'
  baseCurrency: 'AUSD'
  assetClasses: string[]
  defaultAssetClass: string
  defaultLoanType: LoanInfo['type']
  poolCreationType: TransactionOptions['createType']
  useDocumentNfts: boolean
  defaultPodUrl: string
}

const poolCreationType = import.meta.env.REACT_APP_POOL_CREATION_TYPE || 'immediate'
const defaultPodUrl = import.meta.env.REACT_APP_DEFAULT_NODE_URL || ''

const ALTAIR: EnvironmentConfig = {
  name: 'Pools on Altair',
  logo: [LogoAltair, LogoAltairText],
  network: 'altair',
  themes: {
    light: lightTheme,
    dark: darkTheme,
  },
  defaultTheme: 'dark',
  baseCurrency: 'AUSD',
  assetClasses: ['Art NFTs'],
  defaultAssetClass: 'Art NFTs',
  defaultLoanType: 'CreditLineWithMaturity',
  poolCreationType,
  useDocumentNfts: true,
  defaultPodUrl,
}

const CENTRIFUGE: EnvironmentConfig = {
  name: 'Centrifuge App',
  logo: [LogoCentrifuge, LogoCentrifugeText],
  network: 'centrifuge',
  themes: {
    light: lightTheme,
    dark: darkTheme,
  },
  defaultTheme: 'light',
  baseCurrency: 'AUSD',
  assetClasses: [
    'Consumer Credit',
    'Corporate Credit',
    'Commercial Real Estate',
    'Residential Real Estate',
    'Project Finance',
  ],
  defaultAssetClass: 'Consumer Credit',
  defaultLoanType: 'CreditLineWithMaturity',
  poolCreationType,
  useDocumentNfts: true,
  defaultPodUrl,
}

<<<<<<< HEAD
const ethNetwork = import.meta.env.REACT_APP_TINLAKE_NETWORK
=======
const ethNetwork = import.meta.env.REACT_APP_TINLAKE_NETWORK || 'goerli'
>>>>>>> 5c76cbf6

const goerliConfig = {
  rpcUrl: 'https://goerli.infura.io/v3/f9ba987e8cb34418bb53cdbd4d8321b5',
  poolRegistryAddress: '0x5ba1e12693dc8f9c48aad8770482f4739beed696',
}
const mainnetConfig = {
  rpcUrl: 'https://mainnet.infura.io/v3/ed5e0e19bcbc427cbf8f661736d44516',
  poolRegistryAddress: '0x5ba1e12693dc8f9c48aad8770482f4739beed696',
}

export const ethConfig = {
<<<<<<< HEAD
  poolsHash: import.meta.env.REACT_APP_TINLAKE_POOLS_HASH,
=======
  poolsHash: 'QmYY9GPHZ19A75S1UUQCiY1ckxchaJdRpESpkRvZTVDBPM', // TODO: add registry to config and fetch poolHash
>>>>>>> 5c76cbf6
  network: ethNetwork,
  multicallContractAddress: '0x5ba1e12693dc8f9c48aad8770482f4739beed696', // Same for all networks
  ...(ethNetwork === 'goerli' ? goerliConfig : mainnetConfig),
}

export const config = import.meta.env.REACT_APP_NETWORK === 'altair' ? ALTAIR : CENTRIFUGE<|MERGE_RESOLUTION|>--- conflicted
+++ resolved
@@ -120,11 +120,7 @@
   defaultPodUrl,
 }
 
-<<<<<<< HEAD
-const ethNetwork = import.meta.env.REACT_APP_TINLAKE_NETWORK
-=======
 const ethNetwork = import.meta.env.REACT_APP_TINLAKE_NETWORK || 'goerli'
->>>>>>> 5c76cbf6
 
 const goerliConfig = {
   rpcUrl: 'https://goerli.infura.io/v3/f9ba987e8cb34418bb53cdbd4d8321b5',
@@ -136,11 +132,7 @@
 }
 
 export const ethConfig = {
-<<<<<<< HEAD
-  poolsHash: import.meta.env.REACT_APP_TINLAKE_POOLS_HASH,
-=======
   poolsHash: 'QmYY9GPHZ19A75S1UUQCiY1ckxchaJdRpESpkRvZTVDBPM', // TODO: add registry to config and fetch poolHash
->>>>>>> 5c76cbf6
   network: ethNetwork,
   multicallContractAddress: '0x5ba1e12693dc8f9c48aad8770482f4739beed696', // Same for all networks
   ...(ethNetwork === 'goerli' ? goerliConfig : mainnetConfig),
