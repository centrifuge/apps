import { TransactionOptions } from '@centrifuge/centrifuge-js'
import { LoanInfo } from '@centrifuge/centrifuge-js/dist/modules/pools'
import { altairDark, centrifugeLight } from '@centrifuge/fabric'
import * as React from 'react'
import { DefaultTheme } from 'styled-components'
import { LogoAltair, LogoAltairText } from './components/LogoAltair'
import { LogoCentrifuge, LogoCentrifugeText } from './components/LogoCentrifuge'

export const FEATURED_COLLECTIONS = [
  '3410462771',
  '1761235385',
  '2866607643',
  '3295454411',
  '420584179',
  '1298321265',
  '353744957',
]

const lightTheme: DefaultTheme = {
  ...centrifugeLight,
  sizes: {
    ...centrifugeLight.sizes,
    container: '100%',
  },
  colors: {
    ...centrifugeLight.colors,
    placeholderBackground: centrifugeLight.colors.backgroundSecondary,
  },
  typography: {
    ...centrifugeLight.typography,
    headingLarge: {
      fontSize: [24, 24, 36],
      lineHeight: 1.25,
      fontWeight: 600,
      color: 'textPrimary',
    },
  },
}
const darkTheme: DefaultTheme = {
  ...altairDark,
  sizes: {
    ...altairDark.sizes,
    container: '100%',
  },
  colors: {
    ...altairDark.colors,
    placeholderBackground: altairDark.colors.backgroundSecondary,
  },
  typography: {
    ...altairDark.typography,
    headingLarge: {
      fontSize: [24, 24, 36],
      lineHeight: 1.25,
      fontWeight: 600,
      color: 'textPrimary',
    },
  },
}

type EnvironmentConfig = {
  name: string
  logo: React.ComponentType<any>[]
  network: 'altair' | 'centrifuge'
  themes: {
    light: DefaultTheme
    dark: DefaultTheme
  }
  defaultTheme: 'light' | 'dark'
  baseCurrency: 'AUSD'
  assetClasses: string[]
  defaultAssetClass: string
  defaultLoanType: LoanInfo['type']
  poolCreationType: TransactionOptions['createType']
  useDocumentNfts: boolean
  defaultPodUrl: string
}

const poolCreationType = import.meta.env.REACT_APP_POOL_CREATION_TYPE || 'immediate'
const defaultPodUrl = import.meta.env.REACT_APP_DEFAULT_NODE_URL || ''

const ALTAIR: EnvironmentConfig = {
  name: 'Pools on Altair',
  logo: [LogoAltair, LogoAltairText],
  network: 'altair',
  themes: {
    light: lightTheme,
    dark: darkTheme,
  },
  defaultTheme: 'dark',
  baseCurrency: 'AUSD',
  assetClasses: ['Art NFTs'],
  defaultAssetClass: 'Art NFTs',
  defaultLoanType: 'CreditLineWithMaturity',
  poolCreationType,
  useDocumentNfts: true,
  defaultPodUrl,
}

const CENTRIFUGE: EnvironmentConfig = {
  name: 'Centrifuge App',
  logo: [LogoCentrifuge, LogoCentrifugeText],
  network: 'centrifuge',
  themes: {
    light: lightTheme,
    dark: darkTheme,
  },
  defaultTheme: 'light',
  baseCurrency: 'AUSD',
  assetClasses: [
    'Consumer Credit',
    'Corporate Credit',
    'Commercial Real Estate',
    'Residential Real Estate',
    'Project Finance',
  ],
  defaultAssetClass: 'Consumer Credit',
  defaultLoanType: 'CreditLineWithMaturity',
  poolCreationType,
  useDocumentNfts: true,
  defaultPodUrl,
}

<<<<<<< HEAD
const ethNetwork = import.meta.env.REACT_APP_TINLAKE_NETWORK || 'goerli'
=======
const ethNetwork = import.meta.env.REACT_APP_TINLAKE_NETWORK || 'mainnet'
>>>>>>> ebd44d6f

const goerliConfig = {
  rpcUrl: 'https://goerli.infura.io/v3/f9ba987e8cb34418bb53cdbd4d8321b5',
  poolRegistryAddress: '0x5ba1e12693dc8f9c48aad8770482f4739beed696',
<<<<<<< HEAD
=======
  tinlakeUrl: 'https://goerli.staging.tinlake.cntrfg.com/',
  poolsHash: 'QmYY9GPHZ19A75S1UUQCiY1ckxchaJdRpESpkRvZTVDBPM', // TODO: add registry to config and fetch poolHash
>>>>>>> ebd44d6f
}
const mainnetConfig = {
  rpcUrl: 'https://mainnet.infura.io/v3/ed5e0e19bcbc427cbf8f661736d44516',
  poolRegistryAddress: '0x5ba1e12693dc8f9c48aad8770482f4739beed696',
<<<<<<< HEAD
}

export const ethConfig = {
  poolsHash: 'QmYY9GPHZ19A75S1UUQCiY1ckxchaJdRpESpkRvZTVDBPM', // TODO: add registry to config and fetch poolHash
=======
  tinlakeUrl: 'https://tinlake.centrifuge.io',
  poolsHash: 'QmcqJHaFR7VRcdFgtHsqoZvN1iE1Z2q7mPgqd3N8XM4FPE', // TODO: add registry to config and fetch poolHash
}

export const ethConfig = {
>>>>>>> ebd44d6f
  network: ethNetwork,
  multicallContractAddress: '0x5ba1e12693dc8f9c48aad8770482f4739beed696', // Same for all networks
  ...(ethNetwork === 'goerli' ? goerliConfig : mainnetConfig),
}

export const config = import.meta.env.REACT_APP_NETWORK === 'altair' ? ALTAIR : CENTRIFUGE<|MERGE_RESOLUTION|>--- conflicted
+++ resolved
@@ -120,36 +120,22 @@
   defaultPodUrl,
 }
 
-<<<<<<< HEAD
-const ethNetwork = import.meta.env.REACT_APP_TINLAKE_NETWORK || 'goerli'
-=======
 const ethNetwork = import.meta.env.REACT_APP_TINLAKE_NETWORK || 'mainnet'
->>>>>>> ebd44d6f
 
 const goerliConfig = {
   rpcUrl: 'https://goerli.infura.io/v3/f9ba987e8cb34418bb53cdbd4d8321b5',
   poolRegistryAddress: '0x5ba1e12693dc8f9c48aad8770482f4739beed696',
-<<<<<<< HEAD
-=======
   tinlakeUrl: 'https://goerli.staging.tinlake.cntrfg.com/',
   poolsHash: 'QmYY9GPHZ19A75S1UUQCiY1ckxchaJdRpESpkRvZTVDBPM', // TODO: add registry to config and fetch poolHash
->>>>>>> ebd44d6f
 }
 const mainnetConfig = {
   rpcUrl: 'https://mainnet.infura.io/v3/ed5e0e19bcbc427cbf8f661736d44516',
   poolRegistryAddress: '0x5ba1e12693dc8f9c48aad8770482f4739beed696',
-<<<<<<< HEAD
-}
-
-export const ethConfig = {
-  poolsHash: 'QmYY9GPHZ19A75S1UUQCiY1ckxchaJdRpESpkRvZTVDBPM', // TODO: add registry to config and fetch poolHash
-=======
   tinlakeUrl: 'https://tinlake.centrifuge.io',
   poolsHash: 'QmcqJHaFR7VRcdFgtHsqoZvN1iE1Z2q7mPgqd3N8XM4FPE', // TODO: add registry to config and fetch poolHash
 }
 
 export const ethConfig = {
->>>>>>> ebd44d6f
   network: ethNetwork,
   multicallContractAddress: '0x5ba1e12693dc8f9c48aad8770482f4739beed696', // Same for all networks
   ...(ethNetwork === 'goerli' ? goerliConfig : mainnetConfig),
