--- conflicted
+++ resolved
@@ -34,12 +34,9 @@
       pool: poolReducer,
       auth: authReducer,
       transactions: transactionReducer,
-<<<<<<< HEAD
       userRewards: userRewardsReducer,
       centChainWallet: centChainWalletReducer,
-=======
       onboarding: onboardingReducer,
->>>>>>> 59d56fd4
     }),
     composeEnhancers(applyMiddleware(thunk))
   )
