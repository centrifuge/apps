import { AddressStatus } from '@centrifuge/onboarding-api/src/controllers/types'
import { useQuery } from 'react-query'
import { useDebugFlags } from '../components/DebugFlags'
import config, { Pool, UpcomingPool } from '../config'
import { useAddress } from './useAddress'

export function useOnboardingState(pool: Pool | UpcomingPool, overrideAddress?: string) {
  const debugValue = useDebugFlags().onboardingState
  const address = useAddress()
  const poolId = (pool as Pool).addresses?.ROOT_CONTRACT
  const query = useQuery<AddressStatus>(
<<<<<<< HEAD
    ['onboarding', poolId, address, debugValue],
    async () =>
      debugValue || fetch(`${config.onboardAPIHost}pools/${poolId}/addresses/${address}`).then((res) => res.json()),
=======
    ['onboarding', poolId, overrideAddress || address],
    () =>
      fetch(`${config.onboardAPIHost}pools/${poolId}/addresses/${overrideAddress || address}`).then((res) =>
        res.json()
      ),
>>>>>>> 6cb5853f
    {
      enabled: !!poolId && !!(overrideAddress || address),
      staleTime: 60000,
    }
  )

  return query
}

// TODO: Call onboard API URL that isn't pool dependant
const placeholderPoolId = '0x560Ac248ce28972083B718778EEb0dbC2DE55740'

type AdditionalData = {
  kycStatus: AddressStatus['kyc']['status'] | 'requires-signin'
  accreditationStatus: boolean
  completed: boolean
}

export function useInvestorOnboardingState() {
  const debugValue = useDebugFlags().onboardingState
  const address = useAddress()
  const query = useQuery<Omit<AddressStatus, 'agreements' | 'restrictedPool'> & AdditionalData>(
    ['onboarding', address, debugValue],
    async () => {
      const data =
        debugValue ||
        (await fetch(`${config.onboardAPIHost}pools/${placeholderPoolId}/addresses/${address}`).then((res) =>
          res.json()
        ))

      const kycStatus = data?.kyc?.requiresSignin ? 'requires-signin' : data?.kyc?.status
      const accreditationStatus = data?.kyc?.isUsaTaxResident ? data?.kyc?.accredited || false : true
      const completed = kycStatus === 'verified' && accreditationStatus
      return {
        ...data,
        kycStatus,
        accreditationStatus,
        completed,
      }
    },
    {
      enabled: !!address,
      staleTime: 60000,
    }
  )

  return query
}<|MERGE_RESOLUTION|>--- conflicted
+++ resolved
@@ -9,17 +9,9 @@
   const address = useAddress()
   const poolId = (pool as Pool).addresses?.ROOT_CONTRACT
   const query = useQuery<AddressStatus>(
-<<<<<<< HEAD
-    ['onboarding', poolId, address, debugValue],
+    ['onboarding', poolId, overrideAddress || address, debugValue],
     async () =>
       debugValue || fetch(`${config.onboardAPIHost}pools/${poolId}/addresses/${address}`).then((res) => res.json()),
-=======
-    ['onboarding', poolId, overrideAddress || address],
-    () =>
-      fetch(`${config.onboardAPIHost}pools/${poolId}/addresses/${overrideAddress || address}`).then((res) =>
-        res.json()
-      ),
->>>>>>> 6cb5853f
     {
       enabled: !!poolId && !!(overrideAddress || address),
       staleTime: 60000,
