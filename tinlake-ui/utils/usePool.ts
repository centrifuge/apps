import { Tranche } from '@centrifuge/tinlake-js'
import BN from 'bn.js'
import { BigNumber, ethers } from 'ethers'
import { useQuery } from 'react-query'
import { useSelector } from 'react-redux'
import { useIpfsPools } from '../components/IpfsPoolsProvider'
import { IpfsPools } from '../config'
import { Call, multicall } from './multicall'
import { Fixed27Base, seniorToJuniorRatio } from './ratios'

export interface PoolTranche extends Tranche {
  pendingInvestments?: BN
  pendingRedemptions?: BN
  decimals?: number
  address?: string
  inMemberlist?: boolean
  effectiveBalance?: BN
  debt?: BN
  balance?: BN
}

export interface RiskGroup {
  ceilingRatio: BN
  thresholdRatio: BN
  rate: {
    pie: BN
    chi: BN
    ratePerSecond: BN
    lastUpdated: BN
    fixedRate: BN
  }
  recoveryRatePD: BN
}

export interface WriteOffGroup {
  percentage: BN
  overdueDays: BN
}

export interface PoolData {
  junior: PoolTranche
  senior: PoolTranche
  maker?: any
  availableFunds: BN
  minJuniorRatio: BN
  currentJuniorRatio: BN
  netAssetValue: BN
  reserve: BN
  reserveAtLastEpochClose: BN
  maxJuniorRatio: BN
  maxReserve: BN
  totalPendingInvestments: BN
  totalRedemptionsCurrency: BN
  isPoolAdmin?: boolean
  adminLevel?: number
  reserveAndRemainingCredit?: BN
  discountRate: BN
  risk?: RiskGroup[]
  writeOffGroups?: WriteOffGroup[]
}

export type EpochData = {
  id: number
  state: 'open' | 'can-be-closed' | 'in-submission-period' | 'in-challenge-period' | 'challenge-period-ended'
  isBlockedState: boolean
  minimumEpochTime: number
  challengeTime: number
  minimumEpochTimeLeft: number
  minChallengePeriodEnd: number
  lastEpochClosed: number
  latestBlockTimestamp: number
  seniorOrderedInEpoch: number
  juniorOrderedInEpoch: number
}

export function usePool(poolId?: string) {
  const ipfsPools = useIpfsPools()

  const address = useSelector<any, string | null>((state) => state.auth.address)
  const query = useQuery(['pool', poolId, address], () => getPool(ipfsPools, poolId!, address), { enabled: !!poolId })

  return query
}

async function getPool(ipfsPools: IpfsPools, poolId: string, address?: string | null) {
  const pool = ipfsPools.active.find((p) => p.addresses.ROOT_CONTRACT.toLowerCase() === poolId.toLowerCase())

  if (!pool) throw new Error(`Pool not found: ${poolId}`)

  const ilk = pool?.metadata.maker?.ilk || ''
  const isMakerIntegrated = pool.addresses.CLERK !== undefined && ilk !== ''

  const toBN = (val: BigNumber) => new BN(val.toString())
  const calls: Call[] = [
    {
      target: pool.addresses.ASSESSOR,
      call: ['maxReserve()(uint256)'],
      returns: [[`maxReserve`, toBN]],
    },
    {
      target: pool.addresses.ASSESSOR,
      call: ['calcJuniorTokenPrice()(uint256)'],
      returns: [[`junior.tokenPrice`, toBN]],
    },
    {
      target: pool.addresses.ASSESSOR,
      call: ['calcSeniorTokenPrice()(uint256)'],
      returns: [[`senior.tokenPrice`, toBN]],
    },
    {
      target: pool.addresses.ASSESSOR,
      call: ['seniorBalance_()(uint256)'],
      returns: [[`senior.availableFunds`, toBN]],
    },
    {
      target: pool.addresses.RESERVE,
      call: ['totalBalance()(uint256)'],
      returns: [[`reserve`, toBN]],
    },
    {
      target: pool.addresses.COORDINATOR,
      call: ['epochReserve()(uint256)'],
      returns: [[`reserveAtLastEpochClose`, toBN]],
    },
    {
      target: pool.addresses.ASSESSOR,
      call: ['maxSeniorRatio()(uint256)'],
      returns: [[`minJuniorRatio`, (val: BigNumber) => seniorToJuniorRatio(toBN(val))]],
    },
    {
      target: pool.addresses.ASSESSOR,
      call: ['minSeniorRatio()(uint256)'],
      returns: [[`maxJuniorRatio`, (val: BigNumber) => seniorToJuniorRatio(toBN(val))]],
    },
    {
      target: pool.addresses.ASSESSOR,
      call: ['seniorRatio()(uint256)'],
      returns: [[`currentJuniorRatio`, (val: BigNumber) => seniorToJuniorRatio(toBN(val))]],
    },
    {
      target: pool.addresses.FEED,
      call: ['currentNAV()(uint256)'],
      returns: [[`netAssetValue`, toBN]],
    },
    {
      target: pool.addresses.SENIOR_TRANCHE,
      call: ['totalSupply()(uint256)'],
      returns: [[`senior.pendingInvestments`, toBN]],
    },
    {
      target: pool.addresses.SENIOR_TRANCHE,
      call: ['totalRedeem()(uint256)'],
      returns: [[`senior.pendingRedemptions`, toBN]],
    },
    {
      target: pool.addresses.JUNIOR_TRANCHE,
      call: ['totalSupply()(uint256)'],
      returns: [[`junior.pendingInvestments`, toBN]],
    },
    {
      target: pool.addresses.JUNIOR_TRANCHE,
      call: ['totalRedeem()(uint256)'],
      returns: [[`junior.pendingRedemptions`, toBN]],
    },
    {
      target: pool.addresses.SENIOR_TOKEN,
      call: ['totalSupply()(uint256)'],
      returns: [[`senior.totalSupply`, toBN]],
    },
    {
      target: pool.addresses.JUNIOR_TOKEN,
      call: ['totalSupply()(uint256)'],
      returns: [[`junior.totalSupply`, toBN]],
    },
    {
      target: pool.addresses.RESERVE,
      call: ['currencyAvailable()(uint256)'],
      returns: [[`availableFunds`, toBN]],
    },
    {
      target: pool.addresses.ASSESSOR,
      call: ['seniorInterestRate()(uint256)'],
      returns: [[`senior.interestRate`, toBN]],
    },
    {
      target: pool.addresses.SENIOR_TOKEN,
      call: ['symbol()(string)'],
      returns: [
        [
          `senior.token`,
          (symbol: string) => {
            if (!symbol || symbol.length === 0) {
              return `${pool.addresses['SENIOR_TOKEN']?.substr(2, 2).toUpperCase()}DRP`
            }
            return symbol
          },
        ],
      ],
    },
    {
      target: pool.addresses.JUNIOR_TOKEN,
      call: ['symbol()(string)'],
      returns: [
        [
          `junior.token`,
          (symbol: string) => {
            if (!symbol || symbol.length === 0) {
              return `${pool.addresses['JUNIOR_TOKEN']?.substr(2, 2).toUpperCase()}TIN`
            }
            return symbol
          },
        ],
      ],
    },
    {
      target: pool.addresses.SENIOR_TOKEN,
      call: ['decimals()(uint8)'],
      returns: [[`senior.decimals`]],
    },
    {
      target: pool.addresses.JUNIOR_TOKEN,
      call: ['decimals()(uint8)'],
      returns: [[`junior.decimals`]],
    },
    {
      target: pool.addresses.FEED,
      call: ['discountRate()(uint256)'],
      returns: [[`discountRate`, toBN]],
    },
  ]

<<<<<<< HEAD
  const maxRiskGroups = 100
  for (let i = 0; i < maxRiskGroups; i += 1) {
    calls.push(
      {
        target: pool.addresses.FEED,
        call: ['ceilingRatio(uint256)(uint256)', i],
        returns: [[`risk[${i}].ceilingRatio`, toBN]],
      },
      {
        target: pool.addresses.FEED,
        call: ['thresholdRatio(uint256)(uint256)', i],
        returns: [[`risk[${i}].thresholdRatio`, toBN]],
      },
      {
        target: pool.addresses.PILE,
        call: ['rates(uint256)(uint256,uint256,uint256,uint48,uint256)', i],
        returns: [
          [`risk[${i}].rate.pie`, toBN],
          [`risk[${i}].rate.chi`, toBN],
          [`risk[${i}].rate.ratePerSecond`, toBN],
          [`risk[${i}].rate.lastUpdated`, toBN],
          [`risk[${i}].rate.fixedRate`, toBN],
        ],
      },
      {
        target: pool.addresses.FEED,
        call: ['recoveryRatePD(uint256)(uint256)', i],
        returns: [[`risk[${i}].recoveryRatePD`, toBN]],
      }
    )
  }

  const maxWriteOffGroups = 0
  for (let i = 0; i < maxWriteOffGroups; i += 1) {
    calls.push({
      target: pool.addresses.FEED,
      call: ['writeOffGroups(uint256)(uint128,uint128)', i],
      returns: [
        [`writeOffGroups[${i}].percentage`, toBN],
        [`writeOffGroups[${i}].overdueDays`, toBN],
      ],
    })
  }

=======
  // TODO: Make separate query for user address related data
  // Now it's fetching all pool data again when the address is set
  // Which can cause it to load twice on page load
>>>>>>> a15c31ca
  if (address) {
    // TODO: differentiate isPoolAdmin call based on POOL_ADMIN contract version
    calls.push(
      ...(pool.addresses.POOL_ADMIN && pool.versions?.POOL_ADMIN && pool.versions?.POOL_ADMIN >= 2
        ? ([
            {
              target: pool.addresses.SENIOR_MEMBERLIST,
              call: ['hasMember(address)(bool)', address || '0'],
              returns: [[`senior.inMemberlist`]],
            },
            {
              target: pool.addresses.JUNIOR_MEMBERLIST,
              call: ['hasMember(address)(bool)', address || '0'],
              returns: [[`junior.inMemberlist`]],
            },
            {
              target: pool.addresses.POOL_ADMIN,
              call: ['admin_level(address)(uint256)', address || '0'],
              returns: [[`isPoolAdmin`, (num: BigNumber) => toBN(num).toNumber() >= 1]],
            },
            {
              target: pool.addresses.POOL_ADMIN,
              call: ['admin_level(address)(uint256)', address || '0'],
              returns: [[`adminLevel`, (num: BigNumber) => toBN(num).toNumber()]],
            },
          ] as Call[])
        : pool.addresses.POOL_ADMIN
        ? ([
            {
              target: pool.addresses.SENIOR_MEMBERLIST,
              call: ['hasMember(address)(bool)', address || '0'],
              returns: [[`senior.inMemberlist`]],
            },
            {
              target: pool.addresses.JUNIOR_MEMBERLIST,
              call: ['hasMember(address)(bool)', address || '0'],
              returns: [[`junior.inMemberlist`]],
            },
            {
              target: pool.addresses.POOL_ADMIN,
              call: ['admins(address)(uint256)', address || '0'],
              returns: [[`isPoolAdmin`, (num: BigNumber) => toBN(num).toNumber() === 1]],
            },
          ] as Call[])
        : ([
            {
              target: pool.addresses.SENIOR_MEMBERLIST,
              call: ['hasMember(address)(bool)', address || '0'],
              returns: [[`senior.inMemberlist`]],
            },
            {
              target: pool.addresses.JUNIOR_MEMBERLIST,
              call: ['hasMember(address)(bool)', address || '0'],
              returns: [[`junior.inMemberlist`]],
            },
          ] as Call[]))
    )
  }

  if (isMakerIntegrated) {
    calls.push(
      {
        target: pool.addresses.MCD_VAT!,
        call: ['ilks(bytes32)(uint256,uint256,uint256,uint256,uint256)', ethers.utils.formatBytes32String(ilk)],
        returns: [
          [`maker.art`, toBN],
          [`maker.rate`, toBN],
          [`maker.spot`, toBN],
          [`maker.line`, toBN],
          [`maker.dust`, toBN],
        ],
      },
      {
        target: pool.addresses.MCD_JUG!,
        call: ['ilks(bytes32)(uint256,uint256)', ethers.utils.formatBytes32String(ilk)],
        returns: [
          [`maker.duty`, toBN],
          [`maker.rho`, toBN],
        ],
      },
      {
        target: pool.addresses.CLERK!,
        call: ['remainingCredit()(uint)'],
        returns: [[`maker.remainingCredit`, toBN]],
      },
      {
        target: pool.addresses.CLERK!,
        call: ['remainingOvercollCredit()(uint)'],
        returns: [[`maker.remainingOvercollCredit`, toBN]],
      },
      {
        target: pool.addresses.CLERK!,
        call: ['matBuffer()(uint)'],
        returns: [[`maker.matBuffer`, toBN]],
      },
      {
        target: pool.addresses.CLERK!,
        call: ['mat()(uint)'],
        returns: [[`maker.mat`, toBN]],
      },
      {
        target: pool.addresses.CLERK!,
        call: ['creditline()(uint)'],
        returns: [[`maker.creditline`, toBN]],
      },
      {
        target: pool.addresses.CLERK!,
        call: ['debt()(uint)'],
        returns: [[`maker.debt`, toBN]],
      },
      {
        target: pool.addresses.CLERK!,
        call: ['juniorStake()(uint)'],
        returns: [[`maker.juniorStake`, toBN]],
      },
      {
        target: pool.addresses.ASSESSOR,
        call: ['effectiveSeniorBalance()(uint)'],
        returns: [[`senior.effectiveBalance`, toBN]],
      },
      {
        target: pool.addresses.ASSESSOR,
        call: ['seniorDebt()(uint)'],
        returns: [[`senior.debt`, toBN]],
      },
      {
        target: pool.addresses.ASSESSOR,
        call: ['seniorBalance()(uint)'],
        returns: [[`senior.balance`, toBN]],
      },
      {
        target: pool.addresses.ASSESSOR,
        call: ['totalBalance()(uint)'],
        returns: [[`reserveAndRemainingCredit`, toBN]],
      },
      {
        target: pool.addresses.SENIOR_TOKEN,
        call: ['balanceOf(address)(uint)', pool.addresses.MAKER_MGR!],
        returns: [[`maker.dropBalance`, toBN]],
      }
    )
  }

  const data = await multicall<PoolData>(calls)

  data.junior.availableFunds = (data.reserve || new BN(0)).sub(data.senior.availableFunds || new BN(0))
  data.totalPendingInvestments = (data.senior.pendingInvestments || new BN(0)).add(
    data.junior.pendingInvestments || new BN(0)
  )

  data.senior.address = pool.addresses['SENIOR_TOKEN']
  data.junior.address = pool.addresses['JUNIOR_TOKEN']

  const juniorRedemptionsCurrency = (data.junior.pendingRedemptions || new BN(0))
    .mul(data.junior.tokenPrice || new BN(0))
    .div(Fixed27Base)

  const seniorRedemptionsCurrency = (data.senior.pendingRedemptions || new BN(0))
    .mul(data.senior.tokenPrice || new BN(0))
    .div(Fixed27Base)

  data.totalRedemptionsCurrency = juniorRedemptionsCurrency.add(seniorRedemptionsCurrency)

  return data
}<|MERGE_RESOLUTION|>--- conflicted
+++ resolved
@@ -229,7 +229,6 @@
     },
   ]
 
-<<<<<<< HEAD
   const maxRiskGroups = 100
   for (let i = 0; i < maxRiskGroups; i += 1) {
     calls.push(
@@ -274,13 +273,10 @@
     })
   }
 
-=======
   // TODO: Make separate query for user address related data
   // Now it's fetching all pool data again when the address is set
   // Which can cause it to load twice on page load
->>>>>>> a15c31ca
   if (address) {
-    // TODO: differentiate isPoolAdmin call based on POOL_ADMIN contract version
     calls.push(
       ...(pool.addresses.POOL_ADMIN && pool.versions?.POOL_ADMIN && pool.versions?.POOL_ADMIN >= 2
         ? ([
