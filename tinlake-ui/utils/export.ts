--- conflicted
+++ resolved
@@ -31,11 +31,7 @@
     }),
   ]
 
-<<<<<<< HEAD
-  const csvContent = `data:text/csv;charset=utf-8, ${rows.map((e) => e.join(',')).join('\n')}`
-=======
   const csvContent = `data:text/csv;charset=utf-8,${rows.map((e) => e.join(',')).join('\n')}`
->>>>>>> 4082aa48
   const encodedUri = encodeURI(csvContent)
   const link = document.createElement('a')
   link.setAttribute('href', encodedUri)
