import { GetStaticProps } from 'next'
import { WithRouterProps } from 'next/dist/client/with-router'
import Head from 'next/head'
import * as React from 'react'
import Auth from '../../../components/Auth'
import { FunnelHeader } from '../../../components/FunnelHeader'
import { PoolOnboarding } from '../../../components/Onboarding'
import { PageContainer } from '../../../components/PageContainer'
import { TinlakeProvider } from '../../../components/TinlakeProvider'
import WithFooter from '../../../components/WithFooter'
import config, { loadPoolsFromIPFS, Pool } from '../../../config'

interface Props extends WithRouterProps {
  market: 'aave'
  pool: Pool
}

const OnboardingPage: React.FC<Props> = (props: Props) => {
  return (
    <TinlakeProvider
      addresses={props.pool.addresses}
      contractConfig={props.pool.contractConfig}
      contractVersions={props.pool.versions}
    >
      <WithFooter hideHelpMenu={true}>
        <Head>
          <title>Investor Onboarding for {capitalizeFirstLetter(props.market)} | Tinlake | Centrifuge</title>
        </Head>
<<<<<<< HEAD
        <Header
          ipfsPools={{ active: [], archived: [], upcoming: [] }}
          selectedRoute={'/onboarding'}
          menuItems={[]}
          logoUrl="/static/aave-centrifuge-market.svg"
          hideHoldings
        />
        <Container>
          <Box justify="center" direction="row">
            <Box width="xlarge">
              <Auth>
                <OnboardingSteps
                  hidePageTitle={true}
                  activePool={{
                    network: 'mainnet',
                    version: 3,
                    isUpcoming: false,
                    addresses: {
                      TINLAKE_CURRENCY: '0x0',
                      ROOT_CONTRACT: props.market,
                      ACTIONS: '0x0',
                      PROXY_REGISTRY: '0x0',
                      COLLATERAL_NFT: '0x0',
                      SENIOR_TOKEN: '0x0',
                      JUNIOR_TOKEN: '0x0',
                      CLERK: '0x0',
                      ASSESSOR: '0x0',
                      RESERVE: '0x0',
                      SENIOR_TRANCHE: '0x0',
                      JUNIOR_TRANCHE: '0x0',
                      FEED: '0x0',
                      POOL_ADMIN: '0x0',
                      SENIOR_MEMBERLIST: '0x0',
                      JUNIOR_MEMBERLIST: '0x0',
                      COORDINATOR: '0x0',
                      PILE: '0x0',
                    },
                    metadata: { name: 'Aave', slug: 'aave', asset: '-' },
                  }}
                />
              </Auth>
            </Box>
          </Box>
        </Container>
=======
        <FunnelHeader returnPath={config.aaveOnboardingReturnUrl} />
        <Auth>
          <PageContainer width="funnel" noMargin>
            <PoolOnboarding
              market="aave"
              activePool={{
                network: 'mainnet',
                version: 3,
                isUpcoming: false,
                addresses: {
                  ROOT_CONTRACT: props.market,
                  ACTIONS: '0x0',
                  PROXY_REGISTRY: '0x0',
                  COLLATERAL_NFT: '0x0',
                  SENIOR_TOKEN: '0x0',
                  JUNIOR_TOKEN: '0x0',
                  CLERK: '0x0',
                  ASSESSOR: '0x0',
                  RESERVE: '0x0',
                  SENIOR_TRANCHE: '0x0',
                  JUNIOR_TRANCHE: '0x0',
                  FEED: '0x0',
                  POOL_ADMIN: '0x0',
                  SENIOR_MEMBERLIST: '0x0',
                  JUNIOR_MEMBERLIST: '0x0',
                  COORDINATOR: '0x0',
                  PILE: '0x0',
                },
                metadata: { name: 'Aave', slug: 'aave', asset: '-' },
              }}
            />
          </PageContainer>
        </Auth>
>>>>>>> e44e96ce
      </WithFooter>
    </TinlakeProvider>
  )
}

export async function getStaticPaths() {
  // We'll pre-render only these paths at build time.
  const paths = [{ params: { market: 'aave' } }]

  // { fallback: false } means other routes should 404.
  return { paths, fallback: false }
}

export const getStaticProps: GetStaticProps = async ({ params }) => {
  const pools = await loadPoolsFromIPFS()

  return {
    props: {
      market: params?.market,
      pool: pools.active[0], // just choose a random pool, so we can initialize tinlake.js
    },
  }
}

export default OnboardingPage

const capitalizeFirstLetter = (text: string) => {
  return text.charAt(0).toUpperCase() + text.slice(1)
}<|MERGE_RESOLUTION|>--- conflicted
+++ resolved
@@ -26,52 +26,6 @@
         <Head>
           <title>Investor Onboarding for {capitalizeFirstLetter(props.market)} | Tinlake | Centrifuge</title>
         </Head>
-<<<<<<< HEAD
-        <Header
-          ipfsPools={{ active: [], archived: [], upcoming: [] }}
-          selectedRoute={'/onboarding'}
-          menuItems={[]}
-          logoUrl="/static/aave-centrifuge-market.svg"
-          hideHoldings
-        />
-        <Container>
-          <Box justify="center" direction="row">
-            <Box width="xlarge">
-              <Auth>
-                <OnboardingSteps
-                  hidePageTitle={true}
-                  activePool={{
-                    network: 'mainnet',
-                    version: 3,
-                    isUpcoming: false,
-                    addresses: {
-                      TINLAKE_CURRENCY: '0x0',
-                      ROOT_CONTRACT: props.market,
-                      ACTIONS: '0x0',
-                      PROXY_REGISTRY: '0x0',
-                      COLLATERAL_NFT: '0x0',
-                      SENIOR_TOKEN: '0x0',
-                      JUNIOR_TOKEN: '0x0',
-                      CLERK: '0x0',
-                      ASSESSOR: '0x0',
-                      RESERVE: '0x0',
-                      SENIOR_TRANCHE: '0x0',
-                      JUNIOR_TRANCHE: '0x0',
-                      FEED: '0x0',
-                      POOL_ADMIN: '0x0',
-                      SENIOR_MEMBERLIST: '0x0',
-                      JUNIOR_MEMBERLIST: '0x0',
-                      COORDINATOR: '0x0',
-                      PILE: '0x0',
-                    },
-                    metadata: { name: 'Aave', slug: 'aave', asset: '-' },
-                  }}
-                />
-              </Auth>
-            </Box>
-          </Box>
-        </Container>
-=======
         <FunnelHeader returnPath={config.aaveOnboardingReturnUrl} />
         <Auth>
           <PageContainer width="funnel" noMargin>
@@ -83,6 +37,7 @@
                 isUpcoming: false,
                 addresses: {
                   ROOT_CONTRACT: props.market,
+                  TINLAKE_CURRENCY: '0x0',
                   ACTIONS: '0x0',
                   PROXY_REGISTRY: '0x0',
                   COLLATERAL_NFT: '0x0',
@@ -105,7 +60,6 @@
             />
           </PageContainer>
         </Auth>
->>>>>>> e44e96ce
       </WithFooter>
     </TinlakeProvider>
   )
