--- conflicted
+++ resolved
@@ -46,12 +46,6 @@
                       <Box>
                         <Box direction="row" margin={{ top: 'medium' }} justify="between">
                           <Heading level="4">Asset Overview of {pool.metadata.name}</Heading>
-<<<<<<< HEAD
-                          <PoolLink href={'/assets/issue'}>
-                            <Button primary label="Open Financing" />
-                          </PoolLink>
-                        </SecondaryHeader>
-=======
                           <Box pad={{ top: 'small' }}>
                             <PoolLink href={'/assets/issue'}>
                               <Button primary label="Lock NFT" />
@@ -59,7 +53,6 @@
                           </Box>
                         </Box>
 
->>>>>>> f1086c0b
                         <LoanOverview tinlake={tinlake} auth={auth} activePool={this.props.pool} />
                         <Heading level="4">Asset List</Heading>
                         <LoanList tinlake={tinlake} auth={auth} hideMetrics={true} />
