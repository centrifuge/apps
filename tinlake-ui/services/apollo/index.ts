--- conflicted
+++ resolved
@@ -280,12 +280,8 @@
         data: [],
       }
     }
-<<<<<<< HEAD
-    if (!result.data) return { data: [] }
-=======
     if (!result.data?.pools) return { data: [] }
 
->>>>>>> c42244d4
     const pool = result.data.pools[0]
     const tinlakeLoans = (pool && toTinlakeLoans(pool.loans)) || []
     return tinlakeLoans
