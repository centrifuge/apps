--- conflicted
+++ resolved
@@ -278,13 +278,9 @@
         data: [],
       }
     }
-<<<<<<< HEAD
-    const pool = result.data?.pools[0]
-=======
     if (!result.data?.pools) return { data: [] }
 
     const pool = result.data.pools[0]
->>>>>>> c42244d4
     const tinlakeLoans = (pool && toTinlakeLoans(pool.loans)) || []
     return tinlakeLoans
   }
