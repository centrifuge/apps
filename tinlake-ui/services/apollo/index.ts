--- conflicted
+++ resolved
@@ -7,7 +7,6 @@
 import fetch from 'node-fetch'
 import config, { ArchivedPool, IpfsPools, Pool, UpcomingPool } from '../../config'
 import { PoolData, PoolsData } from '../../ducks/pools'
-import { RewardsData } from '../../ducks/rewards'
 import { UserRewardsData } from '../../ducks/userRewards'
 import { getPoolStatus } from '../../utils/pool'
 import { UintBase } from '../../utils/ratios'
@@ -277,82 +276,16 @@
         data: [],
       }
     }
-    const pool = result.data.pools[0]
+    const pool = result.data?.pools[0]
     const tinlakeLoans = (pool && toTinlakeLoans(pool.loans)) || []
     return tinlakeLoans
   }
 
-<<<<<<< HEAD
-  async getRewards(): Promise<RewardsData | null> {
-    let result
-    try {
-      result = await this.client.query({
-        query: gql`
-          {
-            rewardDayTotals(first: 1, skip: 1, orderBy: id, orderDirection: desc) {
-              toDateAggregateValue
-            }
-          }
-        `,
-      })
-    } catch (err) {
-      console.error(`error occured while fetching total rewards from apollo ${err}`)
-      return null
-    }
-    if (!result.data?.rewardDayTotals[0]?.toDateAggregateValue) {
-      return null
-    }
-
-    return { toDateAggregateValue: result.data?.rewardDayTotals[0]?.toDateAggregateValue }
-  }
-
   async getUserRewards(user: string): Promise<UserRewardsData | null> {
-=======
-  async getAssetData(root: string) {
-    let result
-    try {
-      // TODO: root should be root.toLowerCase() once we add lowercasing to the subgraph code (after AssemblyScript is updated)
-      result = await this.client.query({
-        query: gql`
-        {
-          dailyPoolDatas(where:{ pool: "${root}" }) {
-           day {
-            id
-          }
-            assetValue
-            reserve
-            seniorTokenPrice
-            juniorTokenPrice
-          }
-        }
-        `,
-      })
-    } catch (err) {
-      console.error(`error occured while fetching asset data from apollo ${err}`)
-      return {
-        data: [],
-      }
-    }
-    const assetData = result.data.dailyPoolDatas.map((item: any) => {
-      return {
-        day: Number(item.day.id),
-        assetValue: parseFloat(new BN(item.assetValue).div(UintBase).toString()),
-        reserve: parseFloat(new BN(item.reserve).div(UintBase).toString()),
-        seniorTokenPrice: parseFloat(new BN(item.seniorTokenPrice).div(UintBase).toString()) / 10 ** 9,
-        juniorTokenPrice: parseFloat(new BN(item.juniorTokenPrice).div(UintBase).toString()) / 10 ** 9,
-      }
-    })
-
-    return assetData
-  }
-
-  async getPoolsDailyData() {
->>>>>>> 59d56fd4
-    let result
-    try {
-      result = await this.client.query({
-        query: gql`
-<<<<<<< HEAD
+    let result
+    try {
+      result = await this.client.query({
+        query: gql`
         {
           rewardBalances(where : {id: "${user}"}) {
             links {
@@ -416,8 +349,49 @@
   //     }
   //   }
   // }
-
-=======
+  async getAssetData(root: string) {
+    let result
+    try {
+      // TODO: root should be root.toLowerCase() once we add lowercasing to the subgraph code (after AssemblyScript is updated)
+      result = await this.client.query({
+        query: gql`
+        {
+          dailyPoolDatas(where:{ pool: "${root}" }) {
+           day {
+            id
+          }
+            assetValue
+            reserve
+            seniorTokenPrice
+            juniorTokenPrice
+          }
+        }
+        `,
+      })
+    } catch (err) {
+      console.error(`error occured while fetching asset data from apollo ${err}`)
+      return {
+        data: [],
+      }
+    }
+    const assetData = result.data.dailyPoolDatas.map((item: any) => {
+      return {
+        day: Number(item.day.id),
+        assetValue: parseFloat(new BN(item.assetValue).div(UintBase).toString()),
+        reserve: parseFloat(new BN(item.reserve).div(UintBase).toString()),
+        seniorTokenPrice: parseFloat(new BN(item.seniorTokenPrice).div(UintBase).toString()) / 10 ** 9,
+        juniorTokenPrice: parseFloat(new BN(item.juniorTokenPrice).div(UintBase).toString()) / 10 ** 9,
+      }
+    })
+
+    return assetData
+  }
+
+  async getPoolsDailyData() {
+    let result
+    try {
+      result = await this.client.query({
+        query: gql`
           {
             days {
               id
@@ -448,7 +422,6 @@
     return poolsDailyData
   }
 
->>>>>>> 59d56fd4
   async getProxies(user: string) {
     let result
     try {
