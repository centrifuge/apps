<<<<<<< HEAD
import { ITinlake } from '@centrifuge/tinlake-js'
import { Box, Button } from 'grommet'
import { useRouter } from 'next/router'
import * as React from 'react'
import styled from 'styled-components'
=======
import { Box, Button, Heading } from 'grommet'
import { useRouter } from 'next/router'
import * as React from 'react'
>>>>>>> a15c31ca
import PageTitle from '../../components/PageTitle'
import { useTinlake } from '../../components/TinlakeProvider'
import { Pool } from '../../config'
<<<<<<< HEAD
=======
import { useAuth } from '../../ducks/auth'
>>>>>>> a15c31ca
import { downloadCSV } from '../../utils/export'
import { usePool } from '../../utils/usePool'
import { csvName } from '../DataQuery/queries'
import EpochOverview from '../Investment/View/EpochOverview'
// import Access from './Admins'
import AOMetrics from './AOMetrics'
import AuditLog from './AuditLog'
import DataExport from './DataExport'
import Liquidity from './Liquidity'
import Memberlist from './Memberlist'
import Parameters from './Parameters'
import PoolStatus from './PoolStatus'
import Risk from './Risk'

interface Props {
  activePool: Pool
}

const PoolManagement: React.FC<Props> = (props: Props) => {
<<<<<<< HEAD
  const { data: poolData } = usePool(props.tinlake.contractAddresses.ROOT_CONTRACT)
=======
  const auth = useAuth()
  const tinlake = useTinlake()
  const { data: poolData } = usePool(tinlake.contractAddresses.ROOT_CONTRACT)
>>>>>>> a15c31ca

  const router = useRouter()
  const isAdmin = poolData?.isPoolAdmin || 'admin' in router.query

  const [view, setView] = React.useState('Liquidity')

  const exportData = () => {
    if (!poolData) return

    const data: any[] = []
    Object.keys(poolData).forEach((key: string) => {
      const value = (poolData as any)[key]
      if (key === 'junior' || key === 'senior' || key === 'maker') {
        Object.keys(value).forEach((subKey: string) => {
          data.push([`${key}.${subKey}`, value[subKey].toString()])
        })
      } else {
        data.push([key, value.toString()])
      }
    })

    downloadCSV(data, csvName(props.activePool?.metadata.slug))
  }

  return (
    <Box margin={{ top: 'medium' }}>
      <PageTitle pool={props.activePool} page="Pool Management" />

      {isAdmin && (
<<<<<<< HEAD
        <Box direction="row">
          <Menu>
            <MenuItem
              secondary={view === 'Liquidity'}
              plain={view !== 'Liquidity'}
              onClick={() => setView('Liquidity')}
              label="Liquidity"
              size="small"
              focusIndicator={false}
            />
            <MenuItem
              secondary={view === 'Investors'}
              plain={view !== 'Investors'}
              onClick={() => setView('Investors')}
              label="Investors"
              size="small"
              focusIndicator={false}
            />
            <MenuItem
              secondary={view === 'Risk'}
              plain={view !== 'Risk'}
              onClick={() => setView('Risk')}
              label="Risk"
              size="small"
              focusIndicator={false}
            />
            {/* {poolData?.adminLevel && poolData.adminLevel >= 3 && (
              <MenuItem
                secondary={view === 'Access'}
                plain={view !== 'Access'}
                onClick={() => setView('Access')}
                label="Access"
                size="small"
                focusIndicator={false}
              />
            )} */}
            <MenuItem
              secondary={view === 'Parameters'}
              plain={view !== 'Parameters'}
              onClick={() => setView('Parameters')}
              label="Parameters"
              size="small"
              focusIndicator={false}
            />
            <MenuItem
              secondary={view === 'Audit Log'}
              plain={view !== 'Audit Log'}
              onClick={() => setView('Audit Log')}
              label="Audit Log"
              size="small"
              focusIndicator={false}
            />
            <MenuItem
              secondary={view === 'Data Export'}
              plain={view !== 'Data Export'}
              onClick={() => setView('Data Export')}
              label="Data Export"
              size="small"
              focusIndicator={false}
            />
          </Menu>
          <Box width="100%">
            {view === 'Liquidity' && (
              <>
                <AOMetrics activePool={props.activePool} />
                <PoolStatus activePool={props.activePool} tinlake={props.tinlake} />

                {'export' in router.query && (
                  <div>
                    <Button primary onClick={exportData} label="Export pool data" />
                  </div>
                )}

                <Liquidity activePool={props.activePool} tinlake={props.tinlake} />

                <EpochOverview tinlake={props.tinlake} activePool={props.activePool} />
              </>
            )}

            {view === 'Investors' && <Memberlist tinlake={props.tinlake} activePool={props.activePool} />}

            {view === 'Risk' && <Risk tinlake={props.tinlake} />}

            {view === 'Parameters' && <Parameters tinlake={props.tinlake} />}

            {/* {view === 'Access' && <Access tinlake={props.tinlake} />} */}

            {view === 'Audit Log' && <AuditLog tinlake={props.tinlake} />}

            {view === 'Data Export' && <DataExport tinlake={props.tinlake} activePool={props.activePool} />}
          </Box>
        </Box>
=======
        <>
          <AOMetrics activePool={props.activePool} />
          <PoolStatus activePool={props.activePool} />

          {'export' in router.query && (
            <div>
              <Button primary onClick={exportData} label="Export pool data" />
            </div>
          )}

          <Heading level="4" margin={{ top: 'medium' }}>
            Liquidity Management
          </Heading>
          <Liquidity activePool={props.activePool} />

          <EpochOverview activePool={props.activePool} />

          <Heading level="4">Investor Whitelisting</Heading>
          <Memberlist />

          {canManageParameters && (
            <>
              <Heading level="4">Pool Parameters</Heading>
              <Parameters />
            </>
          )}
        </>
>>>>>>> a15c31ca
      )}

      {!isAdmin && <>You need to be a pool admin.</>}
    </Box>
  )
}

export default PoolManagement

const Menu = styled(Box)`
  margin: 4px 48px 0 0;
  width: 140px;
`

const MenuItem = styled(Button)`
  font-size: 12px;
  text-transform: uppercase;
  font-weight: bold;
  padding: 4px 20px;
  text-align: left;
  width: 140px;
  margin: 4px 0;
`<|MERGE_RESOLUTION|>--- conflicted
+++ resolved
@@ -1,21 +1,10 @@
-<<<<<<< HEAD
-import { ITinlake } from '@centrifuge/tinlake-js'
 import { Box, Button } from 'grommet'
 import { useRouter } from 'next/router'
 import * as React from 'react'
 import styled from 'styled-components'
-=======
-import { Box, Button, Heading } from 'grommet'
-import { useRouter } from 'next/router'
-import * as React from 'react'
->>>>>>> a15c31ca
 import PageTitle from '../../components/PageTitle'
 import { useTinlake } from '../../components/TinlakeProvider'
 import { Pool } from '../../config'
-<<<<<<< HEAD
-=======
-import { useAuth } from '../../ducks/auth'
->>>>>>> a15c31ca
 import { downloadCSV } from '../../utils/export'
 import { usePool } from '../../utils/usePool'
 import { csvName } from '../DataQuery/queries'
@@ -35,13 +24,8 @@
 }
 
 const PoolManagement: React.FC<Props> = (props: Props) => {
-<<<<<<< HEAD
-  const { data: poolData } = usePool(props.tinlake.contractAddresses.ROOT_CONTRACT)
-=======
-  const auth = useAuth()
   const tinlake = useTinlake()
   const { data: poolData } = usePool(tinlake.contractAddresses.ROOT_CONTRACT)
->>>>>>> a15c31ca
 
   const router = useRouter()
   const isAdmin = poolData?.isPoolAdmin || 'admin' in router.query
@@ -71,7 +55,6 @@
       <PageTitle pool={props.activePool} page="Pool Management" />
 
       {isAdmin && (
-<<<<<<< HEAD
         <Box direction="row">
           <Menu>
             <MenuItem
@@ -137,7 +120,7 @@
             {view === 'Liquidity' && (
               <>
                 <AOMetrics activePool={props.activePool} />
-                <PoolStatus activePool={props.activePool} tinlake={props.tinlake} />
+                <PoolStatus activePool={props.activePool} />
 
                 {'export' in router.query && (
                   <div>
@@ -145,54 +128,25 @@
                   </div>
                 )}
 
-                <Liquidity activePool={props.activePool} tinlake={props.tinlake} />
+                <Liquidity activePool={props.activePool} />
 
-                <EpochOverview tinlake={props.tinlake} activePool={props.activePool} />
+                <EpochOverview activePool={props.activePool} />
               </>
             )}
 
-            {view === 'Investors' && <Memberlist tinlake={props.tinlake} activePool={props.activePool} />}
+            {view === 'Investors' && <Memberlist activePool={props.activePool} />}
 
-            {view === 'Risk' && <Risk tinlake={props.tinlake} />}
+            {view === 'Risk' && <Risk tinlake={tinlake} />}
 
-            {view === 'Parameters' && <Parameters tinlake={props.tinlake} />}
+            {view === 'Parameters' && <Parameters />}
 
-            {/* {view === 'Access' && <Access tinlake={props.tinlake} />} */}
+            {/* {view === 'Access' && <Access tinlake={tinlake} />} */}
 
-            {view === 'Audit Log' && <AuditLog tinlake={props.tinlake} />}
+            {view === 'Audit Log' && <AuditLog tinlake={tinlake} />}
 
-            {view === 'Data Export' && <DataExport tinlake={props.tinlake} activePool={props.activePool} />}
+            {view === 'Data Export' && <DataExport tinlake={tinlake} activePool={props.activePool} />}
           </Box>
         </Box>
-=======
-        <>
-          <AOMetrics activePool={props.activePool} />
-          <PoolStatus activePool={props.activePool} />
-
-          {'export' in router.query && (
-            <div>
-              <Button primary onClick={exportData} label="Export pool data" />
-            </div>
-          )}
-
-          <Heading level="4" margin={{ top: 'medium' }}>
-            Liquidity Management
-          </Heading>
-          <Liquidity activePool={props.activePool} />
-
-          <EpochOverview activePool={props.activePool} />
-
-          <Heading level="4">Investor Whitelisting</Heading>
-          <Memberlist />
-
-          {canManageParameters && (
-            <>
-              <Heading level="4">Pool Parameters</Heading>
-              <Parameters />
-            </>
-          )}
-        </>
->>>>>>> a15c31ca
       )}
 
       {!isAdmin && <>You need to be a pool admin.</>}
