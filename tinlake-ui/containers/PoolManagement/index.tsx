<<<<<<< HEAD
import { Box, Button } from 'grommet'
import { useRouter } from 'next/router'
import * as React from 'react'
import styled from 'styled-components'
=======
import { Box, Button, Heading } from 'grommet'
import * as React from 'react'
import { useDebugFlags } from '../../components/DebugFlags'
>>>>>>> 7cac0de2
import PageTitle from '../../components/PageTitle'
import { useTinlake } from '../../components/TinlakeProvider'
import { Pool } from '../../config'
import { usePool } from '../../utils/usePool'
import EpochOverview from '../Investment/View/EpochOverview'
// import Access from './Admins'
import AOMetrics from './AOMetrics'
import AuditLog from './AuditLog'
import DataExport from './DataExport'
import Liquidity from './Liquidity'
import Memberlist from './Memberlist'
import Parameters from './Parameters'
import PoolStatus from './PoolStatus'
import Risk from './Risk'

interface Props {
  activePool: Pool
}

const PoolManagement: React.FC<Props> = (props: Props) => {
  const tinlake = useTinlake()
  const { data: poolData } = usePool(tinlake.contractAddresses.ROOT_CONTRACT)

<<<<<<< HEAD
  const router = useRouter()
  const isAdmin = poolData?.isPoolAdmin || 'admin' in router.query

  const [view, setView] = React.useState('Liquidity')
=======
  const { showExport, showAdmin } = useDebugFlags()

  const isAdmin = showAdmin || poolData?.isPoolAdmin
  const canManageParameters = auth?.permissions?.canSetMinimumJuniorRatio

  const exportData = () => {
    if (!poolData) return

    const data: any[] = []
    Object.keys(poolData).forEach((key: string) => {
      const value = (poolData as any)[key]
      if (key === 'junior' || key === 'senior' || key === 'maker') {
        Object.keys(value).forEach((subKey: string) => {
          data.push([`${key}.${subKey}`, value[subKey].toString()])
        })
      } else {
        data.push([key, value.toString()])
      }
    })

    downloadCSV(data, csvName(props.activePool?.metadata.slug))
  }
>>>>>>> 7cac0de2

  return (
    <Box margin={{ top: 'medium' }}>
      <PageTitle pool={props.activePool} page="Pool Management" />

      {isAdmin && (
<<<<<<< HEAD
        <Box direction="row">
          <Menu>
            <MenuItem
              secondary={view === 'Liquidity'}
              plain={view !== 'Liquidity'}
              onClick={() => setView('Liquidity')}
              label="Liquidity"
              size="small"
              focusIndicator={false}
            />
            <MenuItem
              secondary={view === 'Investors'}
              plain={view !== 'Investors'}
              onClick={() => setView('Investors')}
              label="Investors"
              size="small"
              focusIndicator={false}
            />
            <MenuItem
              secondary={view === 'Risk'}
              plain={view !== 'Risk'}
              onClick={() => setView('Risk')}
              label="Risk"
              size="small"
              focusIndicator={false}
            />
            {/* {poolData?.adminLevel && poolData.adminLevel >= 3 && (
              <MenuItem
                secondary={view === 'Access'}
                plain={view !== 'Access'}
                onClick={() => setView('Access')}
                label="Access"
                size="small"
                focusIndicator={false}
              />
            )} */}
            <MenuItem
              secondary={view === 'Parameters'}
              plain={view !== 'Parameters'}
              onClick={() => setView('Parameters')}
              label="Parameters"
              size="small"
              focusIndicator={false}
            />
            <MenuItem
              secondary={view === 'Audit Log'}
              plain={view !== 'Audit Log'}
              onClick={() => setView('Audit Log')}
              label="Audit Log"
              size="small"
              focusIndicator={false}
            />
            <MenuItem
              secondary={view === 'Data Export'}
              plain={view !== 'Data Export'}
              onClick={() => setView('Data Export')}
              label="Data Export"
              size="small"
              focusIndicator={false}
            />
          </Menu>
          <Box width="100%">
            {view === 'Liquidity' && (
              <>
                <AOMetrics activePool={props.activePool} />
                <PoolStatus activePool={props.activePool} />
                <Liquidity activePool={props.activePool} />
                <EpochOverview activePool={props.activePool} />
              </>
            )}

            {view === 'Investors' && <Memberlist activePool={props.activePool} />}

            {view === 'Risk' && <Risk tinlake={tinlake} />}

            {view === 'Parameters' && <Parameters />}

            {/* {view === 'Access' && <Access tinlake={tinlake} />} */}

            {view === 'Audit Log' && <AuditLog tinlake={tinlake} />}

            {view === 'Data Export' && <DataExport tinlake={tinlake} activePool={props.activePool} />}
          </Box>
        </Box>
=======
        <>
          <AOMetrics activePool={props.activePool} />
          <PoolStatus activePool={props.activePool} />

          {showExport && (
            <div>
              <Button primary onClick={exportData} label="Export pool data" />
            </div>
          )}

          <Heading level="4" margin={{ top: 'medium' }}>
            Liquidity Management
          </Heading>
          <Liquidity activePool={props.activePool} />

          <EpochOverview activePool={props.activePool} />

          <Heading level="4">Investor Whitelisting</Heading>
          <Memberlist />

          {canManageParameters && (
            <>
              <Heading level="4">Pool Parameters</Heading>
              <Parameters />
            </>
          )}
        </>
>>>>>>> 7cac0de2
      )}

      {!isAdmin && <>You need to be a pool admin.</>}
    </Box>
  )
}

export default PoolManagement

const Menu = styled(Box)`
  margin: 4px 48px 0 0;
  width: 140px;
`

const MenuItem = styled(Button)`
  font-size: 12px;
  text-transform: uppercase;
  font-weight: bold;
  padding: 4px 20px;
  text-align: left;
  width: 140px;
  margin: 4px 0;
`<|MERGE_RESOLUTION|>--- conflicted
+++ resolved
@@ -1,13 +1,7 @@
-<<<<<<< HEAD
 import { Box, Button } from 'grommet'
-import { useRouter } from 'next/router'
 import * as React from 'react'
 import styled from 'styled-components'
-=======
-import { Box, Button, Heading } from 'grommet'
-import * as React from 'react'
 import { useDebugFlags } from '../../components/DebugFlags'
->>>>>>> 7cac0de2
 import PageTitle from '../../components/PageTitle'
 import { useTinlake } from '../../components/TinlakeProvider'
 import { Pool } from '../../config'
@@ -31,42 +25,17 @@
   const tinlake = useTinlake()
   const { data: poolData } = usePool(tinlake.contractAddresses.ROOT_CONTRACT)
 
-<<<<<<< HEAD
-  const router = useRouter()
-  const isAdmin = poolData?.isPoolAdmin || 'admin' in router.query
+  const { showAdmin } = useDebugFlags()
+
+  const isAdmin = showAdmin || poolData?.isPoolAdmin
 
   const [view, setView] = React.useState('Liquidity')
-=======
-  const { showExport, showAdmin } = useDebugFlags()
-
-  const isAdmin = showAdmin || poolData?.isPoolAdmin
-  const canManageParameters = auth?.permissions?.canSetMinimumJuniorRatio
-
-  const exportData = () => {
-    if (!poolData) return
-
-    const data: any[] = []
-    Object.keys(poolData).forEach((key: string) => {
-      const value = (poolData as any)[key]
-      if (key === 'junior' || key === 'senior' || key === 'maker') {
-        Object.keys(value).forEach((subKey: string) => {
-          data.push([`${key}.${subKey}`, value[subKey].toString()])
-        })
-      } else {
-        data.push([key, value.toString()])
-      }
-    })
-
-    downloadCSV(data, csvName(props.activePool?.metadata.slug))
-  }
->>>>>>> 7cac0de2
 
   return (
     <Box margin={{ top: 'medium' }}>
       <PageTitle pool={props.activePool} page="Pool Management" />
 
       {isAdmin && (
-<<<<<<< HEAD
         <Box direction="row">
           <Menu>
             <MenuItem
@@ -151,35 +120,6 @@
             {view === 'Data Export' && <DataExport tinlake={tinlake} activePool={props.activePool} />}
           </Box>
         </Box>
-=======
-        <>
-          <AOMetrics activePool={props.activePool} />
-          <PoolStatus activePool={props.activePool} />
-
-          {showExport && (
-            <div>
-              <Button primary onClick={exportData} label="Export pool data" />
-            </div>
-          )}
-
-          <Heading level="4" margin={{ top: 'medium' }}>
-            Liquidity Management
-          </Heading>
-          <Liquidity activePool={props.activePool} />
-
-          <EpochOverview activePool={props.activePool} />
-
-          <Heading level="4">Investor Whitelisting</Heading>
-          <Memberlist />
-
-          {canManageParameters && (
-            <>
-              <Heading level="4">Pool Parameters</Heading>
-              <Parameters />
-            </>
-          )}
-        </>
->>>>>>> 7cac0de2
       )}
 
       {!isAdmin && <>You need to be a pool admin.</>}
