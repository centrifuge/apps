<<<<<<< HEAD
import { baseToDisplay, displayToBase, feeToInterestRate, interestRateToFee, ITinlake } from '@centrifuge/tinlake-js'
=======
import { baseToDisplay, displayToBase } from '@centrifuge/tinlake-js'
>>>>>>> a15c31ca
import { Box, Button, FormField, Heading } from 'grommet'
import * as React from 'react'
import { connect } from 'react-redux'
import styled from 'styled-components'
import { Card } from '../../components/Card'
import NumberInput from '../../components/NumberInput'
import { useTinlake } from '../../components/TinlakeProvider'
import { createTransaction, TransactionProps, useTransactionState } from '../../ducks/transactions'
import { useEpoch } from '../../utils/useEpoch'
import { usePool } from '../../utils/usePool'

<<<<<<< HEAD
interface Props extends TransactionProps {
  tinlake: ITinlake
}

const AdminActions: React.FC<Props> = (props: Props) => {
  const { data: poolData, refetch: refetchPoolData } = usePool(props.tinlake.contractAddresses.ROOT_CONTRACT)
  const { data: epochData } = useEpoch(props.tinlake.contractAddresses.ROOT_CONTRACT)
=======
const AdminActions: React.FC<TransactionProps> = (props: TransactionProps) => {
  const tinlake = useTinlake()
  const { data: poolData, refetch: refetchPoolData } = usePool(tinlake.contractAddresses.ROOT_CONTRACT)
>>>>>>> a15c31ca

  const [minJuniorRatio, setMinJuniorRatio] = React.useState('0')
  const [maxJuniorRatio, setMaxJuniorRatio] = React.useState('0')
  const [seniorInterestRate, setSeniorInterestRate] = React.useState('0')
  const [discountRate, setDiscountRate] = React.useState('0.0')
  const [epochTimeHours, setEpochTimeHours] = React.useState(0)
  const [epochTimeMinutes, setEpochTimeMinutes] = React.useState(0)
  const [challengeTime, setChallengeTime] = React.useState('0')

  React.useEffect(() => {
    if (poolData) {
      setMinJuniorRatio(poolData.minJuniorRatio.toString())
      setMaxJuniorRatio(poolData.maxJuniorRatio.toString())
      setSeniorInterestRate(poolData.senior?.interestRate ? feeToInterestRate(poolData.senior?.interestRate) : '0.0')
      setDiscountRate(feeToInterestRate(poolData.discountRate))

      const seconds = epochData?.minimumEpochTime ? Number(epochData?.minimumEpochTime.toString()) : 0
      const hours = Math.floor(seconds / 60 / 60)
      setEpochTimeHours(hours)
      const minutes = Math.round((seconds / 60 / 60 - hours) * 60)
      setEpochTimeMinutes(minutes)

      setChallengeTime(epochData?.challengeTime?.toString() || '0')
    }
  }, [poolData])

  const [minJuniorRatioStatus, , setMinJuniorRatioTxId] = useTransactionState()
  const [maxJuniorRatioStatus, , setMaxJuniorRatioTxId] = useTransactionState()
  const [discountRateStatus, , setDiscountRateTxId] = useTransactionState()
  const [seniorInterestRateStatus, , setSeniorInterestRateTxId] = useTransactionState()
  const [minimumEpochTimeStatus, , setMinimumEpochTimeTxId] = useTransactionState()
  const [challengeTimeStatus, , setChallengeTimeTxId] = useTransactionState()

<<<<<<< HEAD
  const changedMinJuniorRatio =
    minJuniorRatio && poolData?.minJuniorRatio && minJuniorRatio !== poolData.minJuniorRatio.toString()

  const changedMaxJuniorRatio =
    maxJuniorRatio && poolData?.maxJuniorRatio && maxJuniorRatio !== poolData.maxJuniorRatio.toString()

  const changedDiscountRate =
    discountRate && poolData?.discountRate && interestRateToFee(discountRate) !== poolData.discountRate.toString()

  const changedSeniorInterestRate =
    seniorInterestRate &&
    poolData?.senior?.interestRate &&
    interestRateToFee(seniorInterestRate) !== poolData.senior.interestRate.toString()

  const newMinimumEpochTime = epochTimeHours * 60 * 60 + epochTimeMinutes * 60
  const changedMinimumEpochTime =
    epochData?.minimumEpochTime && newMinimumEpochTime !== Number(epochData?.minimumEpochTime.toString())

  const changedChallengeTime =
    epochData?.challengeTime && challengeTime.toString() !== epochData?.challengeTime.toString()
=======
  const saveMinJuniorRatio = async () => {
    const txId = await props.createTransaction(`Set min TIN risk buffer`, 'setMinJuniorRatio', [
      tinlake,
      minJuniorRatio.toString(),
    ])
    setMinRatioTxId(txId)
  }
>>>>>>> a15c31ca

  const anyChanges =
    changedMinJuniorRatio ||
    changedMaxJuniorRatio ||
    changedDiscountRate ||
    changedSeniorInterestRate ||
    changedMinimumEpochTime ||
    changedChallengeTime

<<<<<<< HEAD
  const update = async () => {
    if (changedMinJuniorRatio && minJuniorRatio) {
      const txId = await props.createTransaction(`Set min TIN ratio`, 'setMinJuniorRatio', [
        props.tinlake,
        minJuniorRatio.toString(),
      ])
      setMinJuniorRatioTxId(txId)
    }

    if (changedMaxJuniorRatio && maxJuniorRatio) {
      const txId = await props.createTransaction(`Set max TIN ratio`, 'setMaxJuniorRatio', [
        props.tinlake,
        maxJuniorRatio.toString(),
      ])
      setMaxJuniorRatioTxId(txId)
    }

    if (changedDiscountRate && discountRate) {
      const txId = await props.createTransaction(`Set discount rate`, 'setDiscountRate', [
        props.tinlake,
        interestRateToFee(discountRate),
      ])
      setDiscountRateTxId(txId)
    }

    if (changedSeniorInterestRate && seniorInterestRate) {
      const txId = await props.createTransaction(`Set DROP APR`, 'setSeniorInterestRate', [
        props.tinlake,
        interestRateToFee(seniorInterestRate),
      ])
      setSeniorInterestRateTxId(txId)
    }

    if (changedMinimumEpochTime) {
      const txId = await props.createTransaction(`Set min epoch time`, 'setMinimumEpochTime', [
        props.tinlake,
        newMinimumEpochTime.toString(),
      ])
      setMinimumEpochTimeTxId(txId)
    }

    if (changedChallengeTime) {
      const txId = await props.createTransaction(`Set challenge time`, 'setChallengeTime', [
        props.tinlake,
        challengeTime.toString(),
      ])
      setChallengeTimeTxId(txId)
    }
=======
  const saveMaxJuniorRatio = async () => {
    const txId = await props.createTransaction(`Set max TIN risk buffer`, 'setMaxJuniorRatio', [
      tinlake,
      maxJuniorRatio.toString(),
    ])
    setMaxRatioTxId(txId)
>>>>>>> a15c31ca
  }

  React.useEffect(() => {
    if (minJuniorRatioStatus === 'succeeded') {
      refetchPoolData()
    }
  }, [minJuniorRatioStatus])

  React.useEffect(() => {
    if (maxJuniorRatioStatus === 'succeeded') {
      refetchPoolData()
    }
  }, [maxJuniorRatioStatus])

  React.useEffect(() => {
    if (discountRateStatus === 'succeeded') {
      refetchPoolData()
    }
  }, [discountRateStatus])

  React.useEffect(() => {
    if (seniorInterestRateStatus === 'succeeded') {
      refetchPoolData()
    }
  }, [seniorInterestRateStatus])

  React.useEffect(() => {
    if (minimumEpochTimeStatus === 'succeeded') {
      refetchPoolData()
    }
  }, [minimumEpochTimeStatus])

  React.useEffect(() => {
    if (challengeTimeStatus === 'succeeded') {
      refetchPoolData()
    }
  }, [challengeTimeStatus])

  return (
    <>
      {poolData && (
        <Card p="medium" mb="medium">
          <Box direction="row" gap="medium">
            <Box basis="1/2">
              <Box margin={{ vertical: '0' }}>
                <Heading level="5" margin={{ vertical: '0' }}>
                  Min TIN risk buffer
                </Heading>
              </Box>

              <FormField>
                <NumberInput
                  value={baseToDisplay(minJuniorRatio, 25)}
                  precision={2}
                  onValueChange={({ value }) => setMinJuniorRatio(displayToBase(value, 25))}
                  suffix="%"
                  disabled={
                    !poolData?.adminLevel ||
                    poolData.adminLevel < 3 ||
                    minJuniorRatioStatus === 'unconfirmed' ||
                    minJuniorRatioStatus === 'pending'
                  }
                />
              </FormField>
            </Box>
            <Box basis="1/2">
              <Box margin={{ vertical: '0' }}>
                <Heading level="5" margin={{ vertical: '0' }}>
                  Max TIN risk buffer
                </Heading>
              </Box>

              <FormField>
                <NumberInput
                  value={baseToDisplay(maxJuniorRatio, 25)}
                  precision={2}
                  onValueChange={({ value }) => setMaxJuniorRatio(displayToBase(value, 25))}
                  suffix="%"
                  disabled={
                    !poolData?.adminLevel ||
                    poolData.adminLevel < 3 ||
                    maxJuniorRatioStatus === 'unconfirmed' ||
                    maxJuniorRatioStatus === 'pending'
                  }
                />
              </FormField>
            </Box>
          </Box>

          <Explanation>
            The minimum TIN risk buffer indicates the lower limit and ensures that DROP investors are protected by a
            certain amount of TIN invested in the pool at any time.
          </Explanation>

          <Box direction="row" gap="medium">
            <Box basis="1/2">
              <Box margin={{ vertical: '0' }}>
                <Heading level="5" margin={{ vertical: '0' }}>
                  DROP APR
                </Heading>
              </Box>

              <FormField>
                <NumberInput
                  value={seniorInterestRate ? seniorInterestRate : '0.0'}
                  precision={2}
                  onValueChange={({ value }) => setSeniorInterestRate(value)}
                  suffix="%"
                  disabled={
                    !poolData?.adminLevel ||
                    poolData.adminLevel < 3 ||
                    seniorInterestRateStatus === 'unconfirmed' ||
                    seniorInterestRateStatus === 'pending'
                  }
                />
              </FormField>
            </Box>
            <Box basis="1/2">
              <Box margin={{ vertical: '0' }}>
                <Heading level="5" margin={{ vertical: '0' }}>
                  Discount rate
                </Heading>
              </Box>

              <FormField>
                <NumberInput
                  value={discountRate ? discountRate : '0.0'}
                  precision={2}
                  onValueChange={({ value }) => setDiscountRate(value)}
                  suffix="%"
                  disabled={
                    !poolData?.adminLevel ||
                    poolData.adminLevel < 3 ||
                    discountRateStatus === 'unconfirmed' ||
                    discountRateStatus === 'pending'
                  }
                />
              </FormField>
            </Box>
          </Box>

          <Explanation>
            DROP tokens earn yield on the outstanding assets at the DROP APR. The effective APY may deviate due to
            compounding effects or unused liquidity in the pool reserve.
          </Explanation>

          <Box direction="row" gap="medium">
            <Box basis="1/2">
              <Box margin={{ vertical: '0' }}>
                <Heading level="5" margin={{ vertical: '0' }}>
                  Minimum epoch time
                </Heading>
              </Box>

              <Box direction="row" gap="medium">
                <Box basis="1/2">
                  <FormField>
                    <NumberInput
                      value={epochTimeHours.toString()}
                      precision={0}
                      suffix=" hours"
                      onValueChange={({ value }) => setEpochTimeHours(Number(value))}
                      disabled={
                        !poolData?.adminLevel ||
                        poolData.adminLevel < 3 ||
                        minimumEpochTimeStatus === 'unconfirmed' ||
                        minimumEpochTimeStatus === 'pending'
                      }
                    />
                  </FormField>
                </Box>
                <Box basis="1/2">
                  <FormField>
                    <NumberInput
                      value={epochTimeMinutes.toString()}
                      precision={0}
                      suffix=" minutes"
                      onValueChange={({ value }) => setEpochTimeMinutes(Number(value))}
                      disabled={
                        !poolData?.adminLevel ||
                        poolData.adminLevel < 3 ||
                        minimumEpochTimeStatus === 'unconfirmed' ||
                        minimumEpochTimeStatus === 'pending'
                      }
                    />
                  </FormField>
                </Box>
              </Box>
            </Box>
            <Box basis="1/2">
              <Box margin={{ vertical: '0' }}>
                <Heading level="5" margin={{ vertical: '0' }}>
                  Challenge time
                </Heading>
              </Box>

              <FormField>
                <NumberInput
                  value={(Number(challengeTime) / 60).toString()}
                  precision={0}
                  suffix=" minutes"
                  onValueChange={({ value }) => setChallengeTime((Number(value) * 60).toString())}
                  disabled={
                    !poolData?.adminLevel ||
                    poolData.adminLevel < 3 ||
                    challengeTimeStatus === 'unconfirmed' ||
                    challengeTimeStatus === 'pending'
                  }
                />
              </FormField>
            </Box>
          </Box>

          <Explanation>
            Minimum time per epoch for this pool during which invest and redeem orders can be locked. At the end of the
            epoch, the locked orders will be executed by the smart contracts. An epoch can also take longer if no
            outstanding orders are locked.
          </Explanation>

          {poolData?.adminLevel && poolData.adminLevel >= 3 && (
            <Box gap="small" justify="end" direction="row" margin={{ top: 'small' }}>
              <Button
                primary
                label="Update"
                onClick={update}
                disabled={!anyChanges || !poolData?.adminLevel || poolData.adminLevel < 3}
              />
            </Box>
          )}
        </Card>
      )}
    </>
  )
}

export default connect((state) => state, { createTransaction })(AdminActions)

const Explanation = styled.div`
  color: #666;
  margin: 24px 0 48px 0;
`

export const FormFieldWithoutBorder = styled(FormField)`
  > div {
    border-bottom-color: rgba(0, 0, 0, 0);
    padding: 0;
  }

  > span {
    margin: 12px 0 0 34px;
    font-weight: bold;
  }
`<|MERGE_RESOLUTION|>--- conflicted
+++ resolved
@@ -1,8 +1,4 @@
-<<<<<<< HEAD
-import { baseToDisplay, displayToBase, feeToInterestRate, interestRateToFee, ITinlake } from '@centrifuge/tinlake-js'
-=======
-import { baseToDisplay, displayToBase } from '@centrifuge/tinlake-js'
->>>>>>> a15c31ca
+import { baseToDisplay, displayToBase, feeToInterestRate, interestRateToFee } from '@centrifuge/tinlake-js'
 import { Box, Button, FormField, Heading } from 'grommet'
 import * as React from 'react'
 import { connect } from 'react-redux'
@@ -14,19 +10,10 @@
 import { useEpoch } from '../../utils/useEpoch'
 import { usePool } from '../../utils/usePool'
 
-<<<<<<< HEAD
-interface Props extends TransactionProps {
-  tinlake: ITinlake
-}
-
-const AdminActions: React.FC<Props> = (props: Props) => {
-  const { data: poolData, refetch: refetchPoolData } = usePool(props.tinlake.contractAddresses.ROOT_CONTRACT)
-  const { data: epochData } = useEpoch(props.tinlake.contractAddresses.ROOT_CONTRACT)
-=======
-const AdminActions: React.FC<TransactionProps> = (props: TransactionProps) => {
+const Parameters: React.FC<TransactionProps> = (props: TransactionProps) => {
   const tinlake = useTinlake()
   const { data: poolData, refetch: refetchPoolData } = usePool(tinlake.contractAddresses.ROOT_CONTRACT)
->>>>>>> a15c31ca
+  const { data: epochData } = useEpoch()
 
   const [minJuniorRatio, setMinJuniorRatio] = React.useState('0')
   const [maxJuniorRatio, setMaxJuniorRatio] = React.useState('0')
@@ -60,7 +47,6 @@
   const [minimumEpochTimeStatus, , setMinimumEpochTimeTxId] = useTransactionState()
   const [challengeTimeStatus, , setChallengeTimeTxId] = useTransactionState()
 
-<<<<<<< HEAD
   const changedMinJuniorRatio =
     minJuniorRatio && poolData?.minJuniorRatio && minJuniorRatio !== poolData.minJuniorRatio.toString()
 
@@ -81,15 +67,6 @@
 
   const changedChallengeTime =
     epochData?.challengeTime && challengeTime.toString() !== epochData?.challengeTime.toString()
-=======
-  const saveMinJuniorRatio = async () => {
-    const txId = await props.createTransaction(`Set min TIN risk buffer`, 'setMinJuniorRatio', [
-      tinlake,
-      minJuniorRatio.toString(),
-    ])
-    setMinRatioTxId(txId)
-  }
->>>>>>> a15c31ca
 
   const anyChanges =
     changedMinJuniorRatio ||
@@ -99,11 +76,10 @@
     changedMinimumEpochTime ||
     changedChallengeTime
 
-<<<<<<< HEAD
   const update = async () => {
     if (changedMinJuniorRatio && minJuniorRatio) {
       const txId = await props.createTransaction(`Set min TIN ratio`, 'setMinJuniorRatio', [
-        props.tinlake,
+        tinlake,
         minJuniorRatio.toString(),
       ])
       setMinJuniorRatioTxId(txId)
@@ -111,7 +87,7 @@
 
     if (changedMaxJuniorRatio && maxJuniorRatio) {
       const txId = await props.createTransaction(`Set max TIN ratio`, 'setMaxJuniorRatio', [
-        props.tinlake,
+        tinlake,
         maxJuniorRatio.toString(),
       ])
       setMaxJuniorRatioTxId(txId)
@@ -119,7 +95,7 @@
 
     if (changedDiscountRate && discountRate) {
       const txId = await props.createTransaction(`Set discount rate`, 'setDiscountRate', [
-        props.tinlake,
+        tinlake,
         interestRateToFee(discountRate),
       ])
       setDiscountRateTxId(txId)
@@ -127,7 +103,7 @@
 
     if (changedSeniorInterestRate && seniorInterestRate) {
       const txId = await props.createTransaction(`Set DROP APR`, 'setSeniorInterestRate', [
-        props.tinlake,
+        tinlake,
         interestRateToFee(seniorInterestRate),
       ])
       setSeniorInterestRateTxId(txId)
@@ -135,7 +111,7 @@
 
     if (changedMinimumEpochTime) {
       const txId = await props.createTransaction(`Set min epoch time`, 'setMinimumEpochTime', [
-        props.tinlake,
+        tinlake,
         newMinimumEpochTime.toString(),
       ])
       setMinimumEpochTimeTxId(txId)
@@ -143,19 +119,11 @@
 
     if (changedChallengeTime) {
       const txId = await props.createTransaction(`Set challenge time`, 'setChallengeTime', [
-        props.tinlake,
+        tinlake,
         challengeTime.toString(),
       ])
       setChallengeTimeTxId(txId)
     }
-=======
-  const saveMaxJuniorRatio = async () => {
-    const txId = await props.createTransaction(`Set max TIN risk buffer`, 'setMaxJuniorRatio', [
-      tinlake,
-      maxJuniorRatio.toString(),
-    ])
-    setMaxRatioTxId(txId)
->>>>>>> a15c31ca
   }
 
   React.useEffect(() => {
@@ -391,7 +359,7 @@
   )
 }
 
-export default connect((state) => state, { createTransaction })(AdminActions)
+export default connect((state) => state, { createTransaction })(Parameters)
 
 const Explanation = styled.div`
   color: #666;
