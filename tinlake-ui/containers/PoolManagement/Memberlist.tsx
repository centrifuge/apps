--- conflicted
+++ resolved
@@ -1,36 +1,24 @@
-<<<<<<< HEAD
 import { AgreementsStatus } from '@centrifuge/onboarding-api/src/controllers/types'
-import { ITinlake } from '@centrifuge/tinlake-js'
 import { Box, Button, FormField, Heading, Table, TableBody, TableCell, TableRow, TextInput } from 'grommet'
 import * as React from 'react'
 import { connect } from 'react-redux'
 import { Card } from '../../components/Card'
+import { useTinlake } from '../../components/TinlakeProvider'
 import { Pool } from '../../config'
-=======
-import { Box, Button, FormField, Heading, TextInput } from 'grommet'
-import * as React from 'react'
-import { connect } from 'react-redux'
-import { Card } from '../../components/Card'
-import { useTinlake } from '../../components/TinlakeProvider'
->>>>>>> a15c31ca
 import { createTransaction, TransactionProps, useTransactionState } from '../../ducks/transactions'
 import { useOnboardingState } from '../../utils/useOnboardingState'
 import { usePool } from '../../utils/usePool'
 const web3 = require('web3-utils')
 
-<<<<<<< HEAD
 interface Props extends TransactionProps {
-  tinlake: ITinlake
   activePool: Pool
 }
 
-=======
->>>>>>> a15c31ca
 type Tranche = 'junior' | 'senior'
 
 const getActionName = (tranche: Tranche) => (tranche === 'senior' ? 'updateSeniorMemberList' : 'updateJuniorMemberList')
 
-const ManageMemberlist: React.FC<TransactionProps> = (props: TransactionProps) => {
+const ManageMemberlist: React.FC<Props> = (props: Props) => {
   const tinlake = useTinlake()
   const { data: poolData } = usePool(tinlake.contractAddresses.ROOT_CONTRACT)
 
