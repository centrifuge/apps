--- conflicted
+++ resolved
@@ -1,9 +1,4 @@
-<<<<<<< HEAD
-import { KycStatusLabel } from '@centrifuge/onboarding-api/src/controllers/types'
-=======
 import { AddressStatus, KycStatusLabel } from '@centrifuge/onboarding-api/src/controllers/types'
-import { ITinlake } from '@centrifuge/tinlake-js'
->>>>>>> 43a77186
 import { Box, Button, Paragraph } from 'grommet'
 import * as React from 'react'
 import config, { Pool } from '../../config'
