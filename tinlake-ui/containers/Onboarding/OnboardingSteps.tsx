--- conflicted
+++ resolved
@@ -49,29 +49,14 @@
   React.useEffect(() => {
     dispatch(loadOnboardingStatus(props.activePool))
 
-<<<<<<< HEAD
     if (!address) setActiveSteps(1)
     else if (
-=======
-    if (!address) {
-      setActiveSteps(1)
-    } else if (
->>>>>>> 4082aa48
       !kycStatus ||
       kycStatus === 'none' ||
       kycStatus === 'requires-signin' ||
       kycStatus === 'updates-required'
     ) {
       setActiveSteps(2)
-<<<<<<< HEAD
-    } else if (kycStatus === 'verified' && !accreditationStatus) setActiveSteps(2)
-    else if (agreementStatus === 'none') setActiveSteps(3)
-    else if (kycStatus === 'processing' && agreementStatus === 'signed') setActiveSteps(3)
-    // TODO: what to do here?
-    else if (kycStatus === 'processing' && agreementStatus === 'countersigned') setActiveSteps(2)
-    else if ((kycStatus === 'verified' && agreementStatus === 'signed') || !whitelistStatus) setActiveSteps(3)
-    else setActiveSteps(4) // TODO: what to do here
-=======
     } else if (kycStatus === 'verified' && !accreditationStatus) {
       setActiveSteps(2)
     } else if (agreementStatus === 'none') {
@@ -85,7 +70,6 @@
     } else {
       setActiveSteps(4)
     }
->>>>>>> 4082aa48
   }, [address, props.activePool, kycStatus, agreementStatus])
 
   const [activeSteps, setActiveSteps] = React.useState(0)
