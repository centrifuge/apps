import { Modal } from '@centrifuge/axis-modal'
<<<<<<< HEAD
import { AgreementsStatus } from '@centrifuge/onboarding-api/src/controllers/types'
=======
import { AddressStatus, AgreementsStatus } from '@centrifuge/onboarding-api/src/controllers/types'
import { ITinlake } from '@centrifuge/tinlake-js'
>>>>>>> 43a77186
import { Anchor, Box, Button, CheckBox, Paragraph } from 'grommet'
import { StatusInfo as StatusInfoIcon } from 'grommet-icons'
import Link from 'next/link'
import { useRouter } from 'next/router'
import * as React from 'react'
import config, { Pool } from '../../config'
import { FormFieldWithoutBorder, LegalCopy, Step, StepBody, StepHeader, StepIcon, StepTitle } from './styles'

interface Props {
  activePool?: Pool
  active: boolean
  tranche?: 'senior' | 'junior'
  onboardingData: AddressStatus | undefined
  agreement: AgreementsStatus | undefined
  agreementStatus: 'none' | 'signed' | 'countersigned' | 'declined' | 'voided'
  whitelistStatus: boolean
}

const AgreementStep: React.FC<Props> = (props: Props) => {
  const [checked, setChecked] = React.useState(false)
  const [error, setError] = React.useState('')

  const router = useRouter()
  const session = 'session' in router.query ? router.query.session : '' // TODO: check this on the API and display message if it has expired

  const poolName = props.activePool?.metadata.shortName || props.activePool?.metadata.name

  const [nonSolicitationModalIsOpen, setNonSolicitationModalIsOpen] = React.useState(false)

  const openNonSolicitationModal = () => {
    setNonSolicitationModalIsOpen(true)
  }
  const closeNonSolicitationModal = () => {
    setNonSolicitationModalIsOpen(false)
  }

  const isRestricted = props.onboardingData?.restrictedGlobal || props.onboardingData?.restrictedPool

  return (
    <Step>
      <StepHeader>
        {props.agreementStatus === 'signed' && <StepIcon pending />}
        {props.agreementStatus !== 'signed' && (
          <StepIcon
            inactive={!props.active}
            checked={props.agreementStatus === 'countersigned' && props.whitelistStatus === true}
            failed={isRestricted}
          />
        )}
        <StepTitle inactive={!props.active}>
          {props.agreementStatus === 'none' ||
          props.agreementStatus === 'declined' ||
          props.agreementStatus === 'voided'
            ? `Sign the Subscription Agreement`
            : props.agreementStatus === 'countersigned'
            ? `${props.agreement?.name} signed`
            : `${props.agreement?.name} status: awaiting Issuer signature`}
        </StepTitle>
      </StepHeader>
      {props.active &&
        !isRestricted &&
        (props.agreementStatus === 'none' ||
          props.agreementStatus === 'declined' ||
          props.agreementStatus === 'voided') &&
        props.agreement &&
        !session && (
          <StepBody>
            <Paragraph margin={{ bottom: 'medium' }} style={{ width: '100%' }}>
              {props.agreementStatus === 'declined'
                ? `The issuer has declined signing your subscription agreement. This may be due to missing or incorrect information provided in the subscription agreement. Please check your email inbox for further feedback and instructions. To continue, sign in again with Securitize, then complete and sign a new subscription agreement to finalize your onboarding process.`
                : props.agreementStatus === 'voided'
                ? `The agreement has expired. To continue, sign in again with Securitize, then complete and sign a new subscription agreement to finalize your onboarding process.`
                : `Start the final step of signing the ${props.agreement.name} for ${poolName} by signing in with your
              Securitize iD.`}
            </Paragraph>
            <div>
              <Button primary label={'Sign in with Securitize'} href={props.onboardingData?.kyc?.url} fill={false} />
            </div>
            <Box margin={{ bottom: 'small' }}>&nbsp;</Box>
          </StepBody>
        )}
      {props.active && isRestricted && (
        <StepBody>
          {props.onboardingData?.restrictedGlobal && (
            <Paragraph>
              You are located in or are a resident of a country that is blocked from investment in Tinlake for
              regulatory reasons. Please find more information on regulatory restrictions{' '}
              <a href="https://centrifuge.hackmd.io/@rQf339bfSHi_a3rLcEuoaQ/BkdzEs5WO" target="_blank">
                here
              </a>
              .
            </Paragraph>
          )}
          {!props.onboardingData?.restrictedGlobal && (
            <>
              <Paragraph>
                You are located in or are a resident of a country that has been blocked by the issuer for regulatory
                reasons, e.g. missing tax treaties or sanctions. Find more information on regulatory restrictions{' '}
                <a href="https://centrifuge.hackmd.io/@rQf339bfSHi_a3rLcEuoaQ/BkdzEs5WO" target="_blank">
                  here
                </a>
                .
              </Paragraph>
              <Link href="/">
                <Button label="Explore other pools" primary />
              </Link>
            </>
          )}
          <Box margin={{ bottom: 'small' }}>&nbsp;</Box>
        </StepBody>
      )}
      {props.active &&
        !isRestricted &&
        (props.agreementStatus === 'none' ||
          props.agreementStatus === 'declined' ||
          props.agreementStatus === 'voided') &&
        props.agreement &&
        session && (
          <StepBody>
            <Paragraph margin={{ bottom: 'medium' }} style={{ width: '100%' }}>
              {props.agreementStatus === 'declined'
                ? `The issuer has declined signing your subscription agreement. This may be due to missing or incorrect information provided in the subscription agreement. Please check your email inbox for further feedback and instructions. Please click the button below to complete a new subscription agreement to finalize your onboarding process.`
                : props.agreementStatus === 'voided'
                ? `The agreement has expired. Please click the button below to complete a new subscription agreement to finalize your onboarding process.`
                : `Finalize onboarding by signing the ${
                    props.agreement.name
                  } for ${poolName}. Note that the minimum investment
            amount for this pool is 5000 ${props.activePool?.metadata.currencySymbol || 'DAI'}.`}
            </Paragraph>
            {props.onboardingData?.showNonSolicitationNotice && (
              <Box margin={{ right: 'auto', bottom: 'medium' }}>
                <FormFieldWithoutBorder error={error}>
                  <CheckBox
                    checked={checked}
                    label={
                      <div style={{ lineHeight: '24px' }}>
                        I confirm that I am requesting the subscription agreement and further investment information
                        without having being solicited or approached, directly or indirectly by the issuer of{' '}
                        {props.activePool?.metadata.shortName || props.activePool?.metadata.name} or any
                        affiliate.&nbsp;
                        <Anchor
                          onClick={(event: any) => {
                            openNonSolicitationModal()
                            event.preventDefault()
                          }}
                          style={{ display: 'inline' }}
                          label="View more"
                        />
                        .
                      </div>
                    }
                    onChange={(event) => setChecked(event.target.checked)}
                  />
                </FormFieldWithoutBorder>
              </Box>
            )}
            <div>
              <Button
                primary
                label={`Sign Subscription Agreement`}
                href={`${config.onboardAPIHost}pools/${(props.activePool as Pool).addresses.ROOT_CONTRACT}/agreements/${
                  props.agreement?.provider
                }/${props.agreement?.providerTemplateId}/redirect?session=${session}`}
                onClick={(event: any) => {
                  if (props.onboardingData?.showNonSolicitationNotice && !checked) {
                    event.preventDefault()
                    setError('This needs to be checked to proceed.')
                  }
                }}
                fill={false}
              />
            </div>
            <Box margin={{ bottom: 'small' }}>&nbsp;</Box>
          </StepBody>
        )}
      {props.active && !isRestricted && props.agreement && props.agreementStatus === 'signed' && (
        <StepBody>
          <Box pad={{ vertical: 'medium' }}>
            The Issuer will counter-sign your {props.agreement.name} for {poolName} soon. If KYC is verified, you will
            be ready to invest in this pool upon their signature.
          </Box>
        </StepBody>
      )}
      {props.active &&
        !isRestricted &&
        props.agreement &&
        props.agreementStatus === 'countersigned' &&
        props.whitelistStatus === false && (
          <StepBody>
            <Box pad={{ vertical: 'medium' }}>
              Your address is currently being whitelisted. This should only take a couple of minutes. Please contact{' '}
              <a href="mailto:support@centrifuge.io">support@centrifuge.io</a> if you can’t invest after one hour.
            </Box>
          </StepBody>
        )}
      {!props.active && <StepBody inactive>&nbsp;</StepBody>}
      {props.whitelistStatus === true && <StepBody>&nbsp;</StepBody>}

      <Modal
        opened={nonSolicitationModalIsOpen}
        title={
          'Confirmation that your are requesting the subscription agreement and further investment information without having being solicited or approached by the issuer.'
        }
        headingProps={{ style: { maxWidth: '100%', display: 'flex' } }}
        titleIcon={<StatusInfoIcon />}
        onClose={closeNonSolicitationModal}
      >
        <LegalCopy>
          <Paragraph margin={{ top: 'medium' }}>
            You are located in or are a resident of a country where the cross-border marketing of securities or
            investments is restricted. However, you can still register. If you are still interested in more information
            about the issuer of {props.activePool?.metadata.shortName || props.activePool?.metadata.name} (Executive
            Summary, Subscription Documents, Contacts and other offering materials), tick the box and continue. By doing
            so, you are confirming that you are requesting this information without having been being solicited or
            approached, directly or indirectly by the issuer of{' '}
            {props.activePool?.metadata.shortName || props.activePool?.metadata.name} or any affiliate of or other
            person acting as agent or otherwise on behalf of the issuer of{' '}
            {props.activePool?.metadata.shortName || props.activePool?.metadata.name} including but not limited to
            Centrifuge.
          </Paragraph>
        </LegalCopy>

        <Box direction="row" justify="end">
          <Box basis={'1/5'}>
            <Button primary onClick={closeNonSolicitationModal} label="OK" fill={true} />
          </Box>
        </Box>
      </Modal>
    </Step>
  )
}

export default AgreementStep<|MERGE_RESOLUTION|>--- conflicted
+++ resolved
@@ -1,10 +1,5 @@
 import { Modal } from '@centrifuge/axis-modal'
-<<<<<<< HEAD
-import { AgreementsStatus } from '@centrifuge/onboarding-api/src/controllers/types'
-=======
 import { AddressStatus, AgreementsStatus } from '@centrifuge/onboarding-api/src/controllers/types'
-import { ITinlake } from '@centrifuge/tinlake-js'
->>>>>>> 43a77186
 import { Anchor, Box, Button, CheckBox, Paragraph } from 'grommet'
 import { StatusInfo as StatusInfoIcon } from 'grommet-icons'
 import Link from 'next/link'
