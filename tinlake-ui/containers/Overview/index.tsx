import { ITinlake } from '@centrifuge/tinlake-js'
import { NextRouter, withRouter } from 'next/router'
import * as React from 'react'
import { connect } from 'react-redux'
import OverviewComp from '../../components/Overview'
import { Pool } from '../../config'
import { AuthState } from '../../ducks/auth'
import { loadPool, PoolState } from '../../ducks/pool'
import { PoolsState } from '../../ducks/pools'

interface Props {
  tinlake: ITinlake
  pool?: PoolState
  pools?: PoolsState
  auth?: AuthState
  loadPool?: (tinlake: ITinlake) => Promise<void>
  selectedPool: Pool
  router: NextRouter
}

class Overview extends React.Component<Props> {
  componentDidMount() {
    this.loadData()
  }

  componentDidUpdate(prevProps: Props) {
    if (this.props.router.query.root !== prevProps.router.query.root) {
      this.loadData()
    }
  }

  loadData() {
    const { loadPool, tinlake } = this.props
    loadPool && loadPool(tinlake)
  }

  render() {
<<<<<<< HEAD
    const { auth, loans, selectedPool, pools } = this.props
    return pools?.data && <OverviewComp userAddress={auth?.address || ''} loans={loans} selectedPool={selectedPool} />
=======
    const { pool, selectedPool } = this.props

    return <OverviewComp pool={pool} selectedPool={selectedPool} tinlake={this.props.tinlake} />
>>>>>>> f1086c0b
  }
}

export default connect((state) => state, { loadPool })(withRouter(Overview))<|MERGE_RESOLUTION|>--- conflicted
+++ resolved
@@ -35,14 +35,9 @@
   }
 
   render() {
-<<<<<<< HEAD
-    const { auth, loans, selectedPool, pools } = this.props
-    return pools?.data && <OverviewComp userAddress={auth?.address || ''} loans={loans} selectedPool={selectedPool} />
-=======
     const { pool, selectedPool } = this.props
 
     return <OverviewComp pool={pool} selectedPool={selectedPool} tinlake={this.props.tinlake} />
->>>>>>> f1086c0b
   }
 }
 
