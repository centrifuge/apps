import { baseToDisplay, ITinlake } from '@centrifuge/tinlake-js'
import BN from 'bn.js'
import { Box, Button, Heading, Table, TableBody, TableCell, TableRow } from 'grommet'
import * as React from 'react'
import { connect } from 'react-redux'
import { Area, AreaChart, Tooltip } from 'recharts'
import { Card } from '../../../components/Card'
import {
  ChartTooltip,
  ChartTooltipColor,
  ChartTooltipKey,
  ChartTooltipLine,
  ChartTooltipTitle,
  ChartTooltipValue,
  StyledResponsiveContainer,
} from '../../../components/Chart/styles'
import { Divider } from '../../../components/Divider'
import { SectionHeading } from '../../../components/Heading'
import { Shelf, Stack } from '../../../components/Layout'
import { LoadingValue } from '../../../components/LoadingValue/index'
import { Pool } from '../../../config'
import { AuthState, PermissionsV3 } from '../../../ducks/auth'
import { addThousandsSeparators } from '../../../utils/addThousandsSeparators'
import { dateToYMD } from '../../../utils/date'
import { UintBase } from '../../../utils/ratios'
import { toPrecision } from '../../../utils/toPrecision'
<<<<<<< HEAD
import { useDailyAssetsValue } from '../../../utils/useDailyAssetsValue'
=======
import { useMedia } from '../../../utils/useMedia'
>>>>>>> c77c2ef1
import { usePool } from '../../../utils/usePool'
import MaxReserveForm from './MaxReserveForm'
import { Sidenote } from './styles'

interface Props {
  selectedPool?: Pool
  tinlake: ITinlake
  auth?: AuthState
}

const CustomTooltip = ({ active, payload }: any) => {
  return active && payload ? (
    <ChartTooltip>
      <ChartTooltipTitle>{dateToYMD(payload[0].payload.day)}</ChartTooltipTitle>
      <ChartTooltipLine>
        <ChartTooltipKey>=&nbsp;&nbsp;&nbsp; Pool Value:</ChartTooltipKey>
        <ChartTooltipValue>
          {addThousandsSeparators(payload[0].value + payload[1].value)} {payload[0].payload.currency}
        </ChartTooltipValue>
      </ChartTooltipLine>
      <ChartTooltipLine>
        <ChartTooltipKey>
          <ChartTooltipColor color="#ccc" /> Reserve:
        </ChartTooltipKey>
        <ChartTooltipValue>
          {addThousandsSeparators(payload[1].value)} {payload[0].payload.currency}
        </ChartTooltipValue>
      </ChartTooltipLine>
      <ChartTooltipLine>
        <ChartTooltipKey>
          <ChartTooltipColor color="#0828BE" /> Asset Value:
        </ChartTooltipKey>
        <ChartTooltipValue>
          {addThousandsSeparators(payload[0].value)} {payload[0].payload.currency}
        </ChartTooltipValue>
      </ChartTooltipLine>
    </ChartTooltip>
  ) : (
    <>&nbsp;</>
  )
}

const LoanOverview: React.FC<Props> = (props: Props) => {
  const { data: poolData } = usePool(props.tinlake.contractAddresses.ROOT_CONTRACT)

  const { data: assetData } = useDailyAssetsValue(props.tinlake.contractAddresses.ROOT_CONTRACT!)

  const isAdmin =
    poolData?.isPoolAdmin || (props.auth?.permissions && (props.auth?.permissions as PermissionsV3).canSetMaxReserve)

  const [showMaxReserveForm, setShowMaxReserveForm] = React.useState(false)

  const assetDataWithToday =
    assetData && assetData.length > 0
      ? [
          ...assetData,
          {
            reserve: parseFloat((poolData?.reserve || new BN(0)).div(UintBase).toString()),
            assetValue: parseFloat((poolData?.netAssetValue || new BN(0)).div(UintBase).toString()),
            day: Date.now() / 1000,
            currency: props.selectedPool?.metadata.currencySymbol || 'DAI',
          },
        ]
      : []

  const reserveElement = showMaxReserveForm ? (
    <MaxReserveForm
      tinlake={props.tinlake}
      setShowMaxReserveForm={setShowMaxReserveForm}
      selectedPool={props.selectedPool}
    />
  ) : (
    <>
      <Box direction="row" margin={{ top: '0', bottom: 'small' }}>
        <SectionHeading>Asset Value</SectionHeading>
        <Heading level="5" margin={{ left: 'auto', top: '0', bottom: '0' }}>
          <LoadingValue done={poolData?.outstandingVolume !== undefined} height={22}>
            {addThousandsSeparators(toPrecision(baseToDisplay(poolData?.netAssetValue || '0', 18), 0))}{' '}
            {props.selectedPool?.metadata.currencySymbol || 'DAI'}
          </LoadingValue>
        </Heading>
      </Box>

      <Table margin={{ bottom: '0' }}>
        <TableBody>
          <TableRow>
            <TableCell
              scope="row"
              style={{ alignItems: 'start', justifyContent: 'center', verticalAlign: 'top' }}
              pad={{ vertical: '6px' }}
              border={isAdmin ? undefined : { color: 'transparent' }}
            >
              <span>Pool reserve</span>
            </TableCell>
            <TableCell
              style={{ textAlign: 'end' }}
              pad={{ vertical: '6px' }}
              border={isAdmin ? undefined : { color: 'transparent' }}
            >
              <LoadingValue done={poolData?.reserve !== undefined} height={39}>
                <>
                  {addThousandsSeparators(toPrecision(baseToDisplay(poolData?.reserve || '0', 18), 0))}{' '}
                  {props.selectedPool?.metadata.currencySymbol || 'DAI'}
                  <Sidenote>
                    Max: {addThousandsSeparators(toPrecision(baseToDisplay(poolData?.maxReserve || '0', 18), 0))}{' '}
                    {props.selectedPool?.metadata.currencySymbol || 'DAI'}
                  </Sidenote>
                </>
              </LoadingValue>
            </TableCell>
          </TableRow>
        </TableBody>
      </Table>

      {isAdmin && (
        <>
          <Table>
            <TableBody>
              <TableRow>
                <TableCell scope="row" style={{ alignItems: 'start', justifyContent: 'center' }}>
                  <span>Available funds for Financing</span>
                </TableCell>
                <TableCell style={{ textAlign: 'end' }}>
                  <LoadingValue done={poolData?.reserve !== undefined}>
                    {addThousandsSeparators(toPrecision(baseToDisplay(poolData?.availableFunds || '0', 18), 0))}{' '}
                    {props.selectedPool?.metadata.currencySymbol || 'DAI'}
                  </LoadingValue>
                </TableCell>
              </TableRow>
              {poolData?.maker?.line && (
                <TableRow>
                  <TableCell
                    scope="row"
                    style={{ alignItems: 'start', justifyContent: 'center' }}
                    pad={{ vertical: '6px' }}
                  >
                    <span>Maker credit line</span>
                  </TableCell>
                  <TableCell style={{ textAlign: 'end' }} pad={{ vertical: '6px' }}>
                    <LoadingValue done={poolData?.reserve !== undefined} height={39}>
                      <>
                        {addThousandsSeparators(toPrecision(baseToDisplay(poolData?.maker?.creditline || '0', 18), 0))}{' '}
                        {props.selectedPool?.metadata.currencySymbol || 'DAI'}
                        <Sidenote>
                          Remaining:{' '}
                          {addThousandsSeparators(
                            toPrecision(baseToDisplay(poolData?.maker?.remainingCredit || '0', 18), 0)
                          )}{' '}
                          {props.selectedPool?.metadata.currencySymbol || 'DAI'}
                        </Sidenote>
                      </>
                    </LoadingValue>
                  </TableCell>
                </TableRow>
              )}
              <TableRow>
                <TableCell
                  scope="row"
                  style={{ alignItems: 'start', justifyContent: 'center' }}
                  border={{ color: 'transparent' }}
                  pad={{ top: '15px' }}
                >
                  <span>Repaid this epoch</span>
                </TableCell>
                <TableCell style={{ textAlign: 'end' }} border={{ color: 'transparent' }} pad={{ top: '15px' }}>
                  <LoadingValue done={poolData?.reserve !== undefined}>
                    {addThousandsSeparators(
                      toPrecision(
                        baseToDisplay(
                          (poolData?.reserve || new BN(0))
                            .add(poolData?.maker?.remainingCredit || new BN(0))
                            .sub(poolData?.availableFunds || new BN(0)),
                          18
                        ),
                        0
                      )
                    )}{' '}
                    {props.selectedPool?.metadata.currencySymbol || 'DAI'}
                  </LoadingValue>
                </TableCell>
              </TableRow>
            </TableBody>
          </Table>

          {isAdmin && (
            <Box gap="small" justify="end" direction="row" margin={{ top: 'small' }}>
              <Button label="Manage" onClick={() => setShowMaxReserveForm(true)} disabled={!poolData} />
            </Box>
          )}
        </>
      )}
    </>
  )

  const graphElement = (
    <Stack height="100%" gap="small">
      <Shelf justifyContent="space-between" pt="medium" px={[0, 0, 'medium']}>
        <SectionHeading>Pool Value</SectionHeading>
        <Heading level="5" margin="none" color="#777777">
          {assetDataWithToday.length > 0 && dateToYMD(assetDataWithToday[0].day)} - present
        </Heading>
      </Shelf>
      {assetDataWithToday.length > 0 && (
        <div style={{ flex: '1 0 auto' }}>
          <StyledResponsiveContainer>
            <AreaChart data={assetDataWithToday} margin={{ top: 4, right: 4, left: 4, bottom: 4 }}>
              <defs>
                <linearGradient id="colorAssetValue" x1="0" y1="0" x2="0" y2="1">
                  <stop offset="5%" stopColor="#0828BE" stopOpacity={0.2} />
                  <stop offset="95%" stopColor="#0828BE" stopOpacity={0} />
                </linearGradient>
                <linearGradient id="colorReserve" x1="0" y1="0" x2="0" y2="1">
                  <stop offset="5%" stopColor="#ccc" stopOpacity={0.2} />
                  <stop offset="50%" stopColor="#ccc" stopOpacity={0} />
                </linearGradient>
              </defs>
              <Tooltip content={<CustomTooltip />} offset={20} />
              {/* <XAxis dataKey="day" mirror tickFormatter={(val: number) => dateToYMD(val)} /> */}
              <Area
                type="monotone"
                stackId={1}
                dataKey="assetValue"
                stroke="#0828BE"
                strokeWidth={2}
                fillOpacity={1}
                fill="url(#colorAssetValue)"
                name="Asset Value"
              />
              <Area
                type="monotone"
                stackId={1}
                dataKey="reserve"
                stroke="#ccc"
                strokeWidth={2}
                fillOpacity={1}
                fill="url(#colorReserve)"
                name="Reserve"
              />
            </AreaChart>
          </StyledResponsiveContainer>
        </div>
      )}
    </Stack>
  )

  const isMobile = useMedia({ below: 'medium' })

  return isMobile ? (
    <Stack as={Card} p="medium" gap="medium">
      <div>{reserveElement}</div>
      <Divider bleedX="medium" width="auto" />
      <Box height="140px">{graphElement}</Box>
    </Stack>
  ) : (
    <Shelf gap="medium" alignItems="stretch">
      <Card p="medium" flex="1 1 420px" maxWidth="420px">
        {reserveElement}
      </Card>
      <Card flex="1 1 480px" maxWidth="480px" height="200px">
        {graphElement}
      </Card>
    </Shelf>
  )
}

export default connect((state) => state)(LoanOverview)<|MERGE_RESOLUTION|>--- conflicted
+++ resolved
@@ -24,11 +24,8 @@
 import { dateToYMD } from '../../../utils/date'
 import { UintBase } from '../../../utils/ratios'
 import { toPrecision } from '../../../utils/toPrecision'
-<<<<<<< HEAD
 import { useDailyAssetsValue } from '../../../utils/useDailyAssetsValue'
-=======
 import { useMedia } from '../../../utils/useMedia'
->>>>>>> c77c2ef1
 import { usePool } from '../../../utils/usePool'
 import MaxReserveForm from './MaxReserveForm'
 import { Sidenote } from './styles'
