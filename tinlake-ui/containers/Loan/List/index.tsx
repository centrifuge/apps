import { Spinner } from '@centrifuge/axis-spinner'
import * as React from 'react'
import { connect } from 'react-redux'
import { ITinlake } from '../../../../tinlake.js/dist'
import LoanListData from '../../../components/Loan/List'
import { Pool } from '../../../config'
import { AuthState } from '../../../ducks/auth'
<<<<<<< HEAD
import DAI from '../../../static/dai.json'
import { useAssets } from '../../../utils/useAssets'
import { usePool } from '../../../utils/usePool'
=======
import { loadLoans, LoansState } from '../../../ducks/loans'
>>>>>>> c77c2ef1

interface Props {
  tinlake: ITinlake
  auth?: AuthState
  activePool?: Pool
}

const LoanList: React.FC<Props> = (props) => {
<<<<<<< HEAD
  const { tinlake, auth, hideMetrics, activePool } = props
  const { data: poolData } = usePool(tinlake.contractAddresses.ROOT_CONTRACT)
=======
  const { loadLoans, tinlake, loans, auth, activePool } = props
>>>>>>> c77c2ef1

  const { data: loans, isLoading } = useAssets(tinlake.contractAddresses.ROOT_CONTRACT!)

<<<<<<< HEAD
  const availableFunds = poolData?.availableFunds || '0'
  if (isLoading) {
=======
  if (loans!.loansState === 'loading') {
>>>>>>> c77c2ef1
    return <Spinner height={'calc(100vh - 89px - 84px)'} message={'Loading...'} />
  }

  return (
<<<<<<< HEAD
    <Box margin={{ bottom: 'large' }}>
      {!hideMetrics && (
        <Box direction="row" align="center">
          <Box
            basis={'full'}
            gap="medium"
            align="center"
            alignSelf="center"
            margin={{ bottom: 'medium' }}
            style={{ fontSize: '1.4em' }}
          >
            <DashboardMetric label="Pool Reserve">
              <Box align="center">
                <ERC20Display value={availableFunds ? availableFunds.toString() : '0'} tokenMetas={DAI} precision={2} />
              </Box>
            </DashboardMetric>
          </Box>
        </Box>
      )}
      <LoanListData activePool={activePool} loans={loans || []} userAddress={auth?.address || ''}>
        {' '}
      </LoanListData>
    </Box>
=======
    <LoanListData activePool={activePool} loans={(loans && loans.loans) || []} userAddress={auth?.address || ''}>
      {' '}
    </LoanListData>
>>>>>>> c77c2ef1
  )
}

export default connect((state) => state)(LoanList)<|MERGE_RESOLUTION|>--- conflicted
+++ resolved
@@ -5,13 +5,7 @@
 import LoanListData from '../../../components/Loan/List'
 import { Pool } from '../../../config'
 import { AuthState } from '../../../ducks/auth'
-<<<<<<< HEAD
-import DAI from '../../../static/dai.json'
 import { useAssets } from '../../../utils/useAssets'
-import { usePool } from '../../../utils/usePool'
-=======
-import { loadLoans, LoansState } from '../../../ducks/loans'
->>>>>>> c77c2ef1
 
 interface Props {
   tinlake: ITinlake
@@ -20,54 +14,18 @@
 }
 
 const LoanList: React.FC<Props> = (props) => {
-<<<<<<< HEAD
-  const { tinlake, auth, hideMetrics, activePool } = props
-  const { data: poolData } = usePool(tinlake.contractAddresses.ROOT_CONTRACT)
-=======
-  const { loadLoans, tinlake, loans, auth, activePool } = props
->>>>>>> c77c2ef1
+  const { tinlake, auth, activePool } = props
 
-  const { data: loans, isLoading } = useAssets(tinlake.contractAddresses.ROOT_CONTRACT!)
+  const { data: assetsData, isLoading } = useAssets(tinlake.contractAddresses.ROOT_CONTRACT!)
 
-<<<<<<< HEAD
-  const availableFunds = poolData?.availableFunds || '0'
   if (isLoading) {
-=======
-  if (loans!.loansState === 'loading') {
->>>>>>> c77c2ef1
     return <Spinner height={'calc(100vh - 89px - 84px)'} message={'Loading...'} />
   }
 
   return (
-<<<<<<< HEAD
-    <Box margin={{ bottom: 'large' }}>
-      {!hideMetrics && (
-        <Box direction="row" align="center">
-          <Box
-            basis={'full'}
-            gap="medium"
-            align="center"
-            alignSelf="center"
-            margin={{ bottom: 'medium' }}
-            style={{ fontSize: '1.4em' }}
-          >
-            <DashboardMetric label="Pool Reserve">
-              <Box align="center">
-                <ERC20Display value={availableFunds ? availableFunds.toString() : '0'} tokenMetas={DAI} precision={2} />
-              </Box>
-            </DashboardMetric>
-          </Box>
-        </Box>
-      )}
-      <LoanListData activePool={activePool} loans={loans || []} userAddress={auth?.address || ''}>
-        {' '}
-      </LoanListData>
-    </Box>
-=======
-    <LoanListData activePool={activePool} loans={(loans && loans.loans) || []} userAddress={auth?.address || ''}>
+    <LoanListData activePool={activePool} loans={assetsData || []} userAddress={auth?.address || ''}>
       {' '}
     </LoanListData>
->>>>>>> c77c2ef1
   )
 }
 
