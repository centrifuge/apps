--- conflicted
+++ resolved
@@ -9,8 +9,7 @@
 import styled from 'styled-components'
 import { Button } from '../../../components/Button'
 import { ButtonGroup } from '../../../components/ButtonGroup'
-<<<<<<< HEAD
-import { Card } from '../../../components/Card'
+import { Card as CardComponent } from '../../../components/Card'
 import {
   ChartTooltip,
   ChartTooltipColor,
@@ -20,9 +19,6 @@
   ChartTooltipValue,
   StyledResponsiveContainer,
 } from '../../../components/Chart/styles'
-=======
-import { Card as CardComponent } from '../../../components/Card'
->>>>>>> 77b4d69f
 import InvestAction from '../../../components/InvestAction'
 import { Box, Shelf, Stack } from '../../../components/Layout'
 import { LoadingValue } from '../../../components/LoadingValue/index'
@@ -170,19 +166,19 @@
 
   const secondaryValues = (
     <Box mt="small">
-      <Tooltip title="DROP tokens earn yield on the outstanding assets at the fixed DROP rate (APR). The current yield may deviate due to compounding effects or unused liquidity in the pool reserve. The current 30d DROP APY is the annualized return of the pool's DROP token over the last 30 days.">
+      <Tooltip title="DROP tokens earn yield on the outstanding assets at the fixed senior rate (APR). The current yield may deviate due to compounding effects or unused liquidity in the pool reserve. The current 30d senior APY is the annualized return of the pool's DROP token over the last 30 days.">
         <ValuePairList
           variant="tertiary"
           items={
             [
               dropYield &&
                 !(poolData?.netAssetValue.isZero() && poolData?.reserve.isZero()) && {
-                  term: 'Current DROP yield (30d APY)',
+                  term: 'Current senior yield (30d APY)',
                   value: dropYield,
                   valueUnit: '%',
                 },
               {
-                term: 'Fixed DROP rate (APR)',
+                term: 'Fixed senior rate (APR)',
                 value: toPrecision(feeToInterestRate(trancheData?.interestRate || new BN(0)), 2),
                 valueUnit: '%',
               },
@@ -504,37 +500,7 @@
           </>
         ) : (
           <>
-<<<<<<< HEAD
-            <Info>
-              <Tooltip title="DROP tokens earn yield on the outstanding assets at the fixed DROP rate (APR). The current yield may deviate due to compounding effects or unused liquidity in the pool reserve. The current 30d DROP APY is the annualized return of the pool's DROP token over the last 30 days.">
-                <ValuePairList
-                  variant="tertiary"
-                  items={
-                    [
-                      dropYield &&
-                        !(poolData?.netAssetValue.isZero() && poolData?.reserve.isZero()) && {
-                          term: 'Current senior yield (30d APY)',
-                          value: dropYield,
-                          valueUnit: '%',
-                        },
-                      {
-                        term: 'Fixed senior rate (APR)',
-                        value: toPrecision(feeToInterestRate(trancheData?.interestRate || new BN(0)), 2),
-                        valueUnit: '%',
-                      },
-                      {
-                        term: 'Minimum investment amount',
-                        value: 5000,
-                        valueUnit: props.pool?.metadata.currencySymbol || 'DAI',
-                      },
-                    ].filter(Boolean) as any
-                  }
-                />
-              </Tooltip>
-            </Info>
-=======
             {secondaryValues}
->>>>>>> 77b4d69f
             <ButtonGroup mt="medium">
               <InvestAction pool={props.pool} tranche="senior" />
             </ButtonGroup>
