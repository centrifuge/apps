import { NavBar } from '@centrifuge/axis-nav-bar'
import { Tooltip as AxisTooltip } from '@centrifuge/axis-tooltip'
import { Web3Wallet } from '@centrifuge/axis-web3-wallet'
import { baseToDisplay } from '@centrifuge/tinlake-js'
import BN from 'bn.js'
import { Box, Button, Image } from 'grommet'
import { Close as CloseIcon, Menu as MenuIcon, User as UserIcon } from 'grommet-icons'
import Link from 'next/link'
import Router, { NextRouter, useRouter, withRouter } from 'next/router'
import React from 'react'
import { connect, useDispatch, useSelector } from 'react-redux'
import styled from 'styled-components'
import { PoolSelector } from '../../components/PoolSelector'
import config, { IpfsPools } from '../../config'
import { AuthState, clear, ensureAuthed } from '../../ducks/auth'
import { OnboardingState } from '../../ducks/onboarding'
import { loadPortfolio, PortfolioState, TokenBalance } from '../../ducks/portfolio'
import { selectWalletTransactions, TransactionState } from '../../ducks/transactions'
<<<<<<< HEAD
import { load } from '../../ducks/userRewards'
import { getAddressLink } from '../../utils/etherscanLinkGenerator'
import { WalletRewards } from '../WalletRewards'
=======
import { addThousandsSeparators } from '../../utils/addThousandsSeparators'
import { getAddressLink } from '../../utils/etherscanLinkGenerator'
import { toPrecision } from '../../utils/toPrecision'
>>>>>>> e57e0260

const { isDemo } = config
export interface MenuItem {
  label: string
  route: string
  inPool: boolean
  secondary?: boolean
  env: string
}

interface Props {
  ipfsPools: IpfsPools
  poolTitle?: string
  selectedRoute: string
  menuItems: MenuItem[]
  auth?: AuthState
  router: NextRouter
  transactions?: TransactionState
  ensureAuthed?: () => Promise<void>
  clear?: () => Promise<void>
}

const Header: React.FC<Props> = (props: Props) => {
  const { poolTitle, selectedRoute, menuItems, transactions, auth, clear } = props

  const onboarding = useSelector<any, OnboardingState>((state) => state.onboarding)
  const portfolio = useSelector<any, PortfolioState>((state) => state.portfolio)

  const router = useRouter()
  const connectedAddress = useSelector<any, string | null>((state) => state.auth.address)
  const address = 'address' in router.query ? (router.query.address as string) : connectedAddress
  const dispatch = useDispatch()

  React.useEffect(() => {
    if (address) dispatch(loadPortfolio(address))
  }, [])

  React.useEffect(() => {
    if (address) dispatch(loadPortfolio(address))
  }, [address])

  const portfolioValue =
    portfolio?.data?.reduce((prev: BN, tokenBalance: TokenBalance) => {
      return prev.add(tokenBalance.value)
    }, new BN(0)) || new BN(0)

  const connectAccount = async () => {
    try {
      await props.ensureAuthed!()
    } catch (e) {
      console.error(`authentication failed with Error ${e}`)
    }
  }

  const onRouteClick = (item: MenuItem) => {
    if (item.route.startsWith('/')) {
      pushWithPrefixIfInPool(item)
    } else {
      window.open(item.route)
    }
  }

  const pushWithPrefixIfInPool = (item: MenuItem) => {
    if (item.inPool) {
      const { root, slug } = props.router.query
      const route = item.route === '/' ? '' : item.route

      if (slug === undefined) {
        Router.push(`/pool/[root]${route}`, `/pool/${root}${route}`, { shallow: true })
        return
      }
      Router.push(`/pool/[root]/[slug]${route}`, `/pool/${root}/${slug}${route}`, { shallow: true })
      return
    }
    Router.push(item.route, undefined, { shallow: true })
  }

  const { network, providerName } = auth!
  const logoUrl = (isDemo && '/static/demo_logo.svg') || '/static/logo.svg'

  const theme = {
    navBar: {
      icons: {
        menu: MenuIcon,
        close: CloseIcon,
        user: UserIcon,
      },
    },
  }

  const filtMenuItems = menuItems.filter(
    (item) => ((isDemo && item.env === 'demo') || item.env === '') && !item.secondary
  )

  return (
    <Box
      style={{ position: 'sticky', top: 0, height: '56px', zIndex: 2, boxShadow: '0 0 4px 0px #00000075' }}
      background="white"
      justify="center"
      align="center"
      direction="row"
      fill="horizontal"
      pad={{ horizontal: 'small' }}
    >
      <Box direction="row" width="xlarge" align="center">
        <Box align="center" direction="row" basis="full">
          <div
            style={{
              height: 32,
              paddingRight: 16,
              borderRight: '1px solid #D8D8D8',
              display: 'flex',
              alignItems: 'center',
            }}
          >
            <Link href="/" shallow>
              <a title="Tinlake" style={{ display: 'block' }}>
                <Image src={logoUrl} style={{ width: 130, verticalAlign: 'middle' }} />
              </a>
            </Link>
          </div>
          {poolTitle && <PoolSelector title={poolTitle} ipfsPools={props.ipfsPools} />}
          <Box flex="grow" basis="auto" style={{ height: 32, padding: '0 16px 0 32px' }}>
            {filtMenuItems.length > 0 && (
              <NavBar
                border={false}
                itemGap="large"
                theme={theme}
                menuItems={filtMenuItems}
                selectedRoute={selectedRoute}
                onRouteClick={onRouteClick}
                pad={{ horizontal: 'none' }}
                menuItemProps={{ style: { fontSize: 14 } }}
                hamburgerBreakpoint={1000}
              />
            )}
          </Box>
          {address && !portfolioValue.isZero() && (
            <Portfolio pad={{ left: '14px', right: '14px' }}>
              <AxisTooltip title="View your investment portfolio" cursor="pointer">
                <Link href="/portfolio">
                  <Box>
                    <Box direction="row">
                      <TokenLogo src={`/static/DAI.svg`} />
                      <Box>
                        <Holdings>{addThousandsSeparators(toPrecision(baseToDisplay(portfolioValue, 18), 0))}</Holdings>
                        <Desc>Portfolio Value</Desc>
                      </Box>
                    </Box>
                  </Box>
                </Link>
              </AxisTooltip>
            </Portfolio>
          )}
          <div style={{ flex: '0 0 auto', paddingLeft: 16, borderLeft: '1px solid #D8D8D8' }}>
            {!auth?.address && <Button onClick={connectAccount} label="Connect" />}
            {auth?.address && (
              <Web3Wallet
                address={auth?.address}
                providerName={providerName}
                networkName={network}
                onDisconnect={clear}
                transactions={selectWalletTransactions(transactions)}
                getAddressLink={getAddressLink}
                style={{ padding: 0 }}
<<<<<<< HEAD
                kycStatus={
                  onboarding.data?.kyc?.verified ? 'verified' : onboarding.data?.kyc?.created ? 'pending' : 'none'
                }
                extension={<WalletRewards address={address} />}
=======
                kycStatus={onboarding.data?.kyc?.status === 'verified' ? 'verified' : 'none'}
>>>>>>> e57e0260
              />
            )}
          </div>
        </Box>
      </Box>
    </Box>
  )
}

<<<<<<< HEAD
export default connect((state) => state, { ensureAuthed, clear, load })(withRouter(Header))
=======
const Portfolio = styled(Box)`
  cursor: pointer;
`

const TokenLogo = styled.img`
  display: inline-block;
  margin: 0 8px 0 0;
  width: 16px;
  height: 16px;
  position: relative;
  top: 8px;
`

const Holdings = styled.div`
  font-weight: bold;
  font-size: 13px;
`

const Desc = styled.div`
  height: 12px;
  line-height: 12px;
  font-weight: 500;
  font-size: 10px;
  color: #bbb;
`

export default connect((state) => state, { ensureAuthed, clear })(withRouter(Header))
>>>>>>> e57e0260
<|MERGE_RESOLUTION|>--- conflicted
+++ resolved
@@ -16,15 +16,11 @@
 import { OnboardingState } from '../../ducks/onboarding'
 import { loadPortfolio, PortfolioState, TokenBalance } from '../../ducks/portfolio'
 import { selectWalletTransactions, TransactionState } from '../../ducks/transactions'
-<<<<<<< HEAD
 import { load } from '../../ducks/userRewards'
-import { getAddressLink } from '../../utils/etherscanLinkGenerator'
 import { WalletRewards } from '../WalletRewards'
-=======
 import { addThousandsSeparators } from '../../utils/addThousandsSeparators'
 import { getAddressLink } from '../../utils/etherscanLinkGenerator'
 import { toPrecision } from '../../utils/toPrecision'
->>>>>>> e57e0260
 
 const { isDemo } = config
 export interface MenuItem {
@@ -180,24 +176,18 @@
             </Portfolio>
           )}
           <div style={{ flex: '0 0 auto', paddingLeft: 16, borderLeft: '1px solid #D8D8D8' }}>
-            {!auth?.address && <Button onClick={connectAccount} label="Connect" />}
-            {auth?.address && (
+            {!address && <Button onClick={connectAccount} label="Connect" />}
+            {address && (
               <Web3Wallet
-                address={auth?.address}
+                address={address}
                 providerName={providerName}
                 networkName={network}
                 onDisconnect={clear}
                 transactions={selectWalletTransactions(transactions)}
                 getAddressLink={getAddressLink}
                 style={{ padding: 0 }}
-<<<<<<< HEAD
-                kycStatus={
-                  onboarding.data?.kyc?.verified ? 'verified' : onboarding.data?.kyc?.created ? 'pending' : 'none'
-                }
+                kycStatus={onboarding.data?.kyc?.status === 'verified' ? 'verified' : 'none'}
                 extension={<WalletRewards address={address} />}
-=======
-                kycStatus={onboarding.data?.kyc?.status === 'verified' ? 'verified' : 'none'}
->>>>>>> e57e0260
               />
             )}
           </div>
@@ -207,9 +197,8 @@
   )
 }
 
-<<<<<<< HEAD
 export default connect((state) => state, { ensureAuthed, clear, load })(withRouter(Header))
-=======
+
 const Portfolio = styled(Box)`
   cursor: pointer;
 `
@@ -234,7 +223,4 @@
   font-weight: 500;
   font-size: 10px;
   color: #bbb;
-`
-
-export default connect((state) => state, { ensureAuthed, clear })(withRouter(Header))
->>>>>>> e57e0260
+`