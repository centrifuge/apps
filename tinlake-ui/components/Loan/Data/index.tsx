import * as React from 'react'
<<<<<<< HEAD
import NumberInput from '../../NumberInput'
import { dateToYMD } from '../../../utils/date'
=======
import { Box, Heading, Button, Table, TableBody, TableRow, TableCell } from 'grommet'
import { baseToDisplay, feeToInterestRate } from '@centrifuge/tinlake-js'
import { Loan } from '@centrifuge/tinlake-js'
import { addThousandsSeparators } from '../../../utils/addThousandsSeparators'
import { toPrecision } from '../../../utils/toPrecision'
import NftData from '../../../components/NftData'
import { AuthState } from '../../../ducks/auth'
import LoanBorrow from '../../../containers/Loan/Borrow'
import { ITinlake } from '@centrifuge/tinlake-js'
>>>>>>> bf7be936

interface Props {
  loan: Loan
  tinlake: ITinlake
  auth?: AuthState
}

<<<<<<< HEAD
class LoanData extends React.Component<Props> {
  render() {
    const { loanId, debt, principal, interestRate, status } = this.props.loan
    return (
      <Box pad="medium" elevation="small" round="xsmall" background="white">
        <Box direction="row" gap="medium">
          <FormField label="Asset ID">
            <TextInput value={loanId} disabled />
          </FormField>
          <FormField label="Status">
            <TextInput value={status} disabled />
          </FormField>
          {(this.props.loan as any).riskGroup !== undefined && (
            <FormField label="Risk group">
              <TextInput value={(this.props.loan as any).riskGroup} disabled />
            </FormField>
          )}
        </Box>
=======
const dateToYMD = (unix: number) => {
  return new Date(unix * 1000).toLocaleDateString('en-US', {
    year: 'numeric',
    month: 'long',
    day: 'numeric',
  })
}

type Card = 'data' | 'borrow' | 'repay'
>>>>>>> bf7be936

const LoanData: React.FC<Props> = (props: Props) => {
  const [card, setCard] = React.useState<Card>('data')

  const { loanId, debt, principal, interestRate, status } = props.loan

  return (
    <Box direction="row" justify="between">
      <Box>
        <Box width="420px" pad="medium" elevation="small" round="xsmall" background="white">
          {card === 'data' && (
            <Box>
              <Box direction="row" margin={{ top: '0', bottom: 'small' }}>
                <Heading level="5" margin={'0'}>
                  Asset {loanId}
                </Heading>
              </Box>

              <Table margin={{ bottom: 'medium' }}>
                <TableBody>
                  <TableRow>
                    <TableCell scope="row">Status</TableCell>
                    <TableCell style={{ textAlign: 'end' }}>{status}</TableCell>
                  </TableRow>
                  {props.loan.nft && (props.loan.nft as any).maturityDate && (
                    <TableRow>
                      <TableCell scope="row">Maturity date</TableCell>
                      <TableCell style={{ textAlign: 'end' }}>
                        {dateToYMD((props.loan.nft as any).maturityDate)}
                      </TableCell>
                    </TableRow>
                  )}
                </TableBody>
              </Table>
              <Table margin={{ bottom: 'small' }}>
                <TableBody>
                  <TableRow>
                    <TableCell scope="row">Available for Financing</TableCell>
                    <TableCell style={{ textAlign: 'end' }}>
                      {addThousandsSeparators(toPrecision(baseToDisplay(principal, 18), 2))} DAI
                    </TableCell>
                  </TableRow>
                  <TableRow>
                    <TableCell scope="row" border={{ color: 'transparent' }}>
                      Outstanding
                    </TableCell>
                    <TableCell style={{ textAlign: 'end' }} border={{ color: 'transparent' }}>
                      {addThousandsSeparators(toPrecision(baseToDisplay(debt, 18), 2))} DAI
                    </TableCell>
                  </TableRow>
                </TableBody>
              </Table>

              <Box gap="small" justify="end" direction="row" margin={{ top: 'small' }}>
                <Button primary label="Finance Asset" onClick={() => setCard('borrow')} />
                <Button primary label="Repay" onClick={() => setCard('repay')} disabled />
              </Box>
            </Box>
          )}
          {card === 'borrow' && <LoanBorrow loan={props.loan} tinlake={props.tinlake} />}
        </Box>
      </Box>
      <Box basis="1/3">
        {props.loan && (props.loan as any).riskGroup !== undefined && (props.loan as any).scoreCard && (
          <Box margin={{ bottom: 'medium' }}>
            <Box direction="row" margin={{ top: '0', bottom: 'small' }}>
              <Heading level="5" margin={'0'}>
                Score Card
              </Heading>
            </Box>

            <Table margin={{ bottom: 'small' }}>
              <TableBody>
                <TableRow>
                  <TableCell scope="row">Risk group</TableCell>
                  <TableCell style={{ textAlign: 'end' }}>{(props.loan as any).riskGroup}</TableCell>
                </TableRow>
                <TableRow>
                  <TableCell scope="row">Advance rate</TableCell>
                  <TableCell style={{ textAlign: 'end' }}>
                    {addThousandsSeparators(
                      toPrecision(baseToDisplay((props.loan as any).scoreCard.ceilingRatio, 25), 2)
                    )}{' '}
                    %
                  </TableCell>
                </TableRow>
                <TableRow>
                  <TableCell scope="row">Financing fee</TableCell>
                  <TableCell style={{ textAlign: 'end' }}>
                    {toPrecision(feeToInterestRate(interestRate), 2)} %
                  </TableCell>
                </TableRow>
                <TableRow>
                  <TableCell scope="row">Recovery rate</TableCell>
                  <TableCell style={{ textAlign: 'end' }}>
                    {addThousandsSeparators(
                      toPrecision(baseToDisplay((props.loan as any).scoreCard.recoveryRatePD, 25), 2)
                    )}{' '}
                    %
                  </TableCell>
                </TableRow>
              </TableBody>
            </Table>
          </Box>
        )}

        {props.loan && props.loan.nft && props.auth?.address && (
          <NftData data={props.loan.nft} authedAddr={props.auth.address} />
        )}
      </Box>
    </Box>
  )
}

export default LoanData<|MERGE_RESOLUTION|>--- conflicted
+++ resolved
@@ -1,8 +1,4 @@
 import * as React from 'react'
-<<<<<<< HEAD
-import NumberInput from '../../NumberInput'
-import { dateToYMD } from '../../../utils/date'
-=======
 import { Box, Heading, Button, Table, TableBody, TableRow, TableCell } from 'grommet'
 import { baseToDisplay, feeToInterestRate } from '@centrifuge/tinlake-js'
 import { Loan } from '@centrifuge/tinlake-js'
@@ -12,7 +8,7 @@
 import { AuthState } from '../../../ducks/auth'
 import LoanBorrow from '../../../containers/Loan/Borrow'
 import { ITinlake } from '@centrifuge/tinlake-js'
->>>>>>> bf7be936
+import { dateToYMD } from '../../../utils/date'
 
 interface Props {
   loan: Loan
@@ -20,41 +16,12 @@
   auth?: AuthState
 }
 
-<<<<<<< HEAD
-class LoanData extends React.Component<Props> {
-  render() {
-    const { loanId, debt, principal, interestRate, status } = this.props.loan
-    return (
-      <Box pad="medium" elevation="small" round="xsmall" background="white">
-        <Box direction="row" gap="medium">
-          <FormField label="Asset ID">
-            <TextInput value={loanId} disabled />
-          </FormField>
-          <FormField label="Status">
-            <TextInput value={status} disabled />
-          </FormField>
-          {(this.props.loan as any).riskGroup !== undefined && (
-            <FormField label="Risk group">
-              <TextInput value={(this.props.loan as any).riskGroup} disabled />
-            </FormField>
-          )}
-        </Box>
-=======
-const dateToYMD = (unix: number) => {
-  return new Date(unix * 1000).toLocaleDateString('en-US', {
-    year: 'numeric',
-    month: 'long',
-    day: 'numeric',
-  })
-}
-
 type Card = 'data' | 'borrow' | 'repay'
->>>>>>> bf7be936
 
 const LoanData: React.FC<Props> = (props: Props) => {
   const [card, setCard] = React.useState<Card>('data')
 
-  const { loanId, debt, principal, interestRate, status } = props.loan
+  const { debt, principal, interestRate, status } = props.loan
 
   return (
     <Box direction="row" justify="between">
@@ -62,12 +29,6 @@
         <Box width="420px" pad="medium" elevation="small" round="xsmall" background="white">
           {card === 'data' && (
             <Box>
-              <Box direction="row" margin={{ top: '0', bottom: 'small' }}>
-                <Heading level="5" margin={'0'}>
-                  Asset {loanId}
-                </Heading>
-              </Box>
-
               <Table margin={{ bottom: 'medium' }}>
                 <TableBody>
                   <TableRow>
