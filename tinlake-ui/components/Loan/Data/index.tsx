--- conflicted
+++ resolved
@@ -12,12 +12,9 @@
 import { dateToYMD } from '../../../utils/date'
 import { getAddressLink } from '../../../utils/etherscanLinkGenerator'
 import { toPrecision } from '../../../utils/toPrecision'
-<<<<<<< HEAD
+import { Asset } from '../../../utils/useAsset'
 import { Button } from '../../Button'
 import { ButtonGroup } from '../../ButtonGroup'
-=======
-import { Asset } from '../../../utils/useAsset'
->>>>>>> ad5e53c0
 import { Card } from '../../Card'
 import { Divider } from '../../Divider'
 import { SectionHeading } from '../../Heading'
