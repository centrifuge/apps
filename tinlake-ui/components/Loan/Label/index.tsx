--- conflicted
+++ resolved
@@ -6,20 +6,12 @@
 type MinimalAsset = Pick<Asset, 'status' | 'maturityDate'>
 
 interface Props {
-<<<<<<< HEAD
   loan: MinimalAsset
-}
-
-const LoanLabel: React.FC<Props> = (props: Props) => {
-  const getLabelType = (l: MinimalAsset): LabelType => {
-=======
-  loan: Loan
   dot?: boolean
 }
 
 const LoanLabel: React.FC<Props> = ({ loan, dot }) => {
-  const getLabelType = (l: Loan): LabelType => {
->>>>>>> c77c2ef1
+  const getLabelType = (l: MinimalAsset): LabelType => {
     const today = new Date()
     today.setUTCHours(0, 0, 0, 0)
     const days = daysBetween(today.getTime() / 1000, Number(l.maturityDate))
