--- conflicted
+++ resolved
@@ -1,12 +1,7 @@
 import styled from 'styled-components'
 
 export const Container = styled.div`
-<<<<<<< HEAD
-  flex: 1;
-  padding-bottom: 16px;
-=======
   padding-bottom: 12px;
->>>>>>> 410599ce
 `
 
 export const Row = styled.div`
