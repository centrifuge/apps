--- conflicted
+++ resolved
@@ -25,13 +25,10 @@
 const DAYS = 24 * 60 * 60 * 1000
 
 const ValueNFT: React.FC<Props> = (props: Props) => {
-<<<<<<< HEAD
-  const { data: poolData } = usePool(props.tinlake.contractAddresses.ROOT_CONTRACT)
-
-=======
   const tinlake = useTinlake()
   const auth = useAuth()
->>>>>>> a15c31ca
+  const { data: poolData } = usePool(tinlake.contractAddresses.ROOT_CONTRACT)
+
   const [registry, setRegistry] = React.useState('')
   const [tokenId, setTokenId] = React.useState('')
   const [value, setValue] = React.useState('800000000000000000000')
@@ -128,11 +125,7 @@
         </p>
       </Alert>
 
-<<<<<<< HEAD
-      {!props.auth.permissions?.canSetRiskScore && !(poolData?.adminLevel && poolData.adminLevel >= 2) ? (
-=======
-      {!auth.permissions?.canSetRiskScore ? (
->>>>>>> a15c31ca
+      {!auth.permissions?.canSetRiskScore && !(poolData?.adminLevel && poolData.adminLevel >= 2) ? (
         <Alert margin={{ top: 'medium' }} pad={{ horizontal: 'medium' }} type="error">
           <p>You need to be an admin to value NFTs.</p>
         </Alert>
