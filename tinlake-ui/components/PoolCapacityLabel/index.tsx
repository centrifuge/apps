--- conflicted
+++ resolved
@@ -30,13 +30,9 @@
 
   return (
     <Label green>
-<<<<<<< HEAD
       {capacity
         ? `${addThousandsSeparators(toPrecision(baseToDisplay(capacity || new BN(0), 21), 0))}K ${currency}`
         : '...'}
-=======
-      {addThousandsSeparators(toPrecision(baseToDisplay(capacity, 21), 0))}K {currency}
->>>>>>> 6df44ce4
     </Label>
   )
 }
