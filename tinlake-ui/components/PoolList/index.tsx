--- conflicted
+++ resolved
@@ -134,25 +134,7 @@
                 </DataCol>
               )}
 
-<<<<<<< HEAD
-              <DataCol>
-                {p.isUpcoming ||
-                (!subgraphIsLoading &&
-                  ((!p.assetValue && !p.reserve) || (p.assetValue?.isZero() && p.reserve?.isZero()))) ? (
-                  <Label blue>Upcoming</Label>
-                ) : p.isArchived ? (
-                  <Label>Archived</Label>
-                ) : p.isOversubscribed || (p.capacity && p.capacity.isZero()) ? (
-                  <Label orange>Oversubscribed</Label>
-                ) : (
-                  <Label green>
-                    {addThousandsSeparators(toPrecision(baseToDisplay(p.capacity || new BN(0), 21), 0))}K {p.currency}
-                  </Label>
-                )}
-              </DataCol>
-=======
               <DataCol>{!subgraphIsLoading && <PoolCapacityLabel pool={p} />}</DataCol>
->>>>>>> a1ad8036
 
               {capacity && (
                 <>
