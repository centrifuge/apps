--- conflicted
+++ resolved
@@ -100,16 +100,11 @@
   font-weight: 500;
   font-size: 12px;
   color: white;
-<<<<<<< HEAD
   padding: 0 8px 0 8px;
   text-align: center;
   border-radius: 12px;
   border: 1px solid ${({ green, blue, orange }) => (green ? '#598232' : blue ? '#2976D4' : orange ? '#9B6F2B' : '#666')};
   color: ${({ green, blue, orange }) => (green ? '#598232' : blue ? '#2976D4' : orange ? '#9B6F2B' : '#666')};
-=======
-  padding: 0 12px;
-  border-radius: 8px;
-  background-color: ${({ blue, orange }) => (blue ? '#0828be' : orange ? '#fcba59' : '#aaa')};
 `
 
 export const EmptyParagraph = styled.p`
@@ -117,5 +112,4 @@
   font-size: 20px;
   line-height: 32px;
   font-weight: 500;
->>>>>>> ad690cab
 `