import { Tooltip as AxisTooltip } from '@centrifuge/axis-tooltip'
import { baseToDisplay } from '@centrifuge/tinlake-js'
import { Box, Button } from 'grommet'
import { useRouter } from 'next/router'
import * as React from 'react'
import { useDispatch, useSelector } from 'react-redux'
import { Area, AreaChart, ResponsiveContainer, Tooltip, YAxis } from 'recharts'
import { PoolsDailyData, PoolsData } from '../../ducks/pools'
<<<<<<< HEAD
import { maybeLoadRewards } from '../../ducks/rewards'
import { getWCFGPrice } from '../../ducks/userRewards'
import { dateToYMD } from '../../utils/date'
import { useCFGYield } from '../../utils/hooks'
=======
import { maybeLoadRewards, RewardsState } from '../../ducks/rewards'
import { getWCFGPrice } from '../../ducks/userRewards'
import { dateToYMD } from '../../utils/date'
import { useCFGYield } from '../../utils/hooks'
import { dynamicPrecision } from '../../utils/toDynamicPrecision'
>>>>>>> 410599ce
import NumberDisplay from '../NumberDisplay'
import { Cont, Label, TokenLogo, Unit, Value } from './styles'

interface Props {
  pools: PoolsData
}

const PoolsMetrics: React.FC<Props> = (props: Props) => {
  const router = useRouter()
  const poolsDailyData = useSelector<any, PoolsDailyData[]>((state) => state.pools.poolsDailyData)

  const [hoveredPoolValue, setHoveredPoolValue] = React.useState<number | undefined>(undefined)
  const [hoveredDay, setHoveredDay] = React.useState<number | undefined>(undefined)

<<<<<<< HEAD
=======
  const rewards = useSelector<any, RewardsState>((state: any) => state.rewards)

>>>>>>> 410599ce
  const cfgYield = useCFGYield()

  const dispatch = useDispatch()
  React.useEffect(() => {
    dispatch(maybeLoadRewards())
    dispatch(getWCFGPrice())
  }, [])

<<<<<<< HEAD
=======
  React.useEffect(() => {
    dispatch(getWCFGPrice())
  }, [])

  const investorRewardsEarned = rewards.data?.toDateRewardAggregateValue

>>>>>>> 410599ce
  const maxPoolValue = Math.max.apply(
    Math,
    poolsDailyData.map((o) => {
      return o.poolValue
    })
  )

  const goToRewards = () => router.push('/rewards')

  return (
    <>
      <Box
        width="568px"
        elevation="small"
        round="xsmall"
        background="white"
        margin={{ right: '16px' }}
        direction="row"
        pad="medium"
      >
<<<<<<< HEAD
        <Box pad={{ top: '8px' }} width="200px">
          <Cont>
            <TokenLogo src={`/static/dai.svg`} />
            <Value>
              <NumberDisplay
                value={hoveredPoolValue?.toString() || baseToDisplay(props.pools.totalValue, 18)}
                precision={0}
              />
            </Value>{' '}
            <Unit>DAI</Unit>
          </Cont>
          <Label>{hoveredDay ? `TVL on ${dateToYMD(hoveredDay)}` : 'Total Value Locked'}</Label>
        </Box>
        <Box width="200px" height="80px" pad={{ left: 'small' }} margin={{ left: '0' }}>
=======
        <Box width="254px" height="80px">
>>>>>>> 410599ce
          <ResponsiveContainer>
            <AreaChart
              data={poolsDailyData}
              margin={{ top: 0, right: 0, left: 0, bottom: 0 }}
              onMouseMove={(val: any) => {
                if (val.activePayload) {
                  setHoveredPoolValue(val.activePayload[0].payload.poolValue)
                  setHoveredDay(val.activePayload[0].payload.day)
                }
              }}
              onMouseLeave={() => {
                setHoveredPoolValue(undefined)
                setHoveredDay(undefined)
              }}
            >
              <defs>
                <linearGradient id="colorPoolValue" x1="0" y1="0" x2="0" y2="1">
                  <stop offset="5%" stopColor="#0828BE" stopOpacity={0.2} />
                  <stop offset="95%" stopColor="#0828BE" stopOpacity={0} />
                </linearGradient>
              </defs>
              <Tooltip content={<></>} />
              <YAxis type="number" domain={[0, maxPoolValue]} hide />
              {/* <XAxis dataKey="day" mirror tickFormatter={(val: number) => dateToYMD(val)} /> */}
              <Area
                type="monotone"
                dataKey="poolValue"
                stroke="#0828BE"
                strokeWidth={2}
                fillOpacity={1}
                fill="url(#colorPoolValue)"
                name="Current Value Locked (DAI)"
              />
            </AreaChart>
          </ResponsiveContainer>
        </Box>
        <Box
          width="254px"
          pad={{ left: 'medium', top: '8px' }}
          margin={{ left: 'medium' }}
          style={{ borderLeft: '1px solid #D8D8D8' }}
        >
          <Cont>
            <TokenLogo src={`/static/dai.svg`} />
            <Value>
              <NumberDisplay
                value={hoveredPoolValue?.toString() || baseToDisplay(props.pools.totalValue, 18)}
                precision={0}
              />
            </Value>{' '}
            <Unit>DAI</Unit>
          </Cont>
          <Label>{hoveredDay ? `TVL on ${dateToYMD(hoveredDay)}` : 'Total Value Locked'}</Label>
        </Box>
      </Box>
      <Box
        width="568px"
        elevation="small"
        round="xsmall"
        background="white"
        margin={{ left: '16px' }}
        direction="row"
        pad="medium"
        justify="center"
      >
<<<<<<< HEAD
        <Box>
          <AxisTooltip title="The annualized CFG reward rate for investments, based on the current CFG token market price and the daily reward rate">
            <>
              <Cont style={{ marginTop: '8px' }}>
                <TokenLogo src={`/static/cfg-white.svg`} />
                <Value>
                  <NumberDisplay value={cfgYield} precision={2} />
                </Value>{' '}
                <Unit>%</Unit>
              </Cont>

              <Label>Reward Rate (APR)</Label>
            </>
          </AxisTooltip>
        </Box>
        <Box margin={{ left: 'large' }} justify="center">
          <Button label="Claim CFG" primary onClick={goToRewards} />
=======
        <Box width="208px">
          <Cont style={{ marginTop: '8px' }}>
            <TokenLogo src={`/static/cfg-white.svg`} />
            <Value>
              <NumberDisplay
                value={baseToDisplay(investorRewardsEarned || new BN(0), 18)}
                precision={dynamicPrecision(baseToDisplay(investorRewardsEarned || new BN(0), 18))}
              />
            </Value>{' '}
            <Unit>CFG</Unit>
          </Cont>
          <Label>Total Rewards Earned</Label>
        </Box>
        <Box
          width="300px"
          style={{ borderLeft: '1px solid #D8D8D8', display: 'flex', flexDirection: 'row' }}
          pad={{ left: 'medium', top: '8px' }}
        >
          <Box width="150px">
            <Cont>
              <Value>
                <NumberDisplay value={cfgYield} precision={2} />
              </Value>{' '}
              <Unit>%</Unit>
              <Label style={{ lineHeight: '20px' }}>Current annualized reward APR</Label>
            </Cont>
          </Box>
          <Box margin={{ left: 'medium' }} justify="center" width="150px">
            <Button label="Claim CFG" primary onClick={goToRewards} style={{ padding: '8px', width: '118px' }} />
          </Box>
>>>>>>> 410599ce
        </Box>
      </Box>
    </>
  )
}

export default PoolsMetrics<|MERGE_RESOLUTION|>--- conflicted
+++ resolved
@@ -6,18 +6,10 @@
 import { useDispatch, useSelector } from 'react-redux'
 import { Area, AreaChart, ResponsiveContainer, Tooltip, YAxis } from 'recharts'
 import { PoolsDailyData, PoolsData } from '../../ducks/pools'
-<<<<<<< HEAD
 import { maybeLoadRewards } from '../../ducks/rewards'
 import { getWCFGPrice } from '../../ducks/userRewards'
 import { dateToYMD } from '../../utils/date'
 import { useCFGYield } from '../../utils/hooks'
-=======
-import { maybeLoadRewards, RewardsState } from '../../ducks/rewards'
-import { getWCFGPrice } from '../../ducks/userRewards'
-import { dateToYMD } from '../../utils/date'
-import { useCFGYield } from '../../utils/hooks'
-import { dynamicPrecision } from '../../utils/toDynamicPrecision'
->>>>>>> 410599ce
 import NumberDisplay from '../NumberDisplay'
 import { Cont, Label, TokenLogo, Unit, Value } from './styles'
 
@@ -32,11 +24,6 @@
   const [hoveredPoolValue, setHoveredPoolValue] = React.useState<number | undefined>(undefined)
   const [hoveredDay, setHoveredDay] = React.useState<number | undefined>(undefined)
 
-<<<<<<< HEAD
-=======
-  const rewards = useSelector<any, RewardsState>((state: any) => state.rewards)
-
->>>>>>> 410599ce
   const cfgYield = useCFGYield()
 
   const dispatch = useDispatch()
@@ -45,15 +32,6 @@
     dispatch(getWCFGPrice())
   }, [])
 
-<<<<<<< HEAD
-=======
-  React.useEffect(() => {
-    dispatch(getWCFGPrice())
-  }, [])
-
-  const investorRewardsEarned = rewards.data?.toDateRewardAggregateValue
-
->>>>>>> 410599ce
   const maxPoolValue = Math.max.apply(
     Math,
     poolsDailyData.map((o) => {
@@ -66,32 +44,15 @@
   return (
     <>
       <Box
-        width="568px"
+        width="460px"
         elevation="small"
         round="xsmall"
         background="white"
-        margin={{ right: '16px' }}
+        margin={{ horizontal: '16px' }}
         direction="row"
         pad="medium"
       >
-<<<<<<< HEAD
-        <Box pad={{ top: '8px' }} width="200px">
-          <Cont>
-            <TokenLogo src={`/static/dai.svg`} />
-            <Value>
-              <NumberDisplay
-                value={hoveredPoolValue?.toString() || baseToDisplay(props.pools.totalValue, 18)}
-                precision={0}
-              />
-            </Value>{' '}
-            <Unit>DAI</Unit>
-          </Cont>
-          <Label>{hoveredDay ? `TVL on ${dateToYMD(hoveredDay)}` : 'Total Value Locked'}</Label>
-        </Box>
         <Box width="200px" height="80px" pad={{ left: 'small' }} margin={{ left: '0' }}>
-=======
-        <Box width="254px" height="80px">
->>>>>>> 410599ce
           <ResponsiveContainer>
             <AreaChart
               data={poolsDailyData}
@@ -128,8 +89,21 @@
             </AreaChart>
           </ResponsiveContainer>
         </Box>
+        <Box pad={{ top: '8px' }} width="200px">
+          <Cont>
+            <TokenLogo src={`/static/dai.svg`} />
+            <Value>
+              <NumberDisplay
+                value={hoveredPoolValue?.toString() || baseToDisplay(props.pools.totalValue, 18)}
+                precision={0}
+              />
+            </Value>{' '}
+            <Unit>DAI</Unit>
+          </Cont>
+          <Label>{hoveredDay ? `TVL on ${dateToYMD(hoveredDay)}` : 'Total Value Locked'}</Label>
+        </Box>
         <Box
-          width="254px"
+          width="200px"
           pad={{ left: 'medium', top: '8px' }}
           margin={{ left: 'medium' }}
           style={{ borderLeft: '1px solid #D8D8D8' }}
@@ -148,16 +122,15 @@
         </Box>
       </Box>
       <Box
-        width="568px"
+        width="430px"
         elevation="small"
         round="xsmall"
         background="white"
-        margin={{ left: '16px' }}
+        margin={{ horizontal: '16px' }}
         direction="row"
         pad="medium"
         justify="center"
       >
-<<<<<<< HEAD
         <Box>
           <AxisTooltip title="The annualized CFG reward rate for investments, based on the current CFG token market price and the daily reward rate">
             <>
@@ -175,38 +148,6 @@
         </Box>
         <Box margin={{ left: 'large' }} justify="center">
           <Button label="Claim CFG" primary onClick={goToRewards} />
-=======
-        <Box width="208px">
-          <Cont style={{ marginTop: '8px' }}>
-            <TokenLogo src={`/static/cfg-white.svg`} />
-            <Value>
-              <NumberDisplay
-                value={baseToDisplay(investorRewardsEarned || new BN(0), 18)}
-                precision={dynamicPrecision(baseToDisplay(investorRewardsEarned || new BN(0), 18))}
-              />
-            </Value>{' '}
-            <Unit>CFG</Unit>
-          </Cont>
-          <Label>Total Rewards Earned</Label>
-        </Box>
-        <Box
-          width="300px"
-          style={{ borderLeft: '1px solid #D8D8D8', display: 'flex', flexDirection: 'row' }}
-          pad={{ left: 'medium', top: '8px' }}
-        >
-          <Box width="150px">
-            <Cont>
-              <Value>
-                <NumberDisplay value={cfgYield} precision={2} />
-              </Value>{' '}
-              <Unit>%</Unit>
-              <Label style={{ lineHeight: '20px' }}>Current annualized reward APR</Label>
-            </Cont>
-          </Box>
-          <Box margin={{ left: 'medium' }} justify="center" width="150px">
-            <Button label="Claim CFG" primary onClick={goToRewards} style={{ padding: '8px', width: '118px' }} />
-          </Box>
->>>>>>> 410599ce
         </Box>
       </Box>
     </>
