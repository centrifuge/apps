import { baseToDisplay, ITinlake } from '@centrifuge/tinlake-js'
import { Box, Button } from 'grommet'
import { useRouter } from 'next/router'
import * as React from 'react'
<<<<<<< HEAD
import { useDispatch, useSelector } from 'react-redux'
import { Area, AreaChart, ResponsiveContainer, Tooltip as ChartTooltip, YAxis } from 'recharts'
=======
import { useSelector } from 'react-redux'
import { Area, AreaChart, ResponsiveContainer, Tooltip, YAxis } from 'recharts'
>>>>>>> f4523380
import { PoolsDailyData, PoolsData } from '../../ducks/pools'
import { dateToYMD } from '../../utils/date'
import { useCFGYield } from '../../utils/hooks'
import NumberDisplay from '../NumberDisplay'
import { Tooltip } from '../Tooltip'
import { Cont, Label, TokenLogo, Unit, Value } from './styles'

interface Props {
  pools: PoolsData
  tinlake: ITinlake
}

const PoolsMetrics: React.FC<Props> = (props: Props) => {
  const router = useRouter()
  const poolsDailyData = useSelector<any, PoolsDailyData[]>((state) => state.pools.poolsDailyData)

  const [hoveredPoolValue, setHoveredPoolValue] = React.useState<number | undefined>(undefined)
  const [hoveredDay, setHoveredDay] = React.useState<number | undefined>(undefined)

  const cfgYield = useCFGYield(props.tinlake)

  const maxPoolValue = Math.max.apply(
    Math,
    poolsDailyData.map((o) => {
      return o.poolValue
    })
  )

  const goToRewards = () => router.push('/rewards')

  return (
    <>
      <Box
        elevation="small"
        round="xsmall"
        background="white"
        margin={{ horizontal: '16px', top: 'medium' }}
        style={{ flex: '1 1 300px', maxWidth: '430px' }}
        direction="row"
        pad="medium"
      >
        <Box width="250px" height="80px" pad={{ left: 'small' }} margin={{ left: '0' }}>
          <ResponsiveContainer>
            <AreaChart
              data={poolsDailyData}
              margin={{ top: 4, right: 4, left: 4, bottom: 4 }}
              onMouseMove={(val: any) => {
                if (val.activePayload) {
                  setHoveredPoolValue(val.activePayload[0].payload.poolValue)
                  setHoveredDay(val.activePayload[0].payload.day)
                }
              }}
              onMouseLeave={() => {
                setHoveredPoolValue(undefined)
                setHoveredDay(undefined)
              }}
            >
              <defs>
                <linearGradient id="colorPoolValue" x1="0" y1="0" x2="0" y2="1">
                  <stop offset="5%" stopColor="#0828BE" stopOpacity={0.2} />
                  <stop offset="95%" stopColor="#0828BE" stopOpacity={0} />
                </linearGradient>
              </defs>
              <ChartTooltip content={<></>} />
              <YAxis type="number" domain={[0, maxPoolValue]} hide />
              {/* <XAxis dataKey="day" mirror tickFormatter={(val: number) => dateToYMD(val)} /> */}
              <Area
                type="monotone"
                dataKey="poolValue"
                stroke="#0828BE"
                strokeWidth={2}
                fillOpacity={1}
                fill="url(#colorPoolValue)"
                name="Current Value Locked (DAI)"
              />
            </AreaChart>
          </ResponsiveContainer>
        </Box>
        <Box
          width="370px"
          pad={{ left: 'medium', top: '8px' }}
          margin={{ left: 'medium' }}
          style={{ borderLeft: '1px solid #D8D8D8' }}
        >
          <Cont>
            <TokenLogo src={`/static/dai.svg`} />
            <Value>
              <NumberDisplay
                value={hoveredPoolValue?.toString() || baseToDisplay(props.pools.totalValue, 18)}
                precision={0}
              />
            </Value>{' '}
            <Unit>DAI</Unit>
          </Cont>
          <Label>{hoveredDay ? `TVL on ${dateToYMD(hoveredDay)}` : 'Total Value Locked'}</Label>
        </Box>
      </Box>
      <Box
        elevation="small"
        round="xsmall"
        background="white"
        margin={{ horizontal: '16px', top: 'medium' }}
        style={{ flex: '1 1 300px', maxWidth: '430px' }}
        direction="row"
        pad="medium"
        justify="center"
      >
        <Box>
<<<<<<< HEAD
          <>
            <Cont style={{ marginTop: '8px' }}>
              <TokenLogo src={`/static/cfg-white.svg`} />
              <Value>
                <NumberDisplay value={cfgYield} precision={2} />
              </Value>{' '}
              <Unit>%</Unit>
            </Cont>
=======
          <AxisTooltip title="Tinlake investments earns daily rewards in Centrifuge's native token (CFG). The CFG reward rate is an annualized representation of these rewards based on the current CFG token price. Rewards are independent from the pool's issuer and not guaranteed - please see Investment disclaimer for more details.">
            <>
              <Cont style={{ marginTop: '8px' }}>
                <TokenLogo src={`/static/cfg-white.svg`} />
                <Value>
                  <NumberDisplay value={cfgYield} precision={2} />
                </Value>{' '}
                <Unit>%</Unit>
              </Cont>
>>>>>>> f4523380

            <Tooltip
              title="The annualized CFG reward rate for investments, based on the current CFG token market price and the daily reward rate"
              underline
            >
              <Label>Reward Rate (APR)</Label>
            </Tooltip>
          </>
        </Box>
        <Box margin={{ left: 'large' }} justify="center">
          <Button label="Claim CFG" primary onClick={goToRewards} />
        </Box>
      </Box>
    </>
  )
}

export default PoolsMetrics<|MERGE_RESOLUTION|>--- conflicted
+++ resolved
@@ -2,13 +2,8 @@
 import { Box, Button } from 'grommet'
 import { useRouter } from 'next/router'
 import * as React from 'react'
-<<<<<<< HEAD
-import { useDispatch, useSelector } from 'react-redux'
+import { useSelector } from 'react-redux'
 import { Area, AreaChart, ResponsiveContainer, Tooltip as ChartTooltip, YAxis } from 'recharts'
-=======
-import { useSelector } from 'react-redux'
-import { Area, AreaChart, ResponsiveContainer, Tooltip, YAxis } from 'recharts'
->>>>>>> f4523380
 import { PoolsDailyData, PoolsData } from '../../ducks/pools'
 import { dateToYMD } from '../../utils/date'
 import { useCFGYield } from '../../utils/hooks'
@@ -117,7 +112,6 @@
         justify="center"
       >
         <Box>
-<<<<<<< HEAD
           <>
             <Cont style={{ marginTop: '8px' }}>
               <TokenLogo src={`/static/cfg-white.svg`} />
@@ -126,20 +120,9 @@
               </Value>{' '}
               <Unit>%</Unit>
             </Cont>
-=======
-          <AxisTooltip title="Tinlake investments earns daily rewards in Centrifuge's native token (CFG). The CFG reward rate is an annualized representation of these rewards based on the current CFG token price. Rewards are independent from the pool's issuer and not guaranteed - please see Investment disclaimer for more details.">
-            <>
-              <Cont style={{ marginTop: '8px' }}>
-                <TokenLogo src={`/static/cfg-white.svg`} />
-                <Value>
-                  <NumberDisplay value={cfgYield} precision={2} />
-                </Value>{' '}
-                <Unit>%</Unit>
-              </Cont>
->>>>>>> f4523380
 
             <Tooltip
-              title="The annualized CFG reward rate for investments, based on the current CFG token market price and the daily reward rate"
+              title="Tinlake investments earns daily rewards in Centrifuge's native token (CFG). The CFG reward rate is an annualized representation of these rewards based on the current CFG token price. Rewards are independent from the pool's issuer and not guaranteed - please see Investment disclaimer for more details."
               underline
             >
               <Label>Reward Rate (APR)</Label>
