--- conflicted
+++ resolved
@@ -253,10 +253,6 @@
     if (userRewards.claimsState === 'loading') {
       return
     }
-<<<<<<< HEAD
-=======
-
->>>>>>> 4082aa48
     if (userRewards.claimsState === 'found') {
       dispatch({ data: userRewards.claims, type: RECEIVE_CLAIMS })
     } else {
