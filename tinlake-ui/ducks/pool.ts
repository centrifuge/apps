import { Tranche } from '@centrifuge/tinlake-js'
import { createWatcher } from '@makerdao/multicall'
import BN from 'bn.js'
import { BigNumber } from 'ethers'
import { HYDRATE } from 'next-redux-wrapper'
import { Action, AnyAction } from 'redux'
import { ThunkAction } from 'redux-thunk'
import config from '../config'
import { getEpoch } from '../services/tinlake/actions'
import { Fixed27Base, seniorToJuniorRatio } from '../utils/ratios'

const multicallConfig = {
  rpcUrl: config.rpcUrl,
  multicallAddress: config.multicallContractAddress,
  interval: 60000,
}

// Actions
const LOAD_POOL = 'tinlake-ui/pool/LOAD_POOL'
const RECEIVE_POOL = 'tinlake-ui/pool/RECEIVE_POOL'
const RECEIVE_EPOCH = 'tinlake-ui/pool/RECEIVE_EPOCH'

export interface PoolTranche extends Tranche {
  pendingInvestments?: BN
  pendingRedemptions?: BN
  decimals?: number
  address?: string
  inMemberlist?: boolean
}

export interface PoolData {
  junior: PoolTranche
  senior?: PoolTranche
  availableFunds: BN
  minJuniorRatio: BN
  currentJuniorRatio: BN
  netAssetValue: BN
  reserve: BN
  maxJuniorRatio: BN
  maxReserve: BN
  outstandingVolume: BN
  totalPendingInvestments: BN
  totalRedemptionsCurrency: BN
}

export type PoolStatus = 'Upcoming' | 'Active' | 'Deployed' | 'Closed'

export interface ArchivedPoolData {
  status: PoolStatus
  legacyLink: string
  totalFinancedCurrency: string
  financingsCount: string
  seniorInterestRate: string
}

export type EpochData = {
  id: number
  state: 'open' | 'can-be-closed' | 'in-submission-period' | 'in-challenge-period' | 'challenge-period-ended'
  isBlockedState: boolean
  minimumEpochTime: number
  minimumEpochTimeLeft: number
  minChallengePeriodEnd: number
  lastEpochClosed: number
  latestBlockTimestamp: number
  seniorOrderedInEpoch: number
  juniorOrderedInEpoch: number
}

export interface PoolState {
  state: null | 'loading' | 'found'
  poolId: string | null
  data: null | PoolData
  epoch: null | EpochData
}

const initialState: PoolState = {
  state: null,
  poolId: null,
  data: null,
  epoch: null,
}

export default function reducer(state: PoolState = initialState, action: AnyAction = { type: '' }): PoolState {
  switch (action.type) {
    case HYDRATE:
      return { ...state, ...(action.payload.pool || {}) }
    case LOAD_POOL:
      return { ...state, state: 'loading', poolId: action.poolId }
    case RECEIVE_POOL:
      return { ...state, state: 'found', data: action.data }
    case RECEIVE_EPOCH:
      return { ...state, state: 'found', epoch: action.epoch }
    default:
      return state
  }
}

<<<<<<< HEAD
const watcher: any = createWatcher([], multicallConfig)
=======
let watcher: any = createWatcher([], multicallConfig)
watcher.onError((err: Error) => console.error(`Pool multicall error: ${err}`))
>>>>>>> 543e49ba

let prevAddress: string | undefined = undefined

export function loadPool(
  tinlake: any,
  forceReload?: boolean
): ThunkAction<Promise<void>, { pool: PoolState }, undefined, Action> {
  return async (dispatch, getState) => {
    const address = await tinlake.signer?.getAddress()

    const poolId = tinlake.contractAddresses.ROOT_CONTRACT

    // Dont load data again for the same pool and address combination
    if (!forceReload && (getState() as any).pool.poolId === poolId && prevAddress === address) {
      return
    }

    // Save the address so we do reload the data if the address changes
    prevAddress = address

    dispatch({ poolId, type: LOAD_POOL })

    const toBN = (val: BigNumber) => new BN(val.toString())

    const addressWatchers = address
      ? [
          {
            target: tinlake.contractAddresses.SENIOR_MEMBERLIST,
            call: ['hasMember(address)(bool)', address || '0'],
            returns: [[`senior.inMemberlist`]],
          },
          {
            target: tinlake.contractAddresses.JUNIOR_MEMBERLIST,
            call: ['hasMember(address)(bool)', address || '0'],
            returns: [[`junior.inMemberlist`]],
          },
        ]
      : []

    const globalWatchers = [
      {
        target: tinlake.contractAddresses.ASSESSOR,
        call: ['maxReserve()(uint256)'],
        returns: [[`maxReserve`, toBN]],
      },
      {
        target: tinlake.contractAddresses.ASSESSOR,
        call: ['calcJuniorTokenPrice()(uint256)'],
        returns: [[`junior.tokenPrice`, toBN]],
      },
      {
        target: tinlake.contractAddresses.ASSESSOR,
        call: ['calcSeniorTokenPrice()(uint256)'],
        returns: [[`senior.tokenPrice`, toBN]],
      },
      {
        target: tinlake.contractAddresses.ASSESSOR,
        call: ['seniorBalance_()(uint256)'],
        returns: [[`senior.availableFunds`, toBN]],
      },
      {
        target: tinlake.contractAddresses.RESERVE,
        call: ['totalBalance()(uint256)'],
        returns: [[`reserve`, toBN]],
      },
      {
        target: tinlake.contractAddresses.ASSESSOR,
        call: ['maxSeniorRatio()(uint256)'],
        returns: [[`minJuniorRatio`, (val: BigNumber) => seniorToJuniorRatio(toBN(val))]],
      },
      {
        target: tinlake.contractAddresses.ASSESSOR,
        call: ['minSeniorRatio()(uint256)'],
        returns: [[`maxJuniorRatio`, (val: BigNumber) => seniorToJuniorRatio(toBN(val))]],
      },
      {
        target: tinlake.contractAddresses.ASSESSOR,
        call: ['seniorRatio()(uint256)'],
        returns: [[`currentJuniorRatio`, (val: BigNumber) => seniorToJuniorRatio(toBN(val))]],
      },
      {
        target: tinlake.contractAddresses.FEED,
        call: ['currentNAV()(uint256)'],
        returns: [[`netAssetValue`, toBN]],
      },
      {
        target: tinlake.contractAddresses.PILE,
        call: ['total()(uint256)'],
        returns: [[`outstandingVolume`, toBN]],
      },
      {
        target: tinlake.contractAddresses.SENIOR_TRANCHE,
        call: ['totalSupply()(uint256)'],
        returns: [[`senior.pendingInvestments`, toBN]],
      },
      {
        target: tinlake.contractAddresses.SENIOR_TRANCHE,
        call: ['totalRedeem()(uint256)'],
        returns: [[`senior.pendingRedemptions`, toBN]],
      },
      {
        target: tinlake.contractAddresses.JUNIOR_TRANCHE,
        call: ['totalSupply()(uint256)'],
        returns: [[`junior.pendingInvestments`, toBN]],
      },
      {
        target: tinlake.contractAddresses.JUNIOR_TRANCHE,
        call: ['totalRedeem()(uint256)'],
        returns: [[`junior.pendingRedemptions`, toBN]],
      },
      {
        target: tinlake.contractAddresses.SENIOR_TOKEN,
        call: ['totalSupply()(uint256)'],
        returns: [[`senior.totalSupply`, toBN]],
      },
      {
        target: tinlake.contractAddresses.JUNIOR_TOKEN,
        call: ['totalSupply()(uint256)'],
        returns: [[`junior.totalSupply`, toBN]],
      },
      {
        target: tinlake.contractAddresses.RESERVE,
        call: ['currencyAvailable()(uint256)'],
        returns: [[`availableFunds`, toBN]],
      },
      {
        target: tinlake.contractAddresses.ASSESSOR,
        call: ['seniorInterestRate()(uint256)'],
        returns: [[`senior.interestRate`, toBN]],
      },
      {
        target: tinlake.contractAddresses.SENIOR_TOKEN,
        call: ['symbol()(string)'],
        returns: [
          [
            `senior.token`,
            (symbol: string) => {
              if (!symbol || symbol.length === 0) {
                return `${tinlake.contractAddresses['SENIOR_TOKEN']?.substr(2, 2).toUpperCase()}DRP`
              }
              return symbol
            },
          ],
        ],
      },
      {
        target: tinlake.contractAddresses.JUNIOR_TOKEN,
        call: ['symbol()(string)'],
        returns: [
          [
            `junior.token`,
            (symbol: string) => {
              if (!symbol || symbol.length === 0) {
                return `${tinlake.contractAddresses['JUNIOR_TOKEN']?.substr(2, 2).toUpperCase()}TIN`
              }
              return symbol
            },
          ],
        ],
      },
      {
        target: tinlake.contractAddresses.SENIOR_TOKEN,
        call: ['decimals()(uint8)'],
        returns: [[`senior.decimals`]],
      },
      {
        target: tinlake.contractAddresses.JUNIOR_TOKEN,
        call: ['decimals()(uint8)'],
        returns: [[`junior.decimals`]],
      },
    ]

    watcher.recreate([...addressWatchers, ...globalWatchers], multicallConfig)

    try {
      const initial = {
        junior: { type: 'junior' },
        senior: { type: 'senior' },
      }

      const prev =
        (getState() as any).pool.poolId === tinlake.contractAddresses.ROOT_CONTRACT
          ? (getState() as any).pool.data || initial
          : initial

      watcher.batch().subscribe((updates: any[]) => {
        const data: Partial<PoolData> = updates.reduce((prev: any, update: any) => {
          const prefix = update.type.split('.')[0]
          if (prefix === 'junior' || prefix === 'senior') {
            const item = update.type.split('.')[1]
            prev[prefix][item] = update.value
          } else {
            prev[update.type] = update.value
          }

          return prev
        }, prev)

        data.junior!.availableFunds = (data.reserve || new BN(0)).sub(data.senior!.availableFunds || new BN(0))
        data.totalPendingInvestments = (data.senior!.pendingInvestments || new BN(0)).add(
          data.junior!.pendingInvestments || new BN(0)
        )

        data.senior!.address = tinlake.contractAddresses['SENIOR_TOKEN']
        data.junior!.address = tinlake.contractAddresses['JUNIOR_TOKEN']

        const juniorRedemptionsCurrency = (data.junior?.pendingRedemptions || new BN(0))
          .mul(data.junior?.tokenPrice || new BN(0))
          .div(Fixed27Base)

        const seniorRedemptionsCurrency = (data.senior?.pendingRedemptions || new BN(0))
          .mul(data.senior?.tokenPrice || new BN(0))
          .div(Fixed27Base)

        data.totalRedemptionsCurrency = juniorRedemptionsCurrency.add(seniorRedemptionsCurrency)

        dispatch({ data, type: RECEIVE_POOL })
      })

      watcher.start()
    } catch (e) {
      console.error(e)
    }

    // TODO: also get this using multicall
    const epoch = await getEpoch(tinlake)
    dispatch({ epoch, type: RECEIVE_EPOCH })
  }
}<|MERGE_RESOLUTION|>--- conflicted
+++ resolved
@@ -95,12 +95,8 @@
   }
 }
 
-<<<<<<< HEAD
-const watcher: any = createWatcher([], multicallConfig)
-=======
 let watcher: any = createWatcher([], multicallConfig)
 watcher.onError((err: Error) => console.error(`Pool multicall error: ${err}`))
->>>>>>> 543e49ba
 
 let prevAddress: string | undefined = undefined
 
