--- conflicted
+++ resolved
@@ -89,13 +89,10 @@
   onboardAPIHost: string
   featureFlagNewOnboardingPools: string[]
   enableErrorLogging: boolean
-<<<<<<< HEAD
   centrifugeChainUrl: string
   claimRADContractAddress: string
   rewardsTreeUrl: string
-=======
   multicallContractAddress: string
->>>>>>> 59d56fd4
 }
 
 export interface IpfsPools {
@@ -309,7 +306,6 @@
     .string()
     .required('NEXT_PUBLIC_ONBOARD_API_HOST is required')
     .validateSync(process.env.NEXT_PUBLIC_ONBOARD_API_HOST),
-<<<<<<< HEAD
   centrifugeChainUrl: yup
     .string()
     .required('NEXT_PUBLIC_CENTRIFUGE_CHAIN_URL is required')
@@ -324,9 +320,6 @@
     .string()
     .required('NEXT_PUBLIC_REWARDS_TREE_URL is required')
     .validateSync(process.env.NEXT_PUBLIC_REWARDS_TREE_URL),
-  featureFlagNewOnboarding: yup.boolean().validateSync(process.env.NEXT_PUBLIC_FEATURE_FLAG_NEW_ONBOARDING),
-=======
->>>>>>> 59d56fd4
   enableErrorLogging: yup.boolean().validateSync(false),
   // Loading a comma-separated string as a string array using yup proved hard/impossible
   featureFlagNewOnboardingPools: process.env.NEXT_PUBLIC_FEATURE_FLAG_NEW_ONBOARDING?.split(',') || [],
