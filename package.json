{
  "name": "tinlake-ui",
  "version": "1.0.0",
  "description": "",
  "main": "index.js",
  "scripts": {
    "dev": "next",
    "build": "next build",
    "start": "next start",
<<<<<<< HEAD
    "test": "jest"
=======
    "export": "npm run build && next export"
>>>>>>> 4101aa9d
  },
  "repository": {
    "type": "git",
    "url": "git+https://github.com/centrifuge/tinlake-ui.git"
  },
  "author": "",
  "license": "ISC",
  "bugs": {
    "url": "https://github.com/centrifuge/tinlake-ui/issues"
  },
  "homepage": "https://github.com/centrifuge/tinlake-ui#readme",
  "dependencies": {
    "@centrifuge/axis-number-input": "^0.3.0",
    "@centrifuge/axis-theme": "^0.3.0",
    "chai": "^4.2.0",
    "grommet": "^2.7.1",
    "next": "^8.1.0",
    "next-redux-wrapper": "^3.0.0-alpha.3",
    "prop-types": "^15.7.2",
    "react": "^16.8.6",
    "react-dom": "^16.8.6",
    "react-redux": "^7.1.0",
    "redux": "^4.0.1",
    "redux-thunk": "^2.3.0",
    "styled-components": "^4.3.2",
    "tinlake": "git+https://github.com/philipstanislaus/tinlake.js.git#web-version"
  },
  "devDependencies": {
    "@types/jest": "^24.0.15",
    "@types/next": "^8.0.5",
    "@types/react": "^16.8.22",
    "@types/react-redux": "^7.1.1",
    "@types/styled-components": "^4.1.16",
    "@zeit/next-typescript": "^1.1.1",
    "jest": "^24.8.0",
    "tslint": "^5.18.0",
    "tslint-config-airbnb": "^5.11.1",
    "typescript": "^3.5.2"
  }
}<|MERGE_RESOLUTION|>--- conflicted
+++ resolved
@@ -7,11 +7,8 @@
     "dev": "next",
     "build": "next build",
     "start": "next start",
-<<<<<<< HEAD
-    "test": "jest"
-=======
+    "test": "jest",
     "export": "npm run build && next export"
->>>>>>> 4101aa9d
   },
   "repository": {
     "type": "git",
