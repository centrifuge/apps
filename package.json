{
  "private": true,
  "workspaces": [
    "tinlake-bot",
    "e2e-tests",
    "onboarding/api",
    "onboarding/ui",
    "tinlake-ui",
    "tinlake.js",
    "gateway",
    "gateway/packages/lib",
    "gateway/packages/ui",
    "gateway/packages/server"
  ],
  "devDependencies": {
    "@types/concurrently": "^5",
    "babel-plugin-styled-components": "1.12.0",
    "concurrently": "^5.3.0",
    "prettier": "1.19.1",
    "prettier-plugin-organize-imports": "1.1.1",
    "ts-node": "9.0.0",
    "typescript": "4.1.2"
  },
  "dependencies": {
    "bn.js": "5.1.3",
    "dotenv": "8.2.0",
    "ethers": "5.0.23"
  },
  "scripts": {
    "format:run": "cd $INIT_CWD && prettier --write \"./**/*.{ts,tsx}\"",
    "format:check": "cd $INIT_CWD && prettier --check \"./**/*.{ts,tsx}\"",
    "publish:develop": "yarn workspaces foreach run prepublish && lerna publish --canary --preid develop.$(git rev-parse --short HEAD) --yes --force-publish",
<<<<<<< HEAD
    "onboard-api": "yarn workspace @centrifuge/onboarding-api start",
=======
    "onboarding-api": "yarn workspace @centrifuge/onboarding-api start",
>>>>>>> 3656f721
    "tinlake-ui": "yarn workspace @centrifuge/tinlake-ui start",
    "start": "concurrently --kill-others-on-fail \"yarn onboarding-api\"  \"yarn tinlake-ui\" -p name -n \"onboarding-api,tinlake-ui\""
  }
}<|MERGE_RESOLUTION|>--- conflicted
+++ resolved
@@ -30,11 +30,7 @@
     "format:run": "cd $INIT_CWD && prettier --write \"./**/*.{ts,tsx}\"",
     "format:check": "cd $INIT_CWD && prettier --check \"./**/*.{ts,tsx}\"",
     "publish:develop": "yarn workspaces foreach run prepublish && lerna publish --canary --preid develop.$(git rev-parse --short HEAD) --yes --force-publish",
-<<<<<<< HEAD
-    "onboard-api": "yarn workspace @centrifuge/onboarding-api start",
-=======
     "onboarding-api": "yarn workspace @centrifuge/onboarding-api start",
->>>>>>> 3656f721
     "tinlake-ui": "yarn workspace @centrifuge/tinlake-ui start",
     "start": "concurrently --kill-others-on-fail \"yarn onboarding-api\"  \"yarn tinlake-ui\" -p name -n \"onboarding-api,tinlake-ui\""
   }
