--- conflicted
+++ resolved
@@ -1,10 +1,6 @@
 {
   "name": "@centrifuge/tinlake-js",
-<<<<<<< HEAD
-  "version": "3.0.0-develop.5",
-=======
-  "version": "0.0.19-develop.20",
->>>>>>> 5818ef30
+  "version": "3.0.0-develop.6",
   "description": "Centrifuge Tinlake Contracts Client",
   "main": "dist/index.js",
   "types": "dist/index.d.ts",
