{
<<<<<<< HEAD
  "name": "tinlake",
  "version": "0.0.17",
=======
  "name": "@centrifuge/tinlake-js",
  "version": "0.0.19-develop.5",
>>>>>>> ea5a5276
  "description": "Centrifuge Tinlake Contracts Client",
  "main": "dist/index.js",
  "types": "dist/index.d.ts",
  "module": "dist/index.es.js",
  "files": [
    "dist"
  ],
  "dependencies": {
    "bignumber.js": "^9.0.0",
    "decimal.js-light": "^2.5.0",
    "dotenv": "^8.2.0",
    "ethers": "4.0.45",
    "ethjs": "^0.4.0",
    "ethjs-account": "^0.1.4",
    "ethjs-provider-signer": "^0.1.4",
    "ethjs-signer": "^0.1.1",
    "mocha": "^6.1.4",
    "randomstring": "^1.1.5",
    "web3-eth-abi": "^1.2.6",
    "web3-utils": "^1.2.0"
  },
  "devDependencies": {
    "@types/assert": "^1.4.2",
    "@types/bn.js": "^4.11.6",
    "@types/ethjs-signer": "^0.1.0",
    "@types/mocha": "^5.2.7",
    "@types/node": "^13.11.0",
    "@types/web3-eth-abi": "^1.0.0",
    "declaration-bundler-webpack-plugin": "^1.0.3",
    "husky": "^4.2.3",
    "nodemon": "^1.19.1",
    "prettier": "2.1.1",
    "rollup": "^1.16.3",
    "rollup-plugin-commonjs": "^10.0.1",
    "rollup-plugin-json": "^4.0.0",
    "rollup-plugin-node-resolve": "^5.2.0",
    "rollup-plugin-typescript2": "^0.21.2",
    "ts-mocha": "^6.0.0",
    "tslint": "^5.18.0",
    "tslint-config-airbnb": "^5.11.1",
    "tslint-config-prettier": "1.18.0",
    "typedoc": "^0.17.3",
    "typescript": "^3.8.3"
  },
  "scripts": {
    "build": "rollup -c",
    "start": "rollup -cw",
    "test": "ts-mocha -p src/test/tsconfig.json src/**/*.spec.ts src/*.spec.ts --timeout 40000",
    "nodemon": "nodemon node inspect dist/Tinlake.js",
    "generate-docs": "typedoc --out docs --exclude \"./node_modules/**\"  --exclude \"./src/abi/**\" --exclude \"./src/index.ts\" --exclude \"./src/actions/*.spec.ts\" --exclude \"./src/test/**\" --excludeExternals --excludeNotExported --ignoreCompilerErrors ./src",
    "lint": "tslint --project .",
    "lint-fix": "tslint --fix -c ./tslint.json 'src/**/*{.ts,.tsx}'",
    "format": "prettier --write \"./**/*.{ts,tsx}\"",
    "check-format": "prettier --check \"./**/*.{ts,tsx}\"",
    "publish:patch": "npm run build && npm version patch && npm publish --access public",
    "publish:minor": "npm run build && npm version minor && npm publish --access public",
    "publish:major": "npm run build && npm version major && npm publish --access public",
    "publish:develop": "npm run build && npm version prerelease --preid develop && npm publish --access public"
  },
  "husky": {
    "hooks": {
      "pre-commit": "npm run generate-docs && npm run lint-fix && npm run build"
    }
  },
  "repository": {
    "type": "git",
    "url": "git+https://github.com/centrifuge/tinlake.js.git"
  },
  "author": "",
  "license": "MIT",
  "bugs": {
    "url": "https://github.com/centrifuge/tinlake.js/issues"
  },
  "homepage": "https://github.com/centrifuge/tinlake.js#readme"
}<|MERGE_RESOLUTION|>--- conflicted
+++ resolved
@@ -1,11 +1,6 @@
 {
-<<<<<<< HEAD
-  "name": "tinlake",
-  "version": "0.0.17",
-=======
   "name": "@centrifuge/tinlake-js",
   "version": "0.0.19-develop.5",
->>>>>>> ea5a5276
   "description": "Centrifuge Tinlake Contracts Client",
   "main": "dist/index.js",
   "types": "dist/index.d.ts",
