{
  "name": "@centrifuge/tinlake-js",
  "version": "0.0.19-develop.5",
  "description": "Centrifuge Tinlake Contracts Client",
  "main": "dist/index.js",
  "types": "dist/index.d.ts",
  "module": "dist/index.es.js",
  "files": [
    "dist"
  ],
  "dependencies": {
    "bignumber.js": "^9.0.0",
    "decimal.js-light": "^2.5.0",
    "dotenv": "^8.2.0",
    "ethers": "4.0.45",
    "ethjs": "^0.4.0",
    "ethjs-account": "^0.1.4",
    "ethjs-provider-signer": "^0.1.4",
    "ethjs-signer": "^0.1.1",
    "mocha": "^6.1.4",
    "randomstring": "^1.1.5",
    "web3-eth-abi": "^1.2.6",
    "web3-utils": "^1.2.0"
  },
  "devDependencies": {
    "@types/assert": "^1.4.2",
    "@types/bn.js": "^4.11.6",
    "@types/ethjs-signer": "^0.1.0",
    "@types/mocha": "^5.2.7",
    "@types/node": "^13.11.0",
    "@types/web3-eth-abi": "^1.0.0",
    "declaration-bundler-webpack-plugin": "^1.0.3",
    "glpk.js": "3.1.2",
    "husky": "^4.2.3",
    "nodemon": "^1.19.1",
    "prettier": "2.1.1",
    "rollup": "^1.16.3",
    "rollup-plugin-commonjs": "^10.0.1",
    "rollup-plugin-json": "^4.0.0",
    "rollup-plugin-node-resolve": "^5.2.0",
    "rollup-plugin-typescript2": "^0.21.2",
    "ts-mocha": "^6.0.0",
    "tslint": "^5.18.0",
    "tslint-config-airbnb": "^5.11.1",
    "tslint-config-prettier": "1.18.0",
    "typedoc": "^0.17.3",
    "typescript": "^3.8.3"
  },
  "scripts": {
    "build": "rollup -c",
    "start": "rollup -cw",
<<<<<<< HEAD
    "test": "ts-mocha -p src/test/tsconfig.json src/**/*.spec.ts --timeout 40000",
=======
    "test": "ts-mocha -p src/test/tsconfig.json src/**/*.spec.ts src/*.spec.ts --timeout 40000",
>>>>>>> c4a6a54b
    "nodemon": "nodemon node inspect dist/Tinlake.js",
    "generate-docs": "typedoc --out docs --exclude \"./node_modules/**\"  --exclude \"./src/abi/**\" --exclude \"./src/index.ts\" --exclude \"./src/actions/*.spec.ts\" --exclude \"./src/test/**\" --excludeExternals --excludeNotExported --ignoreCompilerErrors ./src",
    "lint": "tslint --project .",
    "lint-fix": "tslint --fix -c ./tslint.json 'src/**/*{.ts,.tsx}'",
    "format": "prettier --write \"./**/*.{ts,tsx}\"",
    "check-format": "prettier --check \"./**/*.{ts,tsx}\"",
    "publish:patch": "npm run build && npm version patch && npm publish --access public",
    "publish:minor": "npm run build && npm version minor && npm publish --access public",
    "publish:major": "npm run build && npm version major && npm publish --access public",
    "publish:develop": "npm run build && npm version prerelease --preid develop && npm publish --access public"
  },
  "husky": {
    "hooks": {
      "pre-commit": "npm run generate-docs && npm run lint-fix && npm run build"
    }
  },
  "repository": {
    "type": "git",
    "url": "git+https://github.com/centrifuge/tinlake.js.git"
  },
  "author": "",
  "license": "MIT",
  "bugs": {
    "url": "https://github.com/centrifuge/tinlake.js/issues"
  },
  "homepage": "https://github.com/centrifuge/tinlake.js#readme"
}<|MERGE_RESOLUTION|>--- conflicted
+++ resolved
@@ -49,11 +49,7 @@
   "scripts": {
     "build": "rollup -c",
     "start": "rollup -cw",
-<<<<<<< HEAD
     "test": "ts-mocha -p src/test/tsconfig.json src/**/*.spec.ts --timeout 40000",
-=======
-    "test": "ts-mocha -p src/test/tsconfig.json src/**/*.spec.ts src/*.spec.ts --timeout 40000",
->>>>>>> c4a6a54b
     "nodemon": "nodemon node inspect dist/Tinlake.js",
     "generate-docs": "typedoc --out docs --exclude \"./node_modules/**\"  --exclude \"./src/abi/**\" --exclude \"./src/index.ts\" --exclude \"./src/actions/*.spec.ts\" --exclude \"./src/test/**\" --excludeExternals --excludeNotExported --ignoreCompilerErrors ./src",
     "lint": "tslint --project .",
