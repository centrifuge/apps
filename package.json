{
  "private": true,
  "workspaces": [
    "e2e-tests",
    "onboard-api",
    "tinlake-ui",
    "tinlake.js"
  ],
  "devDependencies": {
    "@types/concurrently": "^5",
    "babel-plugin-styled-components": "1.12.0",
    "concurrently": "^5.3.0",
    "prettier": "1.19.1",
    "prettier-plugin-organize-imports": "1.1.1",
    "ts-node": "9.0.0",
    "typescript": "4.1.2"
  },
  "dependencies": {
    "bn.js": "5.1.3",
    "dotenv": "8.2.0",
    "ethers": "5.0.23"
  },
  "scripts": {
    "format:run": "cd $INIT_CWD && prettier --write \"./**/*.{ts,tsx}\"",
    "format:check": "cd $INIT_CWD && prettier --check \"./**/*.{ts,tsx}\"",
<<<<<<< HEAD
    "format:clean": "find . -name 'node_modules' -type d -prune -exec rm -rf '{}' +",
    "publish:develop": "yarn workspaces foreach run prepublish && lerna publish --canary --preid develop.$(git rev-parse --short HEAD) --yes --force-publish"
=======
    "publish:develop": "yarn workspaces foreach run prepublish && lerna publish --canary --preid develop.$(git rev-parse --short HEAD) --yes --force-publish",
    "onboard-api": "yarn workspace @centrifuge/onboard-api start",
    "tinlake-ui": "yarn workspace @centrifuge/tinlake-ui start",
    "start": "concurrently --kill-others-on-fail \"yarn onboard-api\"  \"yarn tinlake-ui\" -p name -n \"onboard-api,tinlake-ui\""
>>>>>>> 3a5558bc
  }
}<|MERGE_RESOLUTION|>--- conflicted
+++ resolved
@@ -23,14 +23,9 @@
   "scripts": {
     "format:run": "cd $INIT_CWD && prettier --write \"./**/*.{ts,tsx}\"",
     "format:check": "cd $INIT_CWD && prettier --check \"./**/*.{ts,tsx}\"",
-<<<<<<< HEAD
-    "format:clean": "find . -name 'node_modules' -type d -prune -exec rm -rf '{}' +",
-    "publish:develop": "yarn workspaces foreach run prepublish && lerna publish --canary --preid develop.$(git rev-parse --short HEAD) --yes --force-publish"
-=======
     "publish:develop": "yarn workspaces foreach run prepublish && lerna publish --canary --preid develop.$(git rev-parse --short HEAD) --yes --force-publish",
     "onboard-api": "yarn workspace @centrifuge/onboard-api start",
     "tinlake-ui": "yarn workspace @centrifuge/tinlake-ui start",
     "start": "concurrently --kill-others-on-fail \"yarn onboard-api\"  \"yarn tinlake-ui\" -p name -n \"onboard-api,tinlake-ui\""
->>>>>>> 3a5558bc
   }
 }