--- conflicted
+++ resolved
@@ -1,10 +1,6 @@
 {
   "name": "@centrifuge/tinlake-js",
-<<<<<<< HEAD
-  "version": "0.0.19-develop.23",
-=======
   "version": "3.0.0-develop.33",
->>>>>>> eaa94453
   "description": "Centrifuge Tinlake Contracts Client",
   "main": "dist/index.js",
   "types": "dist/index.d.ts",
