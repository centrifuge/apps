--- conflicted
+++ resolved
@@ -64,17 +64,6 @@
     }
     const result = await Apollo.getLoans(root)
 
-<<<<<<< HEAD
-    const loans: SortableLoan[] = result.data.map((l: Loan) => ({
-      ...l,
-      debtNum: parseFloat(l.debt.toString()),
-      principalNum: parseFloat(l.principal.toString()),
-      interestRateNum: parseFloat(l.interestRate.toString()),
-    }))
-
-    dispatch({ loans, type: RECEIVE })
-  }
-=======
     if (result.data) {
       const loans: SortableLoan[] = result.data.map((l: Loan) => ({
         ...l,
@@ -89,7 +78,6 @@
       dispatch({ loans, type: RECEIVE });
     }
   };
->>>>>>> 0764be1c
 }
 
 export function loadLoan(
