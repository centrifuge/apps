--- conflicted
+++ resolved
@@ -38,12 +38,6 @@
 interface Config {
   rpcUrl: string
   etherscanUrl: string
-<<<<<<< HEAD
-  gasLimit: string
-  gasPrice: string
-  gas: string
-=======
->>>>>>> b6060d62
   transactionTimeout: number
   tinlakeDataBackendUrl: string
   isDemo: boolean
@@ -124,22 +118,6 @@
     .required('NEXT_PUBLIC_ETHERSCAN_URL is required')
     .url()
     .validateSync(process.env.NEXT_PUBLIC_ETHERSCAN_URL),
-<<<<<<< HEAD
-  // TODO: make this into publicRuntimeConfig
-  gasLimit: yup
-    .number()
-    .required('gasLimit is required')
-    .validateSync(1000000000000000000),
-  gasPrice: yup
-    .string()
-    .required('gasPrice is required')
-    .validateSync('10000000000'),
-  gas: yup
-    .string()
-    .required('gas is required')
-    .validateSync('7000000'),
-=======
->>>>>>> b6060d62
   transactionTimeout: yup
     .number()
     .required('NEXT_PUBLIC_TRANSACTION_TIMEOUT is required')
