<<<<<<< HEAD
import invoiceRoutes from './invoices/routes';
import purchaseOrdersRoutes from './purchaseorders/routes';
import contactsRoutes from './contacts/routes';

export default {
  invoices: invoiceRoutes,
  purchaseOrders: purchaseOrdersRoutes,
  contacts: contactsRoutes,
  user: '/user'
=======
import {invoiceRoutes,fundingRoutes} from './invoices/routes';
import contactsRoutes from './contacts/routes';
import userRoutes from './user/routes';

export default {
  invoices: invoiceRoutes,
  funding: fundingRoutes,
  contacts: contactsRoutes,
  user: userRoutes,
  index: '/'
>>>>>>> ceafe627
}<|MERGE_RESOLUTION|>--- conflicted
+++ resolved
@@ -1,14 +1,3 @@
-<<<<<<< HEAD
-import invoiceRoutes from './invoices/routes';
-import purchaseOrdersRoutes from './purchaseorders/routes';
-import contactsRoutes from './contacts/routes';
-
-export default {
-  invoices: invoiceRoutes,
-  purchaseOrders: purchaseOrdersRoutes,
-  contacts: contactsRoutes,
-  user: '/user'
-=======
 import {invoiceRoutes,fundingRoutes} from './invoices/routes';
 import contactsRoutes from './contacts/routes';
 import userRoutes from './user/routes';
@@ -19,5 +8,4 @@
   contacts: contactsRoutes,
   user: userRoutes,
   index: '/'
->>>>>>> ceafe627
 }