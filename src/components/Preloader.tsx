--- conflicted
+++ resolved
@@ -10,37 +10,10 @@
 export class Preloader extends Component<PreloaderProps> {
 
   render() {
-<<<<<<< HEAD
-    const { message, withSound } = this.props;
-    return <Box align="center" justify="center" width={'100%'} height={'calc(100vh - 90px)'} gap={'medium'}>
-      <Box>
-        <svg id='L7' xmlns='http://www.w3.org/2000/svg' width="56px" viewBox='0 0 100 100'>
-          <path fill='#000'
-                d='M31.6,3.5C5.9,13.6-6.6,42.7,3.5,68.4c10.1,25.7,39.2,38.3,64.9,28.1l-3.1-7.9c-21.3,8.4-45.4-2-53.8-23.3 c-8.4-21.3,2-45.4,23.3-53.8L31.6,3.5z'>
-            <animateTransform attributeName='transform' attributeType='XML' type='rotate'
-                              dur='2s' from='0 50 50' to='360 50 50' repeatCount='indefinite'/>
-          </path>
-          <path fill='#000'
-                d='M42.3,39.6c5.7-4.3,13.9-3.1,18.1,2.7c4.3,5.7,3.1,13.9-2.7,18.1l4.1,5.5c8.8-6.5,10.6-19,4.1-27.7 c-6.5-8.8-19-10.6-27.7-4.1L42.3,39.6z'>
-            <animateTransform attributeName='transform' attributeType='XML' type='rotate'
-                              dur='1s' from='0 50 50' to='-360 50 50' repeatCount='indefinite'/>
-          </path>
-          <path fill='#000'
-                d='M82,35.7C74.1,18,53.4,10.1,35.7,18S10.1,46.6,18,64.3l7.6-3.4c-6-13.5,0-29.3,13.5-35.3s29.3,0,35.3,13.5 L82,35.7z'>
-            <animateTransform attributeName='transform' attributeType='XML' type='rotate'
-                              dur='2s' from='0 50 50' to='360 50 50' repeatCount='indefinite'/>
-          </path>
-        </svg>
-      </Box>
-      {message}
-      {withSound && <audio src="/sound.mp3" autoPlay={true} loop={true}></audio>}
-    </Box>;
-=======
-
     const { message } = this.props;
     return <>
       <Spinner message={message} width={'100%'} height={'calc(100vh - 90px)'}/>
     </>
->>>>>>> 2799cb37
+
   }
 }
