import abiDefinitions from './abi/v3'
import { ethers } from 'ethers'
import BN from 'bn.js'

const contractNames = [
  'COLLATERAL_NFT',
  'TITLE',
  'TINLAKE_CURRENCY',
  'SHELF',
  'COLLECTOR',
  'FEED',
  'EPOCH_COORDINATOR',
  'JUNIOR_MEMBERLIST',
  'SENIOR_MEMBERLIST',
  'PILE',
  'DISTRIBUTOR',
  'ASSESSOR',
  'ROOT_CONTRACT',
  'JUNIOR_TOKEN',
  'SENIOR_TOKEN',
  'PROXY',
  'PROXY_REGISTRY',
  'ACTIONS',
<<<<<<< HEAD
  'BORROWER_DEPLOYER',
  'LENDER_DEPLOYER',
  'NFT_FEED',
  'GOVERNANCE',
  'ALLOWANCE_OPERATOR',
  'COORDINATOR',
=======
  'JUNIOR_OPERATOR',
  'SENIOR_OPERATOR',
  'JUNIOR',
  'SENIOR',
>>>>>>> 2f188e79
] as const

export type PendingTransaction = {
  hash?: string
  status: number
  error?: string
  timesOutAt?: number
  receipt: () => Promise<ethers.providers.TransactionReceipt>
}

export type ContractName = typeof contractNames[number]

export type Contracts = {
  [key in ContractName]?: ethers.Contract
}

export type ContractAbis = {
  [key in ContractName]?: (ethers.utils.EventFragment | ethers.utils.FunctionFragment)[]
}

export type ContractAddresses = {
  [key in ContractName]?: string
}

export type TinlakeParams = {
  provider: ethers.providers.Provider
  signer?: ethers.Signer
  transactionTimeout?: number
  contractAddresses?: ContractAddresses | {}
  contractAbis?: ContractAbis | {}
  overrides?: ethers.providers.TransactionRequest
  contracts?: Contracts | {}
  contractConfig?: any | {}
}

export type Constructor<T = {}> = new (...args: any[]) => Tinlake

ethers.errors.setLogLevel('error')

// This adds a .toBN() function to all BigNumber instances returned by ethers.js
;(ethers.utils.BigNumber as any).prototype.toBN = function () {
  return new BN((this as any).toString())
}

export default class Tinlake {
  public provider: ethers.providers.Provider
  public signer?: ethers.Signer
  public overrides: ethers.providers.TransactionRequest = {}
  public contractAddresses: ContractAddresses
  public transactionTimeout: number
  public contracts: Contracts = {}
  public contractAbis: ContractAbis = {}
  public contractConfig: any = {}

  constructor(params: TinlakeParams) {
    const { provider, signer, contractAddresses, transactionTimeout, contractAbis, overrides, contractConfig } = params
    this.contractAbis = contractAbis || abiDefinitions
    this.contractConfig = contractConfig || {}
    this.contractAddresses = contractAddresses || {}
    this.transactionTimeout = transactionTimeout || 3600
    this.overrides = overrides || {}
    this.setProviderAndSigner(provider, signer)
    this.setContracts()
  }

  setContracts = () => {
    // set root & proxy contracts
    contractNames.forEach((name) => {
      if (this.contractAbis[name] && this.contractAddresses[name]) {
        this.contracts[name] = this.createContract(this.contractAddresses[name]!, name)
      }
    })
  }

  setProviderAndSigner = (provider: ethers.providers.Provider, signer?: ethers.Signer) => {
    this.provider = provider
    this.signer = signer
  }

  createContract(address: string, abiName: ContractName) {
    return new ethers.Contract(address, this.contractAbis[abiName]!, this.provider)
  }

  contract(abiName: keyof Tinlake['contracts'] | ContractName, address?: string) {
    const signerOrProvider = this.signer || this.provider
    if (!(abiName in this.contracts) && !(address && abiName in this.contractAbis)) {
      throw new Error(`Contract ${abiName} not loaded: ${JSON.stringify(Object.keys(this.contracts))}`)
    }

    if (address) {
      return new ethers.Contract(address, this.contractAbis[abiName]!, signerOrProvider)
    }
    if (this.signer) {
      return this.contracts[abiName]!.connect(signerOrProvider)
    }
    return this.contracts[abiName]!
  }

  async pending(txPromise: Promise<ethers.providers.TransactionResponse>): Promise<PendingTransaction> {
    try {
      const tx = await txPromise
      const timesOutAt = Date.now() + this.transactionTimeout * 1000
      return {
        timesOutAt,
        status: 1,
        hash: tx.hash,
        receipt: async () => {
          return new Promise(async (resolve, reject) => {
            if (!tx.hash) return reject(tx)

            let timer: NodeJS.Timer | undefined = undefined
            if (timesOutAt) {
              timer = setTimeout(() => {
                return reject(`Transaction ${tx.hash} timed out at ${timesOutAt}`)
              }, timesOutAt - Date.now())
            }

            try {
              const receipt = await this.provider!.waitForTransaction(tx.hash)
              if (timer) clearTimeout(timer)

              return resolve(receipt)
            } catch (e) {
              console.error(`Error caught in tinlake.getTransactionReceipt(): ${JSON.stringify(e)}`)
              return reject()
            }
          })
        }
      }
    } catch (e) {
      console.error(`Error caught in tinlake.pending(): ${JSON.stringify(e)}`)
      return {
        status: 0,
        error: e.message,
        receipt: async () => {
          return Promise.reject('Error caught in tinlake.pending()')
        }
      }
    }
  }

  async getTransactionReceipt(tx: PendingTransaction): Promise<ethers.providers.TransactionReceipt> {
    return new Promise(async (resolve, reject) => {
      if (!tx.hash) return reject(tx)

      let timer: NodeJS.Timer | undefined = undefined
      if (tx.timesOutAt) {
        timer = setTimeout(() => {
          return reject(`Transaction ${tx.hash} timed out at ${tx.timesOutAt}`)
        }, tx.timesOutAt - Date.now())
      }

      try {
        const receipt = await this.provider!.waitForTransaction(tx.hash)
        if (timer) clearTimeout(timer)

        return resolve(receipt)
      } catch (e) {
        console.error(`Error caught in tinlake.getTransactionReceipt(): ${JSON.stringify(e)}`)
        return reject()
      }
    })
  }

  // TODO: remove this with admin
  getOperatorType = (tranche: string) => {
    switch (tranche) {
      case 'senior':
        return this.contractConfig['SENIOR_OPERATOR']
      case 'junior':
        return this.contractConfig['JUNIOR_OPERATOR']
      default:
        return '_OPERATOR'
    }
  }
}<|MERGE_RESOLUTION|>--- conflicted
+++ resolved
@@ -21,19 +21,10 @@
   'PROXY',
   'PROXY_REGISTRY',
   'ACTIONS',
-<<<<<<< HEAD
-  'BORROWER_DEPLOYER',
-  'LENDER_DEPLOYER',
-  'NFT_FEED',
-  'GOVERNANCE',
-  'ALLOWANCE_OPERATOR',
-  'COORDINATOR',
-=======
   'JUNIOR_OPERATOR',
   'SENIOR_OPERATOR',
   'JUNIOR',
   'SENIOR',
->>>>>>> 2f188e79
 ] as const
 
 export type PendingTransaction = {
