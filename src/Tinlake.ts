--- conflicted
+++ resolved
@@ -1,8 +1,8 @@
-import Eth from 'ethjs';
-import { ethI }  from './services/ethereum';
-import  abiDefinitions  from './abi';
-import { ethers } from 'ethers';
-import BN from 'bn.js';
+import Eth from 'ethjs'
+import { ethI } from './services/ethereum'
+import abiDefinitions from './abi'
+import { ethers } from 'ethers'
+import BN from 'bn.js'
 
 const contractNames = [
   'TINLAKE_CURRENCY',
@@ -31,12 +31,8 @@
   'LENDER_DEPLOYER',
   'NFT_FEED',
   'GOVERNANCE',
-<<<<<<< HEAD
   'ALLOWANCE_OPERATOR',
-] as const;
-=======
-]
->>>>>>> 8ea6c172
+] as const
 
 type AbiOutput = {
   name: string
@@ -45,8 +41,8 @@
 
 export type PendingTransaction = {
   hash: string | undefined
-  timesOutAt?: number,
-};
+  timesOutAt?: number
+}
 
 export type EthConfig = {
   from?: string
@@ -55,73 +51,59 @@
 }
 
 export type EthersOverrides = {
-  gasPrice?: number;
-  gasLimit?: number;
-};
+  gasPrice?: number
+  gasLimit?: number
+}
 
 export type EthersConfig = {
   provider: ethers.providers.Provider
-  signer: ethers.Signer,
-  overrides?: EthersOverrides,
-};
-
-export type ContractName = typeof contractNames[number];
+  signer: ethers.Signer
+  overrides?: EthersOverrides
+}
+
+export type ContractName = typeof contractNames[number]
 
 export type Contracts = {
-<<<<<<< HEAD
-  [key in ContractName]?: any;
-};
+  [key in ContractName]?: any
+}
 
 export type ContractAbis = {
-  [key in ContractName]?: any;
-};
+  [key in ContractName]?: any
+}
 
 export type ContractAddresses = {
-  [key in ContractName]?: string;
-};
-=======
-  [key in ContractNames]?: any
-}
-
-export type ContractAbis = {
-  [key in ContractNames]?: any
-}
-
-export type ContractAddresses = {
-  [key in ContractNames]?: string
-}
->>>>>>> 8ea6c172
+  [key in ContractName]?: string
+}
 
 export type TinlakeParams = {
-  provider: any;
-  transactionTimeout: number;
-  contractAddresses?: ContractAddresses | {};
-  contractAbis?: ContractAbis | {};
-  ethConfig?: EthConfig;
-  ethersConfig?: EthersConfig;
-  ethOptions?: any | {};
-  contracts?: Contracts | {};
-  contractConfig?: any | {};
-};
-
-export type Constructor<T = {}> = new (...args: any[]) => Tinlake;
-
-(ethers.utils.BigNumber as any).prototype.toBN = function () {
-  return new BN((this as any).toString());
-};
+  provider: any
+  transactionTimeout: number
+  contractAddresses?: ContractAddresses | {}
+  contractAbis?: ContractAbis | {}
+  ethConfig?: EthConfig
+  ethersConfig?: EthersConfig
+  ethOptions?: any | {}
+  contracts?: Contracts | {}
+  contractConfig?: any | {}
+}
+
+export type Constructor<T = {}> = new (...args: any[]) => Tinlake
+;(ethers.utils.BigNumber as any).prototype.toBN = function () {
+  return new BN((this as any).toString())
+}
 
 export default class Tinlake {
-  public provider: any;
-  public eth: ethI;
-  public ethOptions: any;
-  public ethConfig: EthConfig;
-  public ethersConfig: EthersConfig;
-  public contractAddresses: ContractAddresses;
-  public transactionTimeout: number;
-  public contracts: Contracts = {};
-  public ethersContracts: Contracts = {};
-  public contractAbis: ContractAbis = {};
-  public contractConfig: any = {};
+  public provider: any
+  public eth: ethI
+  public ethOptions: any
+  public ethConfig: EthConfig
+  public ethersConfig: EthersConfig
+  public contractAddresses: ContractAddresses
+  public transactionTimeout: number
+  public contracts: Contracts = {}
+  public ethersContracts: Contracts = {}
+  public contractAbis: ContractAbis = {}
+  public contractConfig: any = {}
 
   constructor(params: TinlakeParams) {
     const {
@@ -133,17 +115,17 @@
       ethConfig,
       ethersConfig,
       contractConfig,
-    } = params;
+    } = params
     if (!contractAbis) {
       this.contractAbis = abiDefinitions
     }
 
-    this.contractConfig = contractConfig || {};
-    this.contractAddresses = contractAddresses || {};
-    this.transactionTimeout = transactionTimeout;
-    this.setProvider(provider, ethOptions);
-    this.setEthConfig(ethConfig || {});
-    this.setEthersConfig(ethersConfig);
+    this.contractConfig = contractConfig || {}
+    this.contractAddresses = contractAddresses || {}
+    this.transactionTimeout = transactionTimeout
+    this.setProvider(provider, ethOptions)
+    this.setEthConfig(ethConfig || {})
+    this.setEthersConfig(ethersConfig)
   }
 
   setProvider = (provider: any, ethOptions?: any) => {
@@ -158,74 +140,29 @@
     // set root & proxy contracts
     contractNames.forEach((name) => {
       if (this.contractAbis[name] && this.contractAddresses[name]) {
-<<<<<<< HEAD
-        this.contracts[name] = this.eth
-          .contract(this.contractAbis[name])
-          .at(this.contractAddresses[name]);
-        this.ethersContracts[name] = this.createContract(
-          this.contractAddresses[name]!,
-          name,
-        );
-=======
         this.contracts[name] = this.eth.contract(this.contractAbis[name]).at(this.contractAddresses[name])
->>>>>>> 8ea6c172
+        this.ethersContracts[name] = this.createContract(this.contractAddresses[name]!, name)
       }
     })
 
     // modular contracts
     if (this.contractAddresses['JUNIOR_OPERATOR']) {
       this.contracts['JUNIOR_OPERATOR'] = this.contractConfig['JUNIOR_OPERATOR']
-<<<<<<< HEAD
-        ? this.createEthContract(
-            this.contractAddresses['JUNIOR_OPERATOR'],
-            this.contractConfig['JUNIOR_OPERATOR'],
-          )
-        : this.createEthContract(
-            this.contractAddresses['JUNIOR_OPERATOR'],
-            'ALLOWANCE_OPERATOR',
-          );
-
-      this.ethersContracts['JUNIOR_OPERATOR'] = this.contractConfig['JUNIOR_OPERATOR'
-]
-        ? this.createContract(
-            this.contractAddresses['JUNIOR_OPERATOR'],
-            this.contractConfig['JUNIOR_OPERATOR'],
-          )
-        : this.createContract(
-            this.contractAddresses['JUNIOR_OPERATOR'],
-            'ALLOWANCE_OPERATOR',
-          );
+        ? this.createEthContract(this.contractAddresses['JUNIOR_OPERATOR'], this.contractConfig['JUNIOR_OPERATOR'])
+        : this.createEthContract(this.contractAddresses['JUNIOR_OPERATOR'], 'ALLOWANCE_OPERATOR')
+
+      this.ethersContracts['JUNIOR_OPERATOR'] = this.contractConfig['JUNIOR_OPERATOR']
+        ? this.createContract(this.contractAddresses['JUNIOR_OPERATOR'], this.contractConfig['JUNIOR_OPERATOR'])
+        : this.createContract(this.contractAddresses['JUNIOR_OPERATOR'], 'ALLOWANCE_OPERATOR')
     }
     if (this.contractAddresses['SENIOR_OPERATOR']) {
       this.contracts['SENIOR_OPERATOR'] = this.contractConfig['SENIOR_OPERATOR']
-        ? this.createEthContract(
-            this.contractAddresses['SENIOR_OPERATOR'],
-            this.contractConfig['SENIOR_OPERATOR'],
-          )
-        : this.createEthContract(
-            this.contractAddresses['SENIOR_OPERATOR'],
-            'ALLOWANCE_OPERATOR',
-          );
-
-      this.ethersContracts['SENIOR_OPERATOR'] = this.contractConfig['SENIOR_OPERATOR'
-]
-        ? this.createContract(
-            this.contractAddresses['SENIOR_OPERATOR'],
-            this.contractConfig['SENIOR_OPERATOR'],
-          )
-        : this.createContract(
-            this.contractAddresses['SENIOR_OPERATOR'],
-            'ALLOWANCE_OPERATOR',
-          );
-=======
-        ? this.createContract(this.contractAddresses['JUNIOR_OPERATOR'], this.contractConfig['JUNIOR_OPERATOR'])
-        : this.createContract(this.contractAddresses['JUNIOR_OPERATOR'], 'ALLOWANCE_OPERATOR')
-    }
-    if (this.contractAddresses['SENIOR_OPERATOR']) {
-      this.contracts['SENIOR_OPERATOR'] = this.contractConfig['SENIOR_OPERATOR']
+        ? this.createEthContract(this.contractAddresses['SENIOR_OPERATOR'], this.contractConfig['SENIOR_OPERATOR'])
+        : this.createEthContract(this.contractAddresses['SENIOR_OPERATOR'], 'ALLOWANCE_OPERATOR')
+
+      this.ethersContracts['SENIOR_OPERATOR'] = this.contractConfig['SENIOR_OPERATOR']
         ? this.createContract(this.contractAddresses['SENIOR_OPERATOR'], this.contractConfig['SENIOR_OPERATOR'])
         : this.createContract(this.contractAddresses['SENIOR_OPERATOR'], 'ALLOWANCE_OPERATOR')
->>>>>>> 8ea6c172
     }
   }
 
@@ -240,73 +177,52 @@
     this.ethersConfig = {
       ...this.ethersConfig,
       ...ethersConfig,
-    };
-  }
-
-<<<<<<< HEAD
+    }
+  }
+
   createEthContract(address: string, abiName: ContractName) {
-    const contract = this.eth.contract(this.contractAbis[abiName]).at(address);
-    return contract;
-=======
-  createContract(address: string, abiName: string) {
     const contract = this.eth.contract(this.contractAbis[abiName]).at(address)
     return contract
->>>>>>> 8ea6c172
   }
 
   createContract(address: string, abiName: ContractName) {
-    return new ethers.Contract(
-      address,
-      this.contractAbis[abiName],
-      this.ethersConfig.provider,
-    );
+    return new ethers.Contract(address, this.contractAbis[abiName], this.ethersConfig.provider)
   }
 
   getContract(address: string, abiName: ContractName): ethers.Contract {
-    return new ethers.Contract(
-      address,
-      this.contractAbis[abiName],
-      this.ethersConfig.signer,
-    );
+    return new ethers.Contract(address, this.contractAbis[abiName], this.ethersConfig.signer)
   }
 
   contract(abiName: ContractName, address?: string): ethers.Contract {
     if (address) {
-      return new ethers.Contract(
-        address,
-        this.contractAbis[abiName],
-        this.ethersConfig.signer,
-      );
-    }
-    return this.ethersContracts[abiName];
-
+      return new ethers.Contract(address, this.contractAbis[abiName], this.ethersConfig.signer)
+    }
+    return this.ethersContracts[abiName]
   }
 
   async pending(txPromise: Promise<ethers.providers.TransactionResponse>): Promise<PendingTransaction> {
-    const tx = await txPromise;
+    const tx = await txPromise
     return {
       hash: tx.hash,
       timesOutAt: Date.now() + this.transactionTimeout * 1000,
-    };
-  }
-
-  async getTransactionReceipt(
-    tx: PendingTransaction,
-  ): Promise<ethers.providers.TransactionReceipt> {
+    }
+  }
+
+  async getTransactionReceipt(tx: PendingTransaction): Promise<ethers.providers.TransactionReceipt> {
     return new Promise(async (resolve, reject) => {
-      if (!tx.hash) return reject();
-
-      let timer: NodeJS.Timer | undefined = undefined;
+      if (!tx.hash) return reject()
+
+      let timer: NodeJS.Timer | undefined = undefined
       if (tx.timesOutAt) {
         timer = setTimeout(() => {
-          return reject();
-        },                 tx.timesOutAt - Date.now());
+          return reject()
+        }, tx.timesOutAt - Date.now())
       }
 
-      const receipt = await this.ethersConfig.provider!.waitForTransaction(tx.hash);
-      if (timer) clearTimeout(timer);
-      return resolve(receipt);
-    });
+      const receipt = await this.ethersConfig.provider!.waitForTransaction(tx.hash)
+      if (timer) clearTimeout(timer)
+      return resolve(receipt)
+    })
   }
 
   getOperatorType = (tranche: string) => {
