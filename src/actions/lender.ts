<<<<<<< HEAD
import { Constructor, TinlakeParams, PendingTransaction } from '../Tinlake';
import { executeAndRetry, waitAndReturnEvents } from '../services/ethereum';
import BN from 'bn.js';

export function LenderActions<ActionBase extends Constructor<TinlakeParams>>(Base: ActionBase) {
  return class extends Base implements ILenderActions {

    // senior tranche functions
    supplySenior = async (currencyAmount: string) => {
      const tx = await this.ethersContracts['SENIOR_OPERATOR'].connect(this.ethersConfig.signer).supply(currencyAmount);

      return {
        hash: tx.hash,
        contractKey: 'SENIOR_OPERATOR',
      };
=======
import { Constructor, TinlakeParams } from '../Tinlake'
import { executeAndRetry, waitAndReturnEvents } from '../services/ethereum'
import BN from 'bn.js'

export function LenderActions<ActionBase extends Constructor<TinlakeParams>>(Base: ActionBase) {
  return class extends Base implements ILenderActions {
    // senior tranch functions
    supplySenior = async (currencyAmount: string) => {
      const txHash = await executeAndRetry(this.contracts['SENIOR_OPERATOR'].supply, [currencyAmount, this.ethConfig])
      console.log(`[Supply] txHash: ${txHash}`)
      return waitAndReturnEvents(this.eth, txHash, this.contracts['SENIOR_OPERATOR'].abi, this.transactionTimeout)
>>>>>>> 8ea6c172
    }

    redeemSenior = async (tokenAmount: string) => {
      const txHash = await executeAndRetry(this.contracts['SENIOR_OPERATOR'].redeem, [tokenAmount, this.ethConfig])
      console.log(`[Redeem] txHash: ${txHash}`)
      return waitAndReturnEvents(this.eth, txHash, this.contracts['SENIOR_OPERATOR'].abi, this.transactionTimeout)
    }

    getSeniorTokenAllowance = async (owner: string) => {
      const res: { 0: BN } = await executeAndRetry(this.contracts['SENIOR_TOKEN'].allowance, [
        owner,
        this.contractAddresses['SENIOR'],
      ])
      return res[0] || new BN(0)
    }

    approveSeniorToken = async (tokenAmount: string) => {
      const txHash = await executeAndRetry(this.contracts['SENIOR_TOKEN'].approve, [
        this.contractAddresses['SENIOR'],
        tokenAmount,
        this.ethConfig,
      ])
      console.log(`[Currency.approve] txHash: ${txHash}`)
      return waitAndReturnEvents(this.eth, txHash, this.contracts['SENIOR_TOKEN'].abi, this.transactionTimeout)
    }

    // junior tranche functions
    supplyJunior = async (currencyAmount: string) => {
<<<<<<< HEAD
      const tx = await this.ethersContracts['JUNIOR_OPERATOR'].connect(this.ethersConfig.signer).supply(currencyAmount);

      return {
        hash: tx.hash,
        contractKey: 'JUNIOR_OPERATOR',
      };
=======
      const txHash = await executeAndRetry(this.contracts['JUNIOR_OPERATOR'].supply, [currencyAmount, this.ethConfig])
      console.log(`[Supply] txHash: ${txHash}`)
      return waitAndReturnEvents(this.eth, txHash, this.contracts['JUNIOR_OPERATOR'].abi, this.transactionTimeout)
>>>>>>> 8ea6c172
    }

    redeemJunior = async (tokenAmount: string) => {
      const txHash = await executeAndRetry(this.contracts['JUNIOR_OPERATOR'].redeem, [tokenAmount, this.ethConfig])
      console.log(`[Redeem] txHash: ${txHash}`)
      return waitAndReturnEvents(this.eth, txHash, this.contracts['JUNIOR_OPERATOR'].abi, this.transactionTimeout)
    }

    getJuniorTokenAllowance = async (owner: string) => {
      const res: { 0: BN } = await executeAndRetry(this.contracts['JUNIOR_TOKEN'].allowance, [
        owner,
        this.contractAddresses['JUNIOR'],
      ])
      return res[0] || new BN(0)
    }

    approveJuniorToken = async (tokenAmount: string) => {
      const txHash = await executeAndRetry(this.contracts['JUNIOR_TOKEN'].approve, [
        this.contractAddresses['JUNIOR'],
        tokenAmount,
        this.ethConfig,
      ])
      console.log(`[Currency.approve] txHash: ${txHash}`)
      return waitAndReturnEvents(this.eth, txHash, this.contracts['JUNIOR_TOKEN'].abi, this.transactionTimeout)
    }

    // general lender functions
    balance = async () => {
      const txHash = await executeAndRetry(this.contracts['DISTRIBUTOR'].balance, [this.ethConfig])
      console.log(`[Balance] txHash: ${txHash}`)
      return waitAndReturnEvents(this.eth, txHash, this.contracts['DISTRIBUTOR'].abi, this.transactionTimeout)
    }
  }
}

export type ILenderActions = {
<<<<<<< HEAD
  getSeniorTokenAllowance(owner: string): Promise<BN>,
  getJuniorTokenAllowance(owner: string): Promise<BN>;
  supplyJunior(currencyAmount: string): Promise<PendingTransaction>,
  approveJuniorToken: (tokenAmount: string) => Promise<unknown>;
  approveSeniorToken: (tokenAmount: string) => Promise<unknown>;
  redeemJunior(tokenAmount: string): Promise<any>,
  supplySenior(currencyAmount: string): Promise<PendingTransaction>,
  redeemSenior(tokenAmount: string): Promise<any>,
  balance(): Promise<any>,
};
=======
  getSeniorTokenAllowance(owner: string): Promise<BN>
  getJuniorTokenAllowance(owner: string): Promise<BN>
  supplyJunior(currencyAmount: string): Promise<any>
  approveJuniorToken: (tokenAmount: string) => Promise<unknown>
  approveSeniorToken: (tokenAmount: string) => Promise<unknown>
  redeemJunior(tokenAmount: string): Promise<any>
  supplySenior(currencyAmount: string): Promise<any>
  redeemSenior(tokenAmount: string): Promise<any>
  balance(): Promise<any>
}
>>>>>>> 8ea6c172

export default LenderActions<|MERGE_RESOLUTION|>--- conflicted
+++ resolved
@@ -1,32 +1,17 @@
-<<<<<<< HEAD
-import { Constructor, TinlakeParams, PendingTransaction } from '../Tinlake';
-import { executeAndRetry, waitAndReturnEvents } from '../services/ethereum';
-import BN from 'bn.js';
-
-export function LenderActions<ActionBase extends Constructor<TinlakeParams>>(Base: ActionBase) {
-  return class extends Base implements ILenderActions {
-
-    // senior tranche functions
-    supplySenior = async (currencyAmount: string) => {
-      const tx = await this.ethersContracts['SENIOR_OPERATOR'].connect(this.ethersConfig.signer).supply(currencyAmount);
-
-      return {
-        hash: tx.hash,
-        contractKey: 'SENIOR_OPERATOR',
-      };
-=======
-import { Constructor, TinlakeParams } from '../Tinlake'
+import { Constructor, TinlakeParams, PendingTransaction } from '../Tinlake'
 import { executeAndRetry, waitAndReturnEvents } from '../services/ethereum'
 import BN from 'bn.js'
 
 export function LenderActions<ActionBase extends Constructor<TinlakeParams>>(Base: ActionBase) {
   return class extends Base implements ILenderActions {
-    // senior tranch functions
+    // senior tranche functions
     supplySenior = async (currencyAmount: string) => {
-      const txHash = await executeAndRetry(this.contracts['SENIOR_OPERATOR'].supply, [currencyAmount, this.ethConfig])
-      console.log(`[Supply] txHash: ${txHash}`)
-      return waitAndReturnEvents(this.eth, txHash, this.contracts['SENIOR_OPERATOR'].abi, this.transactionTimeout)
->>>>>>> 8ea6c172
+      const tx = await this.ethersContracts['SENIOR_OPERATOR'].connect(this.ethersConfig.signer).supply(currencyAmount)
+
+      return {
+        hash: tx.hash,
+        contractKey: 'SENIOR_OPERATOR',
+      }
     }
 
     redeemSenior = async (tokenAmount: string) => {
@@ -55,18 +40,12 @@
 
     // junior tranche functions
     supplyJunior = async (currencyAmount: string) => {
-<<<<<<< HEAD
-      const tx = await this.ethersContracts['JUNIOR_OPERATOR'].connect(this.ethersConfig.signer).supply(currencyAmount);
+      const tx = await this.ethersContracts['JUNIOR_OPERATOR'].connect(this.ethersConfig.signer).supply(currencyAmount)
 
       return {
         hash: tx.hash,
         contractKey: 'JUNIOR_OPERATOR',
-      };
-=======
-      const txHash = await executeAndRetry(this.contracts['JUNIOR_OPERATOR'].supply, [currencyAmount, this.ethConfig])
-      console.log(`[Supply] txHash: ${txHash}`)
-      return waitAndReturnEvents(this.eth, txHash, this.contracts['JUNIOR_OPERATOR'].abi, this.transactionTimeout)
->>>>>>> 8ea6c172
+      }
     }
 
     redeemJunior = async (tokenAmount: string) => {
@@ -103,28 +82,15 @@
 }
 
 export type ILenderActions = {
-<<<<<<< HEAD
-  getSeniorTokenAllowance(owner: string): Promise<BN>,
-  getJuniorTokenAllowance(owner: string): Promise<BN>;
-  supplyJunior(currencyAmount: string): Promise<PendingTransaction>,
-  approveJuniorToken: (tokenAmount: string) => Promise<unknown>;
-  approveSeniorToken: (tokenAmount: string) => Promise<unknown>;
-  redeemJunior(tokenAmount: string): Promise<any>,
-  supplySenior(currencyAmount: string): Promise<PendingTransaction>,
-  redeemSenior(tokenAmount: string): Promise<any>,
-  balance(): Promise<any>,
-};
-=======
   getSeniorTokenAllowance(owner: string): Promise<BN>
   getJuniorTokenAllowance(owner: string): Promise<BN>
-  supplyJunior(currencyAmount: string): Promise<any>
+  supplyJunior(currencyAmount: string): Promise<PendingTransaction>
   approveJuniorToken: (tokenAmount: string) => Promise<unknown>
   approveSeniorToken: (tokenAmount: string) => Promise<unknown>
   redeemJunior(tokenAmount: string): Promise<any>
-  supplySenior(currencyAmount: string): Promise<any>
+  supplySenior(currencyAmount: string): Promise<PendingTransaction>
   redeemSenior(tokenAmount: string): Promise<any>
   balance(): Promise<any>
 }
->>>>>>> 8ea6c172
 
 export default LenderActions