--- conflicted
+++ resolved
@@ -136,13 +136,8 @@
       return this.pending(this.contract('SENIOR_OPERATOR').redeemOrder(redeemAmount, this.overrides))
     }
 
-<<<<<<< HEAD
-    redeemSenior = async (tokenAmount: string) => {
-      return this.pending(this.contract('SENIOR_OPERATOR').redeem(tokenAmount, { ...this.overrides, gasLimit: 400000 }))
-=======
     disburseSenior = async () => {
       return this.pending(this.contract('SENIOR_OPERATOR')['disburse()'](this.overrides))
->>>>>>> eaa94453
     }
 
     getSeniorTokenAllowance = async (owner: string) => {
@@ -240,13 +235,8 @@
       return this.pending(this.contract('JUNIOR_OPERATOR').redeemOrder(redeemAmount, this.overrides))
     }
 
-<<<<<<< HEAD
-    redeemJunior = async (tokenAmount: string) => {
-      return this.pending(this.contract('JUNIOR_OPERATOR').redeem(tokenAmount, { ...this.overrides, gasLimit: 400000 }))
-=======
     disburseJunior = async () => {
       return this.pending(this.contract('JUNIOR_OPERATOR')['disburse()'](this.overrides))
->>>>>>> eaa94453
     }
 
     getJuniorTokenAllowance = async (owner: string) => {
