--- conflicted
+++ resolved
@@ -3,12 +3,8 @@
 
 export function LenderActions<ActionBase extends Constructor<TinlakeParams>>(Base: ActionBase) {
   return class extends Base implements ILenderActions {
-<<<<<<< HEAD
-    // senior tranche functions
-=======
     // senior tranch functions
     // REV: becomes submitSeniorSupplyOrder()
->>>>>>> 40843bb2
     supplySenior = async (currencyAmount: string) => {
       return this.pending(this.contract('SENIOR_OPERATOR').supply(currencyAmount, this.overrides))
     }
