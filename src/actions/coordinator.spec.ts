import assert from 'assert'
import { ITinlake } from '../types/tinlake'
import { createTinlake } from '../test/utils'
import testConfig from '../test/config'
import { ethers } from 'ethers'

// let tinlake: ITinlake

describe('coordinator tests', async () => {
<<<<<<< HEAD
  // before(async () => {
  //   tinlake = createTinlake(testConfig.godAccount, testConfig)
  // })
  //
  // it('should be able to get the epoch state', async () => {
  //   const state = await tinlake.getEpochState()
  //   assert(state.reserve >= 0)
  //   assert(state.netAssetValue >= 0)
  //   assert(state.seniorAsset >= 0)
  //   assert(state.minTinRatio >= 0 && state.minTinRatio <= 1.0)
  //   assert(state.maxTinRatio >= 0 && state.maxTinRatio <= 1.0)
  //   assert(state.maxReserve >= 0)
  // })
  //
  // it('should be able to get the order state', async () => {
  //   const coordinator = tinlake.contract('COORDINATOR')
  //
  //   const submissionPeriod = await coordinator.submissionPeriod()
  //   assert(submissionPeriod === true || submissionPeriod === false)
  //
  //   const order = await coordinator.order()
  //   assert(order.seniorRedeem instanceof ethers.utils.BigNumber)
  //
  //   const lastEpochExecuted = await coordinator.lastEpochExecuted()
  //   assert(lastEpochExecuted instanceof ethers.utils.BigNumber)
  //
  //   const epochNAV = await coordinator.epochNAV()
  //   assert(epochNAV instanceof ethers.utils.BigNumber)
  // })
=======
  before(async () => {
    tinlake = createTinlake(testConfig.godAccount, testConfig)
  })

  it('should be able to get the epoch state', async () => {
    const state = await tinlake.getEpochState()
    assert(state.reserve >= 0)
    assert(state.netAssetValue >= 0)
    assert(state.seniorAsset >= 0)
    assert(state.minTinRatio >= 0 && state.minTinRatio <= 1.0)
    assert(state.maxTinRatio >= 0 && state.maxTinRatio <= 1.0)
    assert(state.maxReserve >= 0)
  })

  it('should be able to close the epoch', async () => {
    const solveTx = await tinlake.solveEpoch()
    await tinlake.getTransactionReceipt(solveTx)
  })

  it('should be able to get the order state', async () => {
    const coordinator = tinlake.contract('COORDINATOR')

    const submissionPeriod = await coordinator.submissionPeriod()
    assert(submissionPeriod === true || submissionPeriod === false)

    const order = await coordinator.order()
    assert(order.seniorRedeem instanceof ethers.utils.BigNumber)

    const lastEpochExecuted = await coordinator.lastEpochExecuted()
    assert(lastEpochExecuted instanceof ethers.utils.BigNumber)

    const epochNAV = await coordinator.epochNAV()
    assert(epochNAV instanceof ethers.utils.BigNumber)
  })
>>>>>>> 02a715a4
})<|MERGE_RESOLUTION|>--- conflicted
+++ resolved
@@ -4,40 +4,9 @@
 import testConfig from '../test/config'
 import { ethers } from 'ethers'
 
-// let tinlake: ITinlake
+let tinlake: ITinlake
 
 describe('coordinator tests', async () => {
-<<<<<<< HEAD
-  // before(async () => {
-  //   tinlake = createTinlake(testConfig.godAccount, testConfig)
-  // })
-  //
-  // it('should be able to get the epoch state', async () => {
-  //   const state = await tinlake.getEpochState()
-  //   assert(state.reserve >= 0)
-  //   assert(state.netAssetValue >= 0)
-  //   assert(state.seniorAsset >= 0)
-  //   assert(state.minTinRatio >= 0 && state.minTinRatio <= 1.0)
-  //   assert(state.maxTinRatio >= 0 && state.maxTinRatio <= 1.0)
-  //   assert(state.maxReserve >= 0)
-  // })
-  //
-  // it('should be able to get the order state', async () => {
-  //   const coordinator = tinlake.contract('COORDINATOR')
-  //
-  //   const submissionPeriod = await coordinator.submissionPeriod()
-  //   assert(submissionPeriod === true || submissionPeriod === false)
-  //
-  //   const order = await coordinator.order()
-  //   assert(order.seniorRedeem instanceof ethers.utils.BigNumber)
-  //
-  //   const lastEpochExecuted = await coordinator.lastEpochExecuted()
-  //   assert(lastEpochExecuted instanceof ethers.utils.BigNumber)
-  //
-  //   const epochNAV = await coordinator.epochNAV()
-  //   assert(epochNAV instanceof ethers.utils.BigNumber)
-  // })
-=======
   before(async () => {
     tinlake = createTinlake(testConfig.godAccount, testConfig)
   })
@@ -72,5 +41,4 @@
     const epochNAV = await coordinator.epochNAV()
     assert(epochNAV instanceof ethers.utils.BigNumber)
   })
->>>>>>> 02a715a4
 })