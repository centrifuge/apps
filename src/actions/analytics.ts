--- conflicted
+++ resolved
@@ -36,19 +36,12 @@
       return res
     }
 
-<<<<<<< HEAD
-    getOwnerOfCollateral = async (nftRegistryAddr:string, tokenId: string): Promise<BN> => {
-      return await this.getContract(nftRegistryAddr, 'COLLATERAL_NFT').ownerOf(tokenId);
+    getOwnerOfCollateral = async (nftRegistryAddr: string, tokenId: string): Promise<BN> => {
+      return await this.getContract(nftRegistryAddr, 'COLLATERAL_NFT').ownerOf(tokenId)
 
       // const nft: any = this.eth.contract(this.contractAbis['COLLATERAL_NFT']).at(nftRegistryAddr);
       // const res : { 0: BN } = await executeAndRetry(nft.ownerOf, [tokenId]);
       // return res[0];
-=======
-    getOwnerOfCollateral = async (nftRegistryAddr: string, tokenId: string): Promise<BN> => {
-      const nft: any = this.eth.contract(this.contractAbis['COLLATERAL_NFT']).at(nftRegistryAddr)
-      const res: { 0: BN } = await executeAndRetry(nft.ownerOf, [tokenId])
-      return res[0]
->>>>>>> 8ea6c172
     }
 
     getInterestRate = async (loanId: string): Promise<BN> => {
