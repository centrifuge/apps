<<<<<<< HEAD
import { ContractName, Constructor, TinlakeParams, PendingTransaction } from '../Tinlake';
import { waitAndReturnEvents, executeAndRetry, ZERO_ADDRESS } from '../services/ethereum';
import BN from 'bn.js';
const web3 = require('web3-utils');
=======
import { ContractNames, Constructor, TinlakeParams } from '../Tinlake'
import { waitAndReturnEvents, executeAndRetry, ZERO_ADDRESS } from '../services/ethereum'
import BN from 'bn.js'
const web3 = require('web3-utils')
>>>>>>> 8ea6c172

export function AdminActions<ActionsBase extends Constructor<TinlakeParams>>(Base: ActionsBase) {
  return class extends Base implements IAdminActions {
    canQueryPermissions = () => {
      return (
        !!this.contracts['PILE']?.wards &&
        !!this.contracts['SENIOR']?.wards &&
        !!this.contracts['PRICE_POOL']?.wards &&
        !!this.contracts['ASSESSOR']?.wards &&
        !!this.contracts['JUNIOR_OPERATOR']?.wards &&
        !!this.contracts['SENIOR_OPERATOR']?.wards &&
        !!this.contracts['COLLECTOR']?.wards
      )
    }

<<<<<<< HEAD
    isWard = async (user: string, contractName: ContractName) => {
      if (!this.contracts[contractName]?.wards) { return new BN(0); }
      const res : { 0: BN } = await executeAndRetry(this.contracts[contractName].wards, [user]);
      return res[0];
=======
    isWard = async (user: string, contractName: ContractNames) => {
      if (!this.contracts[contractName]?.wards) {
        return new BN(0)
      }
      const res: { 0: BN } = await executeAndRetry(this.contracts[contractName].wards, [user])
      return res[0]
>>>>>>> 8ea6c172
    }

    canSetInterestRate = async (user: string) => {
      if (!this.contracts['PILE']?.wards) {
        return false
      }
      const res: { 0: BN } = await executeAndRetry(this.contracts['PILE'].wards, [user])
      return res[0].toNumber() === 1
    }

    canSetSeniorTrancheInterest = async (user: string) => {
      if (this.contractAddresses['SENIOR'] !== ZERO_ADDRESS) {
        if (!this.contracts['SENIOR']?.wards) {
          return false
        }
        const res: { 0: BN } = await executeAndRetry(this.contracts['SENIOR'].wards, [user])
        return res[0].toNumber() === 1
      }
      return false
    }

    canSetRiskScore = async (user: string) => {
      if (!this.contracts['PRICE_POOL']?.wards) {
        return false
      }
      const res: { 0: BN } = await executeAndRetry(this.contracts['PRICE_POOL'].wards, [user])
      return res[0].toNumber() === 1
    }

    // lender permissions (note: allowance operator for default deployment)
    canSetMinimumJuniorRatio = async (user: string) => {
      if (!this.contracts['ASSESSOR']?.wards) {
        return false
      }
      const res: { 0: BN } = await executeAndRetry(this.contracts['ASSESSOR'].wards, [user])
      return res[0].toNumber() === 1
    }

    canSetInvestorAllowanceJunior = async (user: string) => {
      if (!this.contracts['JUNIOR_OPERATOR']?.wards) {
        return false
      }
      const res: { 0: BN } = await executeAndRetry(this.contracts['JUNIOR_OPERATOR'].wards, [user])
      return res[0].toNumber() === 1
    }

    canSetInvestorAllowanceSenior = async (user: string) => {
      if (!this.contracts['SENIOR_OPERATOR']?.wards) {
        return false
      }
      if (this.contractAddresses['SENIOR_OPERATOR'] !== ZERO_ADDRESS) {
        const res: { 0: BN } = await executeAndRetry(this.contracts['SENIOR_OPERATOR'].wards, [user])
        return res[0].toNumber() === 1
      }
      return false
    }

    canSetLoanPrice = async (user: string) => {
      if (!this.contracts['COLLECTOR']?.wards) {
        return false
      }
      const res: { 0: BN } = await executeAndRetry(this.contracts['COLLECTOR'].wards, [user])
      return res[0].toNumber() === 1
    }

    // ------------ admin functions borrower-site -------------
    existsRateGroup = async (ratePerSecond: string) => {
      const rateGroup = getRateGroup(ratePerSecond)
      const res: { ratePerSecond: BN } = await executeAndRetry(this.contracts['PILE'].rates, [rateGroup])
      return !res.ratePerSecond.isZero()
    }

    initRate = async (ratePerSecond: string) => {
      const rateGroup = getRateGroup(ratePerSecond)
      const txHash = await executeAndRetry(this.contracts['PILE'].file, [
        web3.fromAscii('rate'),
        rateGroup,
        ratePerSecond,
        this.ethConfig,
      ])
      console.log(`[Initialising rate] txHash: ${txHash}`)
      return waitAndReturnEvents(this.eth, txHash, this.contracts['PILE'].abi, this.transactionTimeout)
    }

    changeRate = async (loan: string, ratePerSecond: string) => {
      const rateGroup = getRateGroup(ratePerSecond)
      const txHash = await executeAndRetry(this.contracts['PILE'].changeRate, [loan, rateGroup, this.ethConfig])
      console.log(`[Initialising rate] txHash: ${txHash}`)
      return waitAndReturnEvents(this.eth, txHash, this.contracts['PILE'].abi, this.transactionTimeout)
    }

    setRate = async (loan: string, ratePerSecond: string) => {
      const rateGroup = getRateGroup(ratePerSecond)
      const txHash = await executeAndRetry(this.contracts['PILE'].setRate, [loan, rateGroup, this.ethConfig])
      console.log(`[Setting rate] txHash: ${txHash}`)
      return waitAndReturnEvents(this.eth, txHash, this.contracts['PILE'].abi, this.transactionTimeout)
    }

    // ------------ admin functions lender-site -------------
    setMinimumJuniorRatio = async (ratio: string) => {
<<<<<<< HEAD
      // Source: https://github.com/ethereum/web3.js/issues/2256#issuecomment-462730550
      const tx = await this.ethersContracts['ASSESSOR'].connect(this.ethersConfig.signer).file(web3.fromAscii('minJuniorRatio').padEnd(66, '0'), ratio);

      console.log(this.transactionTimeout);

      return {
        hash: tx.hash,
        contractKey: 'ASSESSOR',
        timesOutAt: Date.now() + this.transactionTimeout * 1000,
      };
=======
      const txHash = await executeAndRetry(this.contracts['ASSESSOR'].file, [
        web3.fromAscii('minJuniorRatio'),
        ratio,
        this.ethConfig,
      ])
      console.log(`[Assessor file] txHash: ${txHash}`)
      return waitAndReturnEvents(this.eth, txHash, this.contracts['ASSESSOR'].abi, this.transactionTimeout)
>>>>>>> 8ea6c172
    }

    approveAllowanceJunior = async (user: string, maxCurrency: string, maxToken: string) => {
      const txHash = await executeAndRetry(this.contracts['JUNIOR_OPERATOR'].approve, [
        user,
        maxCurrency,
        maxToken,
        this.ethConfig,
      ])
      console.log(`[Approve allowance Junior] txHash: ${txHash}`)
      return waitAndReturnEvents(this.eth, txHash, this.contracts['JUNIOR_OPERATOR'].abi, this.transactionTimeout)
    }

    approveAllowanceSenior = async (user: string, maxCurrency: string, maxToken: string) => {
      const operatorType = this.getOperatorType('senior')
      let txHash
      switch (operatorType) {
        case 'PROPORTIONAL_OPERATOR':
          txHash = await executeAndRetry(this.contracts['SENIOR_OPERATOR'].approve, [user, maxCurrency, this.ethConfig])
          break
        // ALLOWANCE_OPERATOR
        default:
          txHash = await executeAndRetry(this.contracts['SENIOR_OPERATOR'].approve, [
            user,
            maxCurrency,
            maxToken,
            this.ethConfig,
          ])
      }
      console.log(`[Approve allowance Senior] txHash: ${txHash}`)
      return waitAndReturnEvents(this.eth, txHash, this.contracts['SENIOR_OPERATOR'].abi, this.transactionTimeout)
    }
  }
}

const ONE: string = '1000000000000000000000000000'
function getRateGroup(ratePerSecond: string) {
  return ratePerSecond === ONE ? 0 : ratePerSecond
}

export type IAdminActions = {
<<<<<<< HEAD
  isWard(user: string, contractName: ContractName): Promise<BN>,
  canSetInterestRate(user: string): Promise<boolean>,
  canSetSeniorTrancheInterest(user: string): Promise<boolean>,
  canSetMinimumJuniorRatio(user: string): Promise<boolean>,
  canSetRiskScore(user: string): Promise<boolean>,
  canSetInvestorAllowanceJunior(user: string): Promise<boolean>,
  canSetInvestorAllowanceSenior(user: string): Promise<boolean>,
  canSetLoanPrice(user: string): Promise<boolean>,
  initRate(rate: string): Promise<any>,
  setRate(loan: string, rate: string): Promise<any>,
  setMinimumJuniorRatio(amount: string): Promise<PendingTransaction>,
  approveAllowanceJunior(user: string, maxCurrency: string, maxToken: string): Promise<any>,
  approveAllowanceSenior(user: string, maxCurrency: string, maxToken: string): Promise<any>,
};

export default AdminActions;
=======
  isWard(user: string, contractName: ContractNames): Promise<BN>
  canSetInterestRate(user: string): Promise<boolean>
  canSetSeniorTrancheInterest(user: string): Promise<boolean>
  canSetMinimumJuniorRatio(user: string): Promise<boolean>
  canSetRiskScore(user: string): Promise<boolean>
  canSetInvestorAllowanceJunior(user: string): Promise<boolean>
  canSetInvestorAllowanceSenior(user: string): Promise<boolean>
  canSetLoanPrice(user: string): Promise<boolean>
  initRate(rate: string): Promise<any>
  setRate(loan: string, rate: string): Promise<any>
  setMinimumJuniorRatio(amount: string): Promise<any>
  approveAllowanceJunior(user: string, maxCurrency: string, maxToken: string): Promise<any>
  approveAllowanceSenior(user: string, maxCurrency: string, maxToken: string): Promise<any>
}

export default AdminActions
>>>>>>> 8ea6c172
<|MERGE_RESOLUTION|>--- conflicted
+++ resolved
@@ -1,14 +1,7 @@
-<<<<<<< HEAD
-import { ContractName, Constructor, TinlakeParams, PendingTransaction } from '../Tinlake';
-import { waitAndReturnEvents, executeAndRetry, ZERO_ADDRESS } from '../services/ethereum';
-import BN from 'bn.js';
-const web3 = require('web3-utils');
-=======
-import { ContractNames, Constructor, TinlakeParams } from '../Tinlake'
+import { ContractName, Constructor, TinlakeParams, PendingTransaction } from '../Tinlake'
 import { waitAndReturnEvents, executeAndRetry, ZERO_ADDRESS } from '../services/ethereum'
 import BN from 'bn.js'
 const web3 = require('web3-utils')
->>>>>>> 8ea6c172
 
 export function AdminActions<ActionsBase extends Constructor<TinlakeParams>>(Base: ActionsBase) {
   return class extends Base implements IAdminActions {
@@ -24,19 +17,12 @@
       )
     }
 
-<<<<<<< HEAD
     isWard = async (user: string, contractName: ContractName) => {
-      if (!this.contracts[contractName]?.wards) { return new BN(0); }
-      const res : { 0: BN } = await executeAndRetry(this.contracts[contractName].wards, [user]);
-      return res[0];
-=======
-    isWard = async (user: string, contractName: ContractNames) => {
       if (!this.contracts[contractName]?.wards) {
         return new BN(0)
       }
       const res: { 0: BN } = await executeAndRetry(this.contracts[contractName].wards, [user])
       return res[0]
->>>>>>> 8ea6c172
     }
 
     canSetInterestRate = async (user: string) => {
@@ -137,26 +123,18 @@
 
     // ------------ admin functions lender-site -------------
     setMinimumJuniorRatio = async (ratio: string) => {
-<<<<<<< HEAD
       // Source: https://github.com/ethereum/web3.js/issues/2256#issuecomment-462730550
-      const tx = await this.ethersContracts['ASSESSOR'].connect(this.ethersConfig.signer).file(web3.fromAscii('minJuniorRatio').padEnd(66, '0'), ratio);
+      const tx = await this.ethersContracts['ASSESSOR']
+        .connect(this.ethersConfig.signer)
+        .file(web3.fromAscii('minJuniorRatio').padEnd(66, '0'), ratio)
 
-      console.log(this.transactionTimeout);
+      console.log(this.transactionTimeout)
 
       return {
         hash: tx.hash,
         contractKey: 'ASSESSOR',
         timesOutAt: Date.now() + this.transactionTimeout * 1000,
-      };
-=======
-      const txHash = await executeAndRetry(this.contracts['ASSESSOR'].file, [
-        web3.fromAscii('minJuniorRatio'),
-        ratio,
-        this.ethConfig,
-      ])
-      console.log(`[Assessor file] txHash: ${txHash}`)
-      return waitAndReturnEvents(this.eth, txHash, this.contracts['ASSESSOR'].abi, this.transactionTimeout)
->>>>>>> 8ea6c172
+      }
     }
 
     approveAllowanceJunior = async (user: string, maxCurrency: string, maxToken: string) => {
@@ -198,25 +176,7 @@
 }
 
 export type IAdminActions = {
-<<<<<<< HEAD
-  isWard(user: string, contractName: ContractName): Promise<BN>,
-  canSetInterestRate(user: string): Promise<boolean>,
-  canSetSeniorTrancheInterest(user: string): Promise<boolean>,
-  canSetMinimumJuniorRatio(user: string): Promise<boolean>,
-  canSetRiskScore(user: string): Promise<boolean>,
-  canSetInvestorAllowanceJunior(user: string): Promise<boolean>,
-  canSetInvestorAllowanceSenior(user: string): Promise<boolean>,
-  canSetLoanPrice(user: string): Promise<boolean>,
-  initRate(rate: string): Promise<any>,
-  setRate(loan: string, rate: string): Promise<any>,
-  setMinimumJuniorRatio(amount: string): Promise<PendingTransaction>,
-  approveAllowanceJunior(user: string, maxCurrency: string, maxToken: string): Promise<any>,
-  approveAllowanceSenior(user: string, maxCurrency: string, maxToken: string): Promise<any>,
-};
-
-export default AdminActions;
-=======
-  isWard(user: string, contractName: ContractNames): Promise<BN>
+  isWard(user: string, contractName: ContractName): Promise<BN>
   canSetInterestRate(user: string): Promise<boolean>
   canSetSeniorTrancheInterest(user: string): Promise<boolean>
   canSetMinimumJuniorRatio(user: string): Promise<boolean>
@@ -226,10 +186,9 @@
   canSetLoanPrice(user: string): Promise<boolean>
   initRate(rate: string): Promise<any>
   setRate(loan: string, rate: string): Promise<any>
-  setMinimumJuniorRatio(amount: string): Promise<any>
+  setMinimumJuniorRatio(amount: string): Promise<PendingTransaction>
   approveAllowanceJunior(user: string, maxCurrency: string, maxToken: string): Promise<any>
   approveAllowanceSenior(user: string, maxCurrency: string, maxToken: string): Promise<any>
 }
 
-export default AdminActions
->>>>>>> 8ea6c172
+export default AdminActions