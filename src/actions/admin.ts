import { ContractName, Constructor, TinlakeParams, PendingTransaction } from '../Tinlake'
import { ZERO_ADDRESS } from '../services/ethereum'
import BN from 'bn.js'
const web3 = require('web3-utils')

export function AdminActions<ActionsBase extends Constructor<TinlakeParams>>(Base: ActionsBase) {
  return class extends Base implements IAdminActions {
    canQueryPermissions = () => {
      return (
        !!this.contract('PILE')?.wards &&
        !!this.contract('SENIOR')?.wards &&
        !!this.contract('PRICE_POOL')?.wards &&
        !!this.contract('ASSESSOR')?.wards &&
        !!this.contract('JUNIOR_OPERATOR')?.wards &&
        !!this.contract('SENIOR_OPERATOR')?.wards &&
        !!this.contract('COLLECTOR')?.wards
      )
    }

    isWard = async (user: string, contractName: ContractName) => {
      if (!this.contract(contractName)?.wards) return new BN(0)
      return (await this.contract(contractName).wards(user)).toBN()
    }

    canSetInterestRate = async (user: string) => {
      if (!this.contract('PILE')?.wards) return false
      return (await this.contract('PILE').wards(user)).toBN().toNumber() === 1
    }

    canSetSeniorTrancheInterest = async (user: string) => {
      if (!(this.contractAddresses['SENIOR'] !== ZERO_ADDRESS)) return false
      if (!this.contract('SENIOR')?.wards) return false
      return (await this.contract('SENIOR').wards(user)).toBN().toNumber() === 1
    }

    canSetRiskScore = async (user: string) => {
      if (!this.contract('PRICE_POOL')?.wards) return false
      return (await this.contract('PRICE_POOL').wards(user)).toBN().toNumber() === 1
    }

    // lender permissions (note: allowance operator for default deployment)
    canSetMinimumJuniorRatio = async (user: string) => {
      if (!this.contract('ASSESSOR')?.wards) return false
      return (await this.contract('ASSESSOR').wards(user)).toBN().toNumber() === 1
    }

    canSetInvestorAllowanceJunior = async (user: string) => {
      if (!this.contract('JUNIOR_OPERATOR')?.wards) return false
      return (await this.contract('JUNIOR_OPERATOR').wards(user)).toBN().toNumber() === 1
    }

    canSetInvestorAllowanceSenior = async (user: string) => {
      if (!this.contract('SENIOR_OPERATOR')?.wards) return false
      if (!(this.contractAddresses['SENIOR_OPERATOR'] !== ZERO_ADDRESS)) return false
      return (await this.contract('SENIOR_OPERATOR').wards(user)).toBN().toNumber() === 1
    }

    canSetLoanPrice = async (user: string) => {
      if (!this.contract('COLLECTOR')?.wards) return false
      return (await this.contract('COLLECTOR').wards(user)).toBN().toNumber() === 1
    }

    // ------------ admin functions borrower-site -------------
    existsRateGroup = async (ratePerSecond: string) => {
      const rateGroup = getRateGroup(ratePerSecond)
      const actualRate = (await this.contract('PILE').rates(rateGroup)).toBN()
      return !actualRate.isZero()
    }

    initRate = async (ratePerSecond: string) => {
      const rateGroup = getRateGroup(ratePerSecond)
      // Source: https://github.com/ethereum/web3.js/issues/2256#issuecomment-462730550
      return this.pending(
        this.contract('PILE').file(web3.fromAscii('rate').padEnd(66, '0'), rateGroup, ratePerSecond, this.overrides)
      )
    }

    changeRate = async (loan: string, ratePerSecond: string) => {
      const rateGroup = getRateGroup(ratePerSecond)
      return this.pending(this.contract('PILE').changeRate(loan, rateGroup, this.overrides))
    }

    setRate = async (loan: string, ratePerSecond: string) => {
      const rateGroup = getRateGroup(ratePerSecond)
      return this.pending(this.contract('PILE').setRatet(loan, rateGroup, this.overrides))
    }

    // ------------ admin functions lender-site -------------
    setMinimumJuniorRatio = async (ratio: string) => {
      // Source: https://github.com/ethereum/web3.js/issues/2256#issuecomment-462730550
      return this.pending(
        this.contract('ASSESSOR').file(web3.fromAscii('minJuniorRatio').padEnd(66, '0'), ratio, this.overrides)
      )
    }

    approveAllowanceJunior = async (user: string, maxCurrency: string, maxToken: string) => {
      return this.pending(this.contract('JUNIOR_OPERATOR').approve(user, maxCurrency, maxToken, this.overrides))
    }

    approveAllowanceSenior = async (user: string, maxCurrency: string, maxToken: string) => {
      if (this.getOperatorType('senior') === 'PROPORTIONAL_OPERATOR') {
        return this.pending(this.contract('SENIOR_OPERATOR').approve(user, maxCurrency, this.overrides))
      } 
        return this.pending(this.contract('SENIOR_OPERATOR').approve(user, maxCurrency, maxToken, this.overrides))
      
      
    }

    updateNftFeed = async (tokenId: string, value: number, riskGroup?: number) => {
      let txHash;
      if (!riskGroup) {
        txHash = await executeAndRetry(this.contracts['NFT_FEED'].update, [tokenId, value, this.ethConfig]);
      } else {
        txHash = await executeAndRetry(this.contracts['NFT_FEED'].update, [tokenId, value, riskGroup, this.ethConfig]);
      }
      console.log(`[Updating NFT Feed] txHash: ${txHash}`);
      return waitAndReturnEvents(this.eth, txHash, this.contracts['NFT_FEED'].abi, this.transactionTimeout)
    }

    getNftFeedId = async (registry: string, tokenId: number) => {
      const res = await executeAndRetry(this.contracts['NFT_FEED'].nftID, [registry, tokenId, this.ethConfig]);
      console.log(`[Getting NFT ID]`);
      return res[0]
    }

    getNftFeedValue = async (nftFeedId: string) => {
      const res = await executeAndRetry(this.contracts['NFT_FEED'].nftValues, [nftFeedId, this.ethConfig]);
      console.log(`[Getting NFT Value]`);
      return res[0]
    }
  }
}

const ONE: string = '1000000000000000000000000000'
function getRateGroup(ratePerSecond: string) {
  return ratePerSecond === ONE ? 0 : ratePerSecond
}

export type IAdminActions = {
  isWard(user: string, contractName: ContractName): Promise<BN>
  canSetInterestRate(user: string): Promise<boolean>
  canSetSeniorTrancheInterest(user: string): Promise<boolean>
  canSetMinimumJuniorRatio(user: string): Promise<boolean>
  canSetRiskScore(user: string): Promise<boolean>
  canSetInvestorAllowanceJunior(user: string): Promise<boolean>
  canSetInvestorAllowanceSenior(user: string): Promise<boolean>
  canSetLoanPrice(user: string): Promise<boolean>
<<<<<<< HEAD
  existsRateGroup(ratePerSecond: string): Promise<boolean>
  initRate(rate: string): Promise<PendingTransaction>
  setRate(loan: string, rate: string): Promise<PendingTransaction>
  changeRate(loan: string, ratePerSecond: string): Promise<PendingTransaction>
  setMinimumJuniorRatio(amount: string): Promise<PendingTransaction>
  approveAllowanceJunior(user: string, maxCurrency: string, maxToken: string): Promise<PendingTransaction>
  approveAllowanceSenior(user: string, maxCurrency: string, maxToken: string): Promise<PendingTransaction>
=======
  initRate(rate: string): Promise<any>
  setRate(loan: string, rate: string): Promise<any>
  setMinimumJuniorRatio(amount: string): Promise<any>
  approveAllowanceJunior(user: string, maxCurrency: string, maxToken: string): Promise<any>
  approveAllowanceSenior(user: string, maxCurrency: string, maxToken: string): Promise<any>
  updateNftFeed(nftId: string, value: number, riskGroup?: number): Promise<any>
  getNftFeedId(registry: string, tokenId: number): Promise<any>
  getNftFeedValue(tokenId: string): Promise<BN>
>>>>>>> 6b7b5339
}

export default AdminActions<|MERGE_RESOLUTION|>--- conflicted
+++ resolved
@@ -107,26 +107,23 @@
     }
 
     updateNftFeed = async (tokenId: string, value: number, riskGroup?: number) => {
-      let txHash;
+      let tx;
+
       if (!riskGroup) {
-        txHash = await executeAndRetry(this.contracts['NFT_FEED'].update, [tokenId, value, this.ethConfig]);
+        tx = this.contract('NFT_FEED').update(tokenId, value, this.overrides)
       } else {
-        txHash = await executeAndRetry(this.contracts['NFT_FEED'].update, [tokenId, value, riskGroup, this.ethConfig]);
+        tx = this.contract('NFT_FEED').update(tokenId, value, riskGroup, this.overrides)
       }
-      console.log(`[Updating NFT Feed] txHash: ${txHash}`);
-      return waitAndReturnEvents(this.eth, txHash, this.contracts['NFT_FEED'].abi, this.transactionTimeout)
+
+      return this.pending(tx)
     }
 
     getNftFeedId = async (registry: string, tokenId: number) => {
-      const res = await executeAndRetry(this.contracts['NFT_FEED'].nftID, [registry, tokenId, this.ethConfig]);
-      console.log(`[Getting NFT ID]`);
-      return res[0]
+      return await this.contract('NFT_FEED').nftID(registry, tokenId, this.overrides)
     }
 
     getNftFeedValue = async (nftFeedId: string) => {
-      const res = await executeAndRetry(this.contracts['NFT_FEED'].nftValues, [nftFeedId, this.ethConfig]);
-      console.log(`[Getting NFT Value]`);
-      return res[0]
+      return (await this.contract('NFT_FEED').nftValues(nftFeedId, this.overrides)).toBN()
     }
   }
 }
@@ -145,7 +142,6 @@
   canSetInvestorAllowanceJunior(user: string): Promise<boolean>
   canSetInvestorAllowanceSenior(user: string): Promise<boolean>
   canSetLoanPrice(user: string): Promise<boolean>
-<<<<<<< HEAD
   existsRateGroup(ratePerSecond: string): Promise<boolean>
   initRate(rate: string): Promise<PendingTransaction>
   setRate(loan: string, rate: string): Promise<PendingTransaction>
@@ -153,16 +149,9 @@
   setMinimumJuniorRatio(amount: string): Promise<PendingTransaction>
   approveAllowanceJunior(user: string, maxCurrency: string, maxToken: string): Promise<PendingTransaction>
   approveAllowanceSenior(user: string, maxCurrency: string, maxToken: string): Promise<PendingTransaction>
-=======
-  initRate(rate: string): Promise<any>
-  setRate(loan: string, rate: string): Promise<any>
-  setMinimumJuniorRatio(amount: string): Promise<any>
-  approveAllowanceJunior(user: string, maxCurrency: string, maxToken: string): Promise<any>
-  approveAllowanceSenior(user: string, maxCurrency: string, maxToken: string): Promise<any>
-  updateNftFeed(nftId: string, value: number, riskGroup?: number): Promise<any>
+  updateNftFeed(nftId: string, value: number, riskGroup?: number): Promise<PendingTransaction>
   getNftFeedId(registry: string, tokenId: number): Promise<any>
   getNftFeedValue(tokenId: string): Promise<BN>
->>>>>>> 6b7b5339
 }
 
 export default AdminActions