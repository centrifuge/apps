const randomString = require('randomstring')
const account = require('ethjs-account')
import assert from 'assert'
import { createTinlake, TestProvider } from '../test/utils'
import testConfig from '../test/config'
import { ethers } from 'ethers'
import { ITinlake } from '../types/tinlake'
import { EthConfig } from '../Tinlake'
import BN from 'bn.js'

const testProvider = new TestProvider(testConfig)
const borrowerAccount = account.generate(randomString.generate(32))
const adminAccount = account.generate(randomString.generate(32))
let borrowerTinlake: ITinlake
let adminTinlake: ITinlake
let governanceTinlake: ITinlake

const { SUCCESS_STATUS, FAIL_STATUS, FAUCET_AMOUNT, contractAddresses } = testConfig

describe('proxy tests', async () => {
  before(async () => {
    borrowerTinlake = createTinlake(borrowerAccount, testConfig)
    adminTinlake = createTinlake(adminAccount, testConfig)
    governanceTinlake = createTinlake(testConfig.godAccount, testConfig)
    // fund accounts with ETH
    await testProvider.fundAccountWithETH(adminAccount.address, FAUCET_AMOUNT)
    await testProvider.fundAccountWithETH(borrowerAccount.address, FAUCET_AMOUNT)
  })

  describe('proxy registry', async () => {
    it('success: full loan cycle - open, borrow, lock, withdraw, repay, unlock, close', async () => {
      // create new proxy and mint collateral NFT to borrower
      const proxyAddr = await borrowerTinlake.proxyCreateNew(borrowerAccount.address)
      const tokenId = `${Math.floor(Math.random() * 10e15) + 1}`
      await governanceTinlake.mintNFT(testConfig.nftRegistry, borrowerAccount.address, tokenId, '234', '345', '456')
      await borrowerTinlake.approveNFT(testConfig.nftRegistry, tokenId, proxyAddr)
      // issue loan from collateral NFT
<<<<<<< HEAD
      const issueResult = await borrowerTinlake.proxyTransferIssue(testConfig.nftRegistry, proxyAddr, tokenId)
      assert.equal(issueResult.status, SUCCESS_STATUS)
      assert.equal(await borrowerTinlake.getNFTOwner(testConfig.nftRegistry, tokenId), proxyAddr)
=======
      const issueResult = await borrowerTinlake.proxyTransferIssue(proxyAddr, testConfig.nftRegistry, tokenId);
      assert.equal(issueResult.status, SUCCESS_STATUS);
      assert.equal(await borrowerTinlake.getNFTOwner(testConfig.nftRegistry, tokenId), proxyAddr);
>>>>>>> ee41efa6

      // TODO: update with v3, ceiling does currently not exist, need to use NFT Feed
      // set loan parameters and fund tranche
      // const loanId = await borrowerTinlake.nftLookup(contractAddresses.COLLATERAL_NFT, nftId);
      // const amount = '1000';
      // await governanceTinlake.relyAddress(adminTinlake.ethConfig.from, contractAddresses.CEILING);
      // await adminTinlake.setCeiling(loanId, amount);
      // await fundTranche('1000000000');
      // const initialTrancheBalance = await borrowerTinlake.getCurrencyBalance(contractAddresses.JUNIOR);
      // // borrow
      // const borrowResult = await borrowerTinlake.proxyLockBorrowWithdraw(proxyAddr, loanId, amount, borrowerAccount.address);
      // const balance = await borrowerTinlake.getCurrencyBalance(borrowerAccount.address);
      // const secondTrancheBalance = await borrowerTinlake.getCurrencyBalance(contractAddresses.JUNIOR);
      // assert.equal(borrowResult.status, SUCCESS_STATUS);
      // assert.equal(balance.toString(), amount);
      // assert.equal(secondTrancheBalance.toString(), initialTrancheBalance.sub(new BN(amount)).toString());
      // // fuel borrower with extra to cover loan interest, approve borrower proxy to take currency
      // await governanceTinlake.mintCurrency(borrowerAccount.address, amount.toString());
      // await borrowerTinlake.approveCurrency(proxyAddr, amount.toString());
      // // repay
      // const repayResult = await borrowerTinlake.proxyRepayUnlockClose(proxyAddr, nftId, loanId, contractAddresses.COLLATERAL_NFT);
      // assert.equal(repayResult.status, SUCCESS_STATUS);
      // // borrower should be owner of collateral NFT again
      // // tranche balance should be back to pre-borrow amount
      // const owner = await governanceTinlake.getNFTOwner(nftId);
      // assert.equal(ethers.utils.getAddress(owner.toString()), ethers.utils.getAddress(borrowerAccount.address));
      // await borrowerTinlake.getCurrencyBalance(proxyAddr);
      // const finalTrancheBalance = await borrowerTinlake.getCurrencyBalance(contractAddresses.JUNIOR);
      // assert.equal(initialTrancheBalance.toString(), finalTrancheBalance.toString());
    })

    it('fail: does not succeed if the proxy is not approved to take the NFT', async () => {
      const proxyAddr = await borrowerTinlake.proxyCreateNew(borrowerAccount.address)
      const tokenId = `${Math.floor(Math.random() * 10e15) + 1}`
      await governanceTinlake.mintNFT(testConfig.nftRegistry, borrowerAccount.address, tokenId, '234', '345', '456')
      const res = await borrowerTinlake.proxyTransferIssue(testConfig.nftRegistry, proxyAddr, tokenId)
      assert.equal(res.status, FAIL_STATUS)
    })

    // TODO: update with v3, ceiling does currently not exist, need to use NFT Feed
    it.skip('fail: does not succeed if the proxy is not approved to transfer currency from the borrower', async () => {
      // // create new proxy and mint collateral NFT to vorrower
      // const proxyAddr = await borrowerTinlake.proxyCreateNew(borrowerAccount.address);
      // const nftId: any = await governanceTinlake.mintTitleNFT(borrowerAccount.address);
      // await borrowerTinlake.approveNFT(nftId, proxyAddr);
      // // issue loan from collateral NFT
      // await borrowerTinlake.proxyTransferIssue(proxyAddr, nftId);
      // // set loan parameters and fund tranche
      // const loanId = await borrowerTinlake.nftLookup(contractAddresses.COLLATERAL_NFT, nftId);
      // const amount = 1000;
      // await governanceTinlake.relyAddress(adminTinlake.ethConfig.from, contractAddresses.CEILING);
      // await adminTinlake.setCeiling(loanId, amount.toString());
      // await fundTranche('1000000000');
      // await borrowerTinlake.getCurrencyBalance(contractAddresses.JUNIOR);
      // // borrow
      // await borrowerTinlake.proxyLockBorrowWithdraw(proxyAddr, loanId, amount.toString(), borrowerAccount.address);
      // await borrowerTinlake.getCurrencyBalance(borrowerAccount.address);
      // await borrowerTinlake.getCurrencyBalance(contractAddresses.JUNIOR);
      // // does not approve proxy to transfer currency
      // await governanceTinlake.mintCurrency(borrowerAccount.address, amount.toString());
      // // repay
      // const repayResult = await borrowerTinlake.proxyRepayUnlockClose(proxyAddr, nftId, loanId, contractAddresses.COLLATERAL_NFT);
      // assert.equal(repayResult.status, FAIL_STATUS);
    })
  })
})

// TODO: move to utils
async function fundTranche(amount: string) {
  const lenderAccount = account.generate(randomString.generate(32))
  const lenderTinlake = createTinlake(lenderAccount, testConfig)
  // fund lender accoutn with eth
  await testProvider.fundAccountWithETH(lenderAccount.address, FAUCET_AMOUNT)
  // make admin adress ward on tranche operator
  await governanceTinlake.relyAddress(adminAccount.address, contractAddresses['JUNIOR_OPERATOR'])
  // whitelist lender
  await adminTinlake.approveAllowanceJunior(lenderAccount.address, amount, amount)
  // lender approves tranche to take currency
  await lenderTinlake.approveCurrency(contractAddresses['JUNIOR'], amount)
  // mint currency for lender
  await governanceTinlake.mintCurrency(lenderAccount.address, amount)
  // lender supplies tranche with funds
  await lenderTinlake.supplyJunior(amount)
}<|MERGE_RESOLUTION|>--- conflicted
+++ resolved
@@ -35,15 +35,9 @@
       await governanceTinlake.mintNFT(testConfig.nftRegistry, borrowerAccount.address, tokenId, '234', '345', '456')
       await borrowerTinlake.approveNFT(testConfig.nftRegistry, tokenId, proxyAddr)
       // issue loan from collateral NFT
-<<<<<<< HEAD
-      const issueResult = await borrowerTinlake.proxyTransferIssue(testConfig.nftRegistry, proxyAddr, tokenId)
-      assert.equal(issueResult.status, SUCCESS_STATUS)
-      assert.equal(await borrowerTinlake.getNFTOwner(testConfig.nftRegistry, tokenId), proxyAddr)
-=======
       const issueResult = await borrowerTinlake.proxyTransferIssue(proxyAddr, testConfig.nftRegistry, tokenId);
       assert.equal(issueResult.status, SUCCESS_STATUS);
       assert.equal(await borrowerTinlake.getNFTOwner(testConfig.nftRegistry, tokenId), proxyAddr);
->>>>>>> ee41efa6
 
       // TODO: update with v3, ceiling does currently not exist, need to use NFT Feed
       // set loan parameters and fund tranche
