import assert from 'assert'
const account = require('ethjs-account')
const randomString = require('randomstring')
import testConfig from '../test/config'
import { ITinlake } from '../types/tinlake'
import { createTinlake, TestProvider } from '../test/utils'
import { Account } from '../test/types'
import BN from 'bn.js'

const adminAccount = account.generate(randomString.generate(32))
let borrowerAccount: Account

// user with super powers can fund and rely accounts
let governanceTinlake: ITinlake
let adminTinlake: ITinlake
let borrowerTinlake: ITinlake

const testProvider = new TestProvider(testConfig)

const { SUCCESS_STATUS, FAUCET_AMOUNT, contractAddresses } = testConfig

describe('borrower tests', async () => {
  before(async () => {
    governanceTinlake = createTinlake(testConfig.godAccount, testConfig)
    adminTinlake = createTinlake(adminAccount, testConfig)

    // fund borrowerAccount with ETH
    await testProvider.fundAccountWithETH(adminAccount.address, FAUCET_AMOUNT)

    // supply tranche with money
    const amount = '5000'
    await fundTranche(amount)
  })

  beforeEach(async () => {
    borrowerAccount = account.generate(randomString.generate(32))
    borrowerTinlake = createTinlake(borrowerAccount, testConfig)
    await testProvider.fundAccountWithETH(borrowerAccount.address, FAUCET_AMOUNT)
  })

  it('success: issue loan from a minted collateral NFT', async () => {
    await mintIssue(borrowerAccount.address, borrowerTinlake)
  })

  it('success: close loan', async () => {
    const { loanId } = await mintIssue(borrowerAccount.address, borrowerTinlake)

    const closeTx = await borrowerTinlake.close(loanId)
    const closeResult = await borrowerTinlake.getTransactionReceipt(closeTx)

    assert.equal(closeResult.status, SUCCESS_STATUS)
  })

  it('success: lock nft', async () => {
    // mint nft & issue loan
    const { tokenId, loanId } = await mintIssue(borrowerAccount.address, borrowerTinlake)
    const approveTx = await borrowerTinlake.approveNFT(testConfig.nftRegistry, tokenId, contractAddresses['SHELF'])
    await borrowerTinlake.getTransactionReceipt(approveTx)

    // lock nft
    const lockTx = await borrowerTinlake.lock(loanId)
    await borrowerTinlake.getTransactionReceipt(lockTx)

    assert.equal(
      (await borrowerTinlake.getNFTOwner(testConfig.nftRegistry, tokenId)).toLowerCase(),
      contractAddresses['SHELF'].toLowerCase()
    )
  })

  it('success: unlock nft', async () => {
    // mint nft & issue loan
    const { tokenId, loanId } = await mintIssue(borrowerAccount.address, borrowerTinlake)
    const approveTx = await borrowerTinlake.approveNFT(testConfig.nftRegistry, tokenId, contractAddresses['SHELF'])
    await borrowerTinlake.getTransactionReceipt(approveTx)

    // lock nft
    const lockTx = await borrowerTinlake.lock(loanId)
    await borrowerTinlake.getTransactionReceipt(lockTx)

    // unlock nft
    const unlockTx = await borrowerTinlake.unlock(loanId)
    await borrowerTinlake.getTransactionReceipt(unlockTx)
  })

  it('success: borrow', async () => {
    const amount = '1000'
    await mintIssueBorrow(borrowerAccount.address, borrowerTinlake, amount)
  })

  it('success: repay', async () => {
    const amount = '1000'
    const { loanId } = await mintIssueBorrow(borrowerAccount.address, borrowerTinlake, amount)

    // wait to secs so that interest can accrue
    await new Promise((r) => setTimeout(r, 3000))

    // mint extra currency so that borrower can repay loan with interest
    const mintTx = await governanceTinlake.mintCurrency(borrowerAccount.address, FAUCET_AMOUNT)
    await governanceTinlake.getTransactionReceipt(mintTx)

    // repay loan
    const initialDebt = await borrowerTinlake.getDebt(loanId)

    // approve shelf to take currency
    const approveTx = await borrowerTinlake.approveCurrency(contractAddresses['SHELF'], initialDebt.toString())
    await borrowerTinlake.getTransactionReceipt(approveTx)

    const repayTx = await borrowerTinlake.repay(loanId, initialDebt.toString())
    const repayResult = await borrowerTinlake.getTransactionReceipt(repayTx)

    const newDebt = await borrowerTinlake.getDebt(loanId)

    assert.equal(newDebt.toString(), '0')
    assert.equal(repayResult.status, SUCCESS_STATUS)
  })
})

async function mintIssue(usr: string, tinlake: ITinlake) {
  // super user mints nft for borrower
  const tokenId = `${Math.floor(Math.random() * 10e15) + 1}`
  const mintTx = await governanceTinlake.mintNFT(testConfig.nftRegistry, usr, tokenId, '234', '345', '456')
  await governanceTinlake.getTransactionReceipt(mintTx)

  // assert usr = nftOwner
  const nftOwner = await tinlake.getNFTOwner(testConfig.nftRegistry, tokenId)
  assert.equal(`${nftOwner}`.toLowerCase(), usr.toLowerCase())

  const issueTx = await tinlake.issue(testConfig.nftRegistry, tokenId)
  const issueResult = await tinlake.getTransactionReceipt(issueTx)

  const loanId = `${(await tinlake.loanCount()).toNumber() - 1}`

  // assert loan successfully issued
  assert.equal(issueResult.status, SUCCESS_STATUS)

  // assert usr = loanOwner
  const titleOwner = `${await tinlake.getOwnerOfLoan(loanId)}`
  assert.equal(titleOwner.toLowerCase(), usr.toLowerCase())

  return { tokenId: `${tokenId}`, loanId: `${loanId}` }
}

async function mintIssueBorrow(usr: string, tinlake: ITinlake, amount: string) {
  const { tokenId, loanId } = await mintIssue(usr, tinlake)
<<<<<<< HEAD
  
=======

  await governanceTinlake.relyAddress(adminAccount.address, contractAddresses['NFT_FEED']);
  const nftfeedId = await adminTinlake.getNftFeedId(testConfig.nftRegistry, Number(tokenId))
  await adminTinlake.updateNftFeed(nftfeedId, Number(amount))

>>>>>>> 6b7b5339
  // approve shelf to take nft
  const approveTx = await borrowerTinlake.approveNFT(testConfig.nftRegistry, tokenId, contractAddresses['SHELF'])
  await borrowerTinlake.getTransactionReceipt(approveTx)

  // lock nft
  const lockTx = await borrowerTinlake.lock(loanId)
  await borrowerTinlake.getTransactionReceipt(lockTx)

  const initialBorrowerCurrencyBalance = await borrowerTinlake.getCurrencyBalance(borrowerAccount.address)

  // supply tranche with money
  console.log({ initialBorrowerCurrencyBalance })

  const borrowTx = await borrowerTinlake.borrow(loanId, amount)
  const borrowResult = await borrowerTinlake.getTransactionReceipt(borrowTx)
  console.log({ borrowResult })

  const withdrawTx = await borrowerTinlake.withdraw(loanId, amount, borrowerAccount.address)
  const withdrawResult = await borrowerTinlake.getTransactionReceipt(withdrawTx)
  console.log({ withdrawResult })

  const newBorrowerCurrencyBalance = await borrowerTinlake.getCurrencyBalance(borrowerAccount.address)
  console.log({ newBorrowerCurrencyBalance })

  assert.equal(initialBorrowerCurrencyBalance.add(new BN(amount)).toString(), newBorrowerCurrencyBalance.toString())
  assert.equal(borrowResult.status, SUCCESS_STATUS)
  assert.equal(withdrawResult.status, SUCCESS_STATUS)

  return { tokenId, loanId }
}

async function fundTranche(amount: string) {
  const lenderAccount = account.generate(randomString.generate(32))
  const lenderTinlake = createTinlake(lenderAccount, testConfig)

  // fund lender accoutn with eth
  await testProvider.fundAccountWithETH(lenderAccount.address, FAUCET_AMOUNT)

  // make admin adress ward on tranche operator
  const relyTx = await governanceTinlake.relyAddress(adminAccount.address, contractAddresses['JUNIOR_OPERATOR'])
  await governanceTinlake.getTransactionReceipt(relyTx)

  // whitelist lender
  const approveAllowanceTx = await adminTinlake.approveAllowanceJunior(lenderAccount.address, amount, amount)
  await adminTinlake.getTransactionReceipt(approveAllowanceTx)

  // lender approves tranche to take currency
  const approveCurrencyTx = await lenderTinlake.approveCurrency(contractAddresses['JUNIOR'], amount)
  await lenderTinlake.getTransactionReceipt(approveCurrencyTx)

  // mint currency for lender
  const mintTx = await governanceTinlake.mintCurrency(lenderAccount.address, amount)
  await governanceTinlake.getTransactionReceipt(mintTx)

  // lender supplies tranche with funds
  const supplyTx = await lenderTinlake.supplyJunior(amount)
  await lenderTinlake.getTransactionReceipt(supplyTx)
}<|MERGE_RESOLUTION|>--- conflicted
+++ resolved
@@ -1,14 +1,12 @@
 import assert from 'assert'
-const account = require('ethjs-account')
-const randomString = require('randomstring')
 import testConfig from '../test/config'
 import { ITinlake } from '../types/tinlake'
 import { createTinlake, TestProvider } from '../test/utils'
-import { Account } from '../test/types'
 import BN from 'bn.js'
-
-const adminAccount = account.generate(randomString.generate(32))
-let borrowerAccount: Account
+import { ethers } from 'ethers'
+
+const adminAccount = ethers.Wallet.createRandom()
+let borrowerAccount: ethers.Wallet
 
 // user with super powers can fund and rely accounts
 let governanceTinlake: ITinlake
@@ -33,7 +31,7 @@
   })
 
   beforeEach(async () => {
-    borrowerAccount = account.generate(randomString.generate(32))
+    borrowerAccount = ethers.Wallet.createRandom()
     borrowerTinlake = createTinlake(borrowerAccount, testConfig)
     await testProvider.fundAccountWithETH(borrowerAccount.address, FAUCET_AMOUNT)
   })
@@ -142,15 +140,14 @@
 
 async function mintIssueBorrow(usr: string, tinlake: ITinlake, amount: string) {
   const { tokenId, loanId } = await mintIssue(usr, tinlake)
-<<<<<<< HEAD
-  
-=======
-
-  await governanceTinlake.relyAddress(adminAccount.address, contractAddresses['NFT_FEED']);
+
+  const relyTx = await governanceTinlake.relyAddress(adminAccount.address, contractAddresses['NFT_FEED']);
+  await governanceTinlake.getTransactionReceipt(relyTx)
+
   const nftfeedId = await adminTinlake.getNftFeedId(testConfig.nftRegistry, Number(tokenId))
-  await adminTinlake.updateNftFeed(nftfeedId, Number(amount))
-
->>>>>>> 6b7b5339
+  const updateNftTx = await adminTinlake.updateNftFeed(nftfeedId, Number(amount))
+  await adminTinlake.getTransactionReceipt(updateNftTx)
+
   // approve shelf to take nft
   const approveTx = await borrowerTinlake.approveNFT(testConfig.nftRegistry, tokenId, contractAddresses['SHELF'])
   await borrowerTinlake.getTransactionReceipt(approveTx)
@@ -183,7 +180,7 @@
 }
 
 async function fundTranche(amount: string) {
-  const lenderAccount = account.generate(randomString.generate(32))
+  const lenderAccount = ethers.Wallet.createRandom()
   const lenderTinlake = createTinlake(lenderAccount, testConfig)
 
   // fund lender accoutn with eth
