--- conflicted
+++ resolved
@@ -1,12 +1,8 @@
 import { Constructor, TinlakeParams, PendingTransaction } from '../Tinlake'
 import { calculateOptimalSolution, State, OrderState, SolverSolution, SolverResult } from '../services/solver'
-<<<<<<< HEAD
 import BN from 'BN.js'
 const web3 = require('web3-utils')
 
-=======
-import BN from 'bn.js'
->>>>>>> ce96acb1
 
 export function CoordinatorActions<ActionsBase extends Constructor<TinlakeParams>>(Base: ActionsBase) {
   return class extends Base implements ICoordinatorActions {
@@ -80,14 +76,9 @@
 
       if ((await coordinator.submissionPeriod()) === false) {
         // The epoch is can be closed, but is not closed yet
-<<<<<<< HEAD
-        const closeTx = await coordinator.closeEpoch()
+        const closeTx = await coordinator.closeEpoch(this.overrides)
         const closeResult = await this.getTransactionReceipt(closeTx)
         console.log('close epoch done', closeResult)
-=======
-        const closeTx = await coordinator.closeEpoch(this.overrides)
-        const closeResult = await this.getTransactionReceipt(closeTx)
->>>>>>> ce96acb1
 
         if (closeResult.status === 0) {
           console.log('Failed to close the epoch')
