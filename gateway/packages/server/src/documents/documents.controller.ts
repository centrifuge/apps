import {
  CoreapiAttributeResponse,
  CoreapiDocumentResponse,
  CoreapiResponseHeader,
  V2CreateDocumentRequest as CoreapiCreateDocumentRequest,
} from '@centrifuge/gateway-lib/centrifuge-node-client'
import { Document, DocumentStatus, NftStatus } from '@centrifuge/gateway-lib/models/document'
import { User } from '@centrifuge/gateway-lib/models/user'
import { ROUTES } from '@centrifuge/gateway-lib/utils/constants'
import { unflatten } from '@centrifuge/gateway-lib/utils/custom-attributes'
import {
  Body,
  Controller,
  Get,
  MethodNotAllowedException,
  NotFoundException,
  Param,
  Post,
  Put,
  Req,
  UseGuards,
} from '@nestjs/common'
import { merge } from 'lodash'
import { JwtAuthGuard } from '../auth/jwt-auth.guard'
import { CentrifugeService } from '../centrifuge-client/centrifuge.service'
import { DatabaseService } from '../database/database.service'
import TypeEnum = CoreapiAttributeResponse.TypeEnum
import SchemeEnum = CoreapiDocumentResponse.SchemeEnum

export class CommitResp {
  commitResult: Document
  dbId: string
}

@Controller(ROUTES.DOCUMENTS)
@UseGuards(JwtAuthGuard)
export class DocumentsController {
  constructor(
    private readonly databaseService: DatabaseService,
    private readonly centrifugeService: CentrifugeService
  ) {}

  async getDocFromDB(docId: string): Promise<Document> {
    const documentFromDb: Document = await this.databaseService.documents.findOne({ _id: docId })

    if (!documentFromDb) throw new NotFoundException(`Can not find document #${docId} in the database`)
    return documentFromDb
  }

  async commitDoc(document: Document, user: User) {
    if (!document._id) {
      throw new MethodNotAllowedException('Document must be first inserted in the database')
    }

    const commitResult = await this.centrifugeService.documents.commitDocumentV2(
      user.account,
      document.header.document_id
    )

    const { jobStatus } = await this.centrifugeService.pullForJobComplete(commitResult.header.job_id, user.account)

    const updatedDocs = await this.databaseService.documents.update(
      {
        'header.document_id': document.header.document_id,
        organizationId: user.account.toLowerCase(),
      },
      {
        $set: {
<<<<<<< HEAD
          document_status: updated.finished ? DocumentStatus.Created : DocumentStatus.CreationFail,
=======
          document_status: jobStatus ? DocumentStatus.Created : DocumentStatus.CreationFail,
>>>>>>> f7bc89e7
        },
      },
      {
        multi: true,
        returnUpdatedDocs: true,
      }
    )

    return commitResult
  }
  /*
   * Can create a new doc or creates a new version of a doc
   * When a new version is created it updated the gateway db
   * */
  async saveDoc(document: Document, user: User) {
    let payload: any = {
      document_id: document.document_id,
      attributes: document.attributes,

      scheme: CoreapiCreateDocumentRequest.SchemeEnum.Generic,
    }

    if (document.header && document.header.readAccess) {
      payload = {
        ...payload,
        readAccess: document.header.readAccess,
      }
    }

    if (document.header && document.header.writeAccess) {
      payload = {
        ...payload,
        writeAccess: document.header.writeAccess,
      }
    }

    const createResult: Document = await this.centrifugeService.documents.createDocumentV2(payload, user.account)

    const updated = (await this.databaseService.documents.update(
      {
        'header.document_id': createResult.header.document_id,
        organizationId: user.account.toLowerCase(),
      },
      {
        ...createResult,
        attributes: unflatten(createResult.attributes),
        ownerId: user._id,
        // We use save doc also for update when we create a new version
        // In that case wo will not set this to Creating
        document_status: !document.document_status ? DocumentStatus.Creating : document.document_status,
        nft_status: NftStatus.NoNft,
        organizationId: user.account.toLowerCase(),
      },
      {
        returnUpdatedDocs: true,
        upsert: true,
      }
    )) as Document

    return updated
  }

  async cloneDoc(document: Document, template, user: User) {
    const cloneResult: Document = await this.centrifugeService.documents.cloneDocumentV2(
      {
        scheme: SchemeEnum.Generic,
      },
      user.account,
      template
    )

    /*
     * We add the document attributes in the database on clone even if the doc
     * does not have this on the node for a better UX.
     * At the moment a commit is required before and new version and this takes
     * time and blocks the interface
     * TODO this should be removed when we do not require a commit before each update
     * */
    const mergedDoc: Document = merge(cloneResult, document)
    const inserted = await this.databaseService.documents.insert({
      ...mergedDoc,
      ownerId: user._id,
      document_status: DocumentStatus.Creating,
      nft_status: NftStatus.NoNft,
      organizationId: user.account.toLowerCase(),
    })

    return inserted
  }

  @Post()
  /**
   * Creates a generic document or a new version and saves in the local database
   * If the document has a document_id prop it will create a new version
   * @async
   * @param request - the http request
   * @param {Document} document - the body of the request
   * @return {Promise<Document>} result
   */
  async create(@Req() request, @Body() document: Document): Promise<Document> {
    const payload = {
      ...document,
      attributes: {
        ...document.attributes,
        // add created by custom field
        _createdBy: {
          type: TypeEnum.Bytes,
          value: request.user.account,
        },
      },
    }

    return await this.saveDoc(payload, request.user)
  }

  @Post(':id/clone')
  /**
   * Create a generic document and save in the centrifuge node and the local database
   * @async
   * @param {Param} params - the query params
   * @param request - the http request
   * @param {Document} document - the body of the request
   * @return {Promise<Document>} result
   */
  async clone(@Req() request, @Body() document: Document, @Param() params): Promise<Document> {
    return await this.cloneDoc(document, params.id, request.user)
  }

  @Put(':id/commit')
  /**
   * Anchor a document on chain
   * @async
   * @param {Param} params - the query params
   * @param request - the http request
   * @return {Promise<Document>} result
   */
  async commit(@Req() request, @Param() params): Promise<Document> {
    const doc = await this.getDocFromDB(params.id)
    return this.commitDoc(doc, request.user)
  }

  @Get()
  /**
   * Get the list of all documents
   * @async
   * @return {Promise<DocumentRequest[]>} result
   */
  async getList(@Req() request): Promise<Document[]> {
    return this.databaseService.documents
      .getCursor({
        $or: [{ organizationId: { $regex: new RegExp(request.user.account, 'i') } }],
      })
      .sort({ createdAt: -1 })
      .exec()
  }

  @Get(':id')
  /**
   * Get a specific Doc by id
   * @async
   * @param params - the request parameters
   * @param request - the http request
   * @return {Promise<Document|null>} result
   */
  async getById(@Param() params, @Req() request): Promise<Document | null> {
    const document = await this.getDocFromDB(params.id)

    try {
      const docFromNode = await this.centrifugeService.documents.getCommittedDocument(
        request.user.account,
        document.header.document_id
      )

      docFromNode.attributes = {
        ...unflatten(docFromNode.attributes),
      }
      /*
       * Each time we load a doc for the doc update the gateway db.
       * The node is the source of truth for header and attributes
       * and it can happen that the webhook is not called
       * */
      const docs: any = await this.databaseService.documents.update(
        {
          'header.document_id': docFromNode.header.document_id,
          organizationId: request.user.account.toLowerCase(),
        },
        {
          $set: {
            attributes: docFromNode.attributes,
            header: docFromNode.header,
          },
        },
        {
          multi: true,
          returnUpdatedDocs: true,
        }
      )
      return docs.find((doc) => doc._id === params.id)
    } catch (error) {
      return document
    }
  }

  /**
   * Updates a doc and saves in the centrifuge node and local database
   * @async
   * @param {Param} params - the query params
   * @param {Param} request - the http request
   * @param {Document} updateDocRequest - the updated doc
   * @return {Promise<DocumentRequest>} result
   */
  @Put(':id')
  async updateById(@Param() params, @Req() request, @Body() updateDocRequest: Document) {
    const documentFromDb: Document = await this.getDocFromDB(params.id)

    // Node does not support signed attributes
    delete updateDocRequest.attributes.funding_agreement

    const mergedDoc: Document = merge(documentFromDb, updateDocRequest)
    const header: CoreapiResponseHeader = mergedDoc.header
    const updateResult: Document = await this.centrifugeService.documents.updateDocumentV2(
      {
        attributes: mergedDoc.attributes,
        readAccess: header ? header.readAccess : [],
        writeAccess: header ? header.writeAccess : [],
        scheme: SchemeEnum.Generic,
      },
      request.user.account,
      documentFromDb.header.document_id
    )
    const unflattenAttr = unflatten(updateResult.attributes)
    return await this.databaseService.documents.updateById(params.id, {
      $set: {
        header: updateResult.header,
        data: updateResult.data,
        attributes: unflattenAttr,
      },
    })
  }
}<|MERGE_RESOLUTION|>--- conflicted
+++ resolved
@@ -66,11 +66,7 @@
       },
       {
         $set: {
-<<<<<<< HEAD
-          document_status: updated.finished ? DocumentStatus.Created : DocumentStatus.CreationFail,
-=======
           document_status: jobStatus ? DocumentStatus.Created : DocumentStatus.CreationFail,
->>>>>>> f7bc89e7
         },
       },
       {
