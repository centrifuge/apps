--- conflicted
+++ resolved
@@ -24,11 +24,7 @@
   }
 
   pullForJobComplete(jobId: string, authorization: string): Promise<JobsStatusResponse> {
-<<<<<<< HEAD
-    return this.job.getJobStatus(authorization, jobId).then((result) => {
-=======
     return this.job.getJob(authorization, jobId).then((result) => {
->>>>>>> 11da7a93
       if (!result.finished) {
         return delay(250).then(() => this.pullForJobComplete(jobId, authorization))
       } else {
