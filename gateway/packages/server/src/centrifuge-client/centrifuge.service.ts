import {
  AccountsApi,
  DocumentsApi,
  JobsApi,
  NFTsApi,
  V2Job as JobsStatusResponse,
} from '@centrifuge/gateway-lib/centrifuge-node-client'
import { promisify } from 'util'
import config from '../config'

const delay = promisify(setTimeout)

type JobStatusWrapper = {
  jobResult: JobsStatusResponse
  jobStatus: Boolean
}

export class CentrifugeService {
  public documents: DocumentsApi
  public accounts: AccountsApi
  public nft: NFTsApi
  public job: JobsApi

  constructor() {
    this.documents = new DocumentsApi({}, config.centrifugeUrl)
    this.accounts = new AccountsApi({}, config.centrifugeUrl)
    this.nft = new NFTsApi({}, config.centrifugeUrl)
    this.job = new JobsApi({}, config.centrifugeUrl)
  }

<<<<<<< HEAD
  pullForJobComplete(jobId: string, authorization: string): Promise<JobsStatusResponse> {
=======
  pullForJobComplete(jobId: string, authorization: string): Promise<JobStatusWrapper> {
>>>>>>> f7bc89e7
    return this.job.getJob(authorization, jobId).then((result) => {
      if (!result.finished) {
        return delay(250).then(() => this.pullForJobComplete(jobId, authorization))
      } else {
        const currentTask = result.tasks[result.tasks.length - 1]
        if (currentTask && currentTask.error) {
          console.log('Job Failed', currentTask.error)
<<<<<<< HEAD
        } else {
          console.log('Job Complete', result)
        }
        return result
=======
          return { jobResult: result, jobStatus: false }
        } else {
          console.log('Job Complete', result)
          return { jobResult: result, jobStatus: true }
        }
>>>>>>> f7bc89e7
      }
    })
  }
}<|MERGE_RESOLUTION|>--- conflicted
+++ resolved
@@ -28,11 +28,7 @@
     this.job = new JobsApi({}, config.centrifugeUrl)
   }
 
-<<<<<<< HEAD
-  pullForJobComplete(jobId: string, authorization: string): Promise<JobsStatusResponse> {
-=======
   pullForJobComplete(jobId: string, authorization: string): Promise<JobStatusWrapper> {
->>>>>>> f7bc89e7
     return this.job.getJob(authorization, jobId).then((result) => {
       if (!result.finished) {
         return delay(250).then(() => this.pullForJobComplete(jobId, authorization))
@@ -40,18 +36,11 @@
         const currentTask = result.tasks[result.tasks.length - 1]
         if (currentTask && currentTask.error) {
           console.log('Job Failed', currentTask.error)
-<<<<<<< HEAD
-        } else {
-          console.log('Job Complete', result)
-        }
-        return result
-=======
           return { jobResult: result, jobStatus: false }
         } else {
           console.log('Job Complete', result)
           return { jobResult: result, jobStatus: true }
         }
->>>>>>> f7bc89e7
       }
     })
   }
