--- conflicted
+++ resolved
@@ -28,12 +28,8 @@
   'SENIOR_TRANCHE',
   'COORDINATOR',
   'POOL_REGISTRY',
-<<<<<<< HEAD
-  'CLAIM_RAD',
   'POOL_ADMIN',
-=======
   'CLAIM_CFG',
->>>>>>> d0497d01
 ] as const
 
 export type PendingTransaction = {
