import { ContractAbis } from '../Tinlake'
import contractAbiActions from './Actions.abi.json'
import contractAbiAssessor from './Assessor.abi.json'
import contractAbiAssessorAdmin from './AssessorAdmin.abi.json'
import contractAbiClaimCFG from './ClaimCFG.abi.json'
import contractAbiCollector from './Collector.abi.json'
import contractAbiDistributor from './Distributor.abi.json'
import contractAbiEpochCoordinator from './EpochCoordinator.abi.json'
import contractAbiMemberlist from './Memberlist.abi.json'
import contractAbiNavFeed from './NAVFeed.abi.json'
import contractAbiOperator from './Operator.abi.json'
import contractAbiPile from './Pile.abi.json'
import contractAbiPoolAdmin from './PoolAdmin.abi.json'
import contractAbiPoolRegistry from './PoolRegistry.abi.json'
import contractAbiProxy from './Proxy.abi.json'
import contractAbiProxyRegistry from './ProxyRegistry.abi.json'
import contractAbiReserve from './Reserve.abi.json'
import contractAbiCurrency from './RestrictedToken.abi.json'
import contractAbiShelf from './Shelf.abi.json'
import contractAbiNFT from './test/SimpleNFT.abi.json'
import contractAbiRoot from './TinlakeRoot.abi.json'
import contractAbiTitle from './Title.abi.json'
import contractAbiTranche from './Tranche.abi.json'

export default {
  COLLATERAL_NFT: contractAbiNFT,
  TITLE: contractAbiTitle,
  TINLAKE_CURRENCY: contractAbiCurrency,
  SHELF: contractAbiShelf,
  COLLECTOR: contractAbiCollector,
  FEED: contractAbiNavFeed,
  COORDINATOR: contractAbiEpochCoordinator,
  JUNIOR_MEMBERLIST: contractAbiMemberlist,
  SENIOR_MEMBERLIST: contractAbiMemberlist,
  PILE: contractAbiPile,
  DISTRIBUTOR: contractAbiDistributor,
  ASSESSOR: contractAbiAssessor,
  ASSESSOR_ADMIN: contractAbiAssessorAdmin,
  ROOT_CONTRACT: contractAbiRoot,
  JUNIOR_TOKEN: contractAbiCurrency,
  SENIOR_TOKEN: contractAbiCurrency,
  PROXY: contractAbiProxy,
  PROXY_REGISTRY: contractAbiProxyRegistry,
  ACTIONS: contractAbiActions,
  RESERVE: contractAbiReserve,
  JUNIOR_OPERATOR: contractAbiOperator,
  SENIOR_OPERATOR: contractAbiOperator,
  JUNIOR_TRANCHE: contractAbiTranche,
  SENIOR_TRANCHE: contractAbiTranche,
  POOL_REGISTRY: contractAbiPoolRegistry,
<<<<<<< HEAD
  CLAIM_RAD: contractAbiClaimRAD,
  POOL_ADMIN: contractAbiPoolAdmin,
=======
  CLAIM_CFG: contractAbiClaimCFG,
>>>>>>> d0497d01
} as ContractAbis<|MERGE_RESOLUTION|>--- conflicted
+++ resolved
@@ -48,10 +48,6 @@
   JUNIOR_TRANCHE: contractAbiTranche,
   SENIOR_TRANCHE: contractAbiTranche,
   POOL_REGISTRY: contractAbiPoolRegistry,
-<<<<<<< HEAD
-  CLAIM_RAD: contractAbiClaimRAD,
   POOL_ADMIN: contractAbiPoolAdmin,
-=======
   CLAIM_CFG: contractAbiClaimCFG,
->>>>>>> d0497d01
 } as ContractAbis