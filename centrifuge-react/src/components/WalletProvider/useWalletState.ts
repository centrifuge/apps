--- conflicted
+++ resolved
@@ -1,9 +1,6 @@
-<<<<<<< HEAD
 import { computeMultisig, Multisig } from '@centrifuge/centrifuge-js'
 import { isAddress } from '@polkadot/util-crypto'
-=======
 import { GnosisSafe } from '@web3-react/gnosis-safe'
->>>>>>> ee91cf52
 import * as React from 'react'
 import { EvmConnectorMeta } from './evm/connectors'
 import { useConnectorState } from './evm/utils'
