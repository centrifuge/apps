--- conflicted
+++ resolved
@@ -181,13 +181,8 @@
   )
 
   React.useEffect(() => {
-<<<<<<< HEAD
     if (state.connectedType === 'evm' || state.connectedType === 'substrateEvm') {
-      if (evmState.accounts?.length) {
-=======
-    if (state.connectedType === 'evm') {
       if (evmState.accounts?.length && !(state.evm.selectedWallet!.connector instanceof GnosisSafe)) {
->>>>>>> 885954bb
         persist({
           type: state.connectedType,
           wallet: evmConnectors.find((c) => c.connector === state.evm.selectedWallet!.connector)!.id,
