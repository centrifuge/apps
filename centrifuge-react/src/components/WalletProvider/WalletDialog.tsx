--- conflicted
+++ resolved
@@ -29,11 +29,7 @@
 type Props = {
   evmChains: EvmChains
   showAdvancedAccounts?: boolean
-<<<<<<< HEAD
-  evmOnSubstrate?: boolean
   showAvalanche?: boolean
-=======
->>>>>>> 46f7b7e9
 }
 
 const title = {
@@ -42,8 +38,7 @@
   accounts: 'Choose account',
 }
 
-<<<<<<< HEAD
-export function WalletDialog({ evmChains: allEvmChains, showAdvancedAccounts, evmOnSubstrate, showAvalanche }: Props) {
+export function WalletDialog({ evmChains: allEvmChains, showAdvancedAccounts, showAvalanche }: Props) {
   const evmChains = showAvalanche
     ? allEvmChains
     : Object.keys(allEvmChains)
@@ -52,9 +47,6 @@
           obj[key] = allEvmChains[key]
           return obj
         }, {})
-=======
-export function WalletDialog({ evmChains, showAdvancedAccounts }: Props) {
->>>>>>> 46f7b7e9
   const ctx = useWallet()
   const centEvmChainId = useCentEvmChainId()
   const {
