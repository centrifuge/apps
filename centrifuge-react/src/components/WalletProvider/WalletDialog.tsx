import {
  Button,
  Card,
  Dialog,
  Divider,
  Grid,
  IconAlertCircle,
  IconDownload,
  IconEdit,
  IconExternalLink,
  MenuItemGroup,
  Shelf,
  Stack,
  Text,
} from '@centrifuge/fabric'
import centrifugeLogo from '@centrifuge/fabric/assets/logos/centrifuge.svg'
import { Wallet } from '@subwallet/wallet-connect/types'
import { MetaMask } from '@web3-react/metamask'
import * as React from 'react'
import { AccountButton, AccountIcon, AccountName } from './AccountButton'
import { EvmChains, getChainInfo } from './evm/chains'
import { EvmConnectorMeta } from './evm/connectors'
import { isSubWallet, isTalismanWallet } from './evm/utils'
import { Logo, NetworkIcon, SelectAnchor, SelectButton } from './SelectButton'
import { SelectionStep, SelectionStepTooltip } from './SelectionStep'
import { sortCentrifugeWallets, sortEvmWallets, useGetNetworkName } from './utils'
import { useCentEvmChainId, useWallet, wallets } from './WalletProvider'

type Props = {
  evmChains: EvmChains
  showAdvancedAccounts?: boolean
  showBase?: boolean
}

const title = {
  networks: 'Connect wallet',
  wallets: 'Connect wallet',
  accounts: 'Choose account',
}

<<<<<<< HEAD
export function WalletDialog({ evmChains: allEvmChains, showAdvancedAccounts, showAvalanche }: Props) {
  const evmChains = showAvalanche
    ? allEvmChains
    : Object.keys(allEvmChains)
        .filter((chain) => !['43114', '43113'].includes(chain))
        .reduce((obj, key) => {
          obj[key] = allEvmChains[key]
          return obj
        }, {} as EvmChains)
=======
export function WalletDialog({ evmChains: allEvmChains, showAdvancedAccounts, showBase }: Props) {
  const evmChains = Object.keys(allEvmChains)
    .filter((chain) => (!showBase ? !['8453', '84531'].includes(chain) : true))
    .reduce((obj, key) => {
      obj[key] = allEvmChains[key]
      return obj
    }, {}) as EvmChains
>>>>>>> e5beac5a
  const ctx = useWallet()
  const centEvmChainId = useCentEvmChainId()
  const {
    connectedType,
    pendingConnect: { isConnecting, wallet: pendingWallet, isError: isConnectError },
    walletDialog: { view, network: selectedNetwork, wallet: selectedWallet },
    dispatch,
    showNetworks,
    showWallets,
    connect: doConnect,
    evm,
    scopedNetworks,
    substrate: { evmChainId },
  } = ctx

  const getNetworkName = useGetNetworkName()

  const isCentChainSelected = selectedNetwork === 'centrifuge' || selectedNetwork === evmChainId

  const sortedEvmWallets = sortEvmWallets(evm.connectors.filter((c) => c.shown))
  const centWallets = centEvmChainId
    ? [...sortCentrifugeWallets(wallets), ...sortedEvmWallets]
    : sortCentrifugeWallets(wallets)
  const shownWallets = isCentChainSelected ? centWallets : selectedNetwork ? sortedEvmWallets : []

  function close() {
    dispatch({ type: 'closeWalletDialog' })
  }

  async function connect(wallet: Wallet | EvmConnectorMeta) {
    try {
      const accounts = await doConnect(wallet, selectedNetwork!)
      console.log('accounts', accounts)
      if (accounts?.length! > 1) {
        dispatch({ type: 'showWalletDialogAccounts' })
      } else {
        close()
      }
    } catch {
      //
    }
  }

  function walletButtonMuted() {
    return Boolean(
      scopedNetworks &&
        ((isCentChainSelected && !scopedNetworks.includes('centrifuge')) ||
          (typeof selectedNetwork === 'number' && !scopedNetworks.includes(selectedNetwork)))
    )
  }

  return (
    <Dialog
      title={view ? title[view] : undefined}
      isOpen={!!view}
      onClose={close}
      subtitle={view === 'networks' ? 'Choose your network and wallet to connect with Centrifuge' : undefined}
    >
      <Stack gap={3}>
        <SelectionStep
          step={1}
          title="Choose network"
          tooltip={scopedNetworks && <SelectionStepTooltip networks={scopedNetworks} />}
          expanded={view === 'networks'}
          titleElement={
            selectedNetwork && (
              <Shelf gap={1}>
                <NetworkIcon size="iconSmall" network={selectedNetwork} />
                <Text variant="body2">{getNetworkName(selectedNetwork)}</Text>
              </Shelf>
            )
          }
          rightElement={
            view !== 'networks' && (
              <Button variant="tertiary" small icon={IconEdit} onClick={() => showNetworks(selectedNetwork)}>
                Change network
              </Button>
            )
          }
        >
          <Grid minColumnWidth={120} mt={3} gap={1}>
            <SelectButton
              logo={<Logo icon={centrifugeLogo} />}
              onClick={() => showWallets('centrifuge')}
              active={isCentChainSelected}
              muted={Boolean(scopedNetworks && !scopedNetworks.includes('centrifuge'))}
            >
              {getNetworkName('centrifuge')}
            </SelectButton>

            {Object.entries(evmChains).map(([chainId, chain]) => {
              const info = getChainInfo(evmChains, Number(chainId))

              if (Number(chainId) === evmChainId) return null

              return (
                <SelectButton
                  key={chainId}
                  logo={chain.iconUrl ? <Logo icon={chain.iconUrl} /> : undefined}
                  onClick={() => showWallets(Number(chainId))}
                  active={selectedNetwork === Number(chainId)}
                  muted={Boolean(scopedNetworks && scopedNetworks.includes('centrifuge'))}
                >
                  {info.name}
                </SelectButton>
              )
            })}
          </Grid>
        </SelectionStep>

        {(!!selectedWallet || view === 'wallets' || view === 'accounts') && (
          <>
            <Divider />
            <SelectionStep
              step={2}
              title="Choose wallet"
              expanded={view === 'wallets'}
              titleElement={
                selectedWallet && (
                  <Shelf gap={1}>
                    <Logo icon={selectedWallet.logo.src} size="iconSmall" />
                    <Text variant="body2">{selectedWallet.title}</Text>
                  </Shelf>
                )
              }
              rightElement={
                view === 'accounts' && (
                  <Button
                    variant="tertiary"
                    small
                    icon={IconEdit}
                    onClick={() => showWallets(selectedNetwork, selectedWallet)}
                  >
                    Change wallet
                  </Button>
                )
              }
            >
              <Grid minColumnWidth={120} mt={3} gap={1}>
                {shownWallets.map((wallet) =>
                  wallet.installed ? (
                    <SelectButton
                      key={wallet.title}
                      logo={<Logo icon={wallet.logo.src} />}
                      iconRight={
                        selectedWallet && isConnectError && selectedWallet === wallet ? (
                          <IconAlertCircle size="iconSmall" />
                        ) : undefined
                      }
                      onClick={() => {
                        showWallets(selectedNetwork, wallet)
                        connect(wallet)
                      }}
                      loading={isConnecting && wallet === pendingWallet}
                      active={selectedWallet === wallet}
                      muted={walletButtonMuted()}
                    >
                      {wallet.title}
                    </SelectButton>
                  ) : (
                    <SelectAnchor
                      key={wallet.title}
                      href={wallet.installUrl}
                      logo={<Logo icon={wallet.logo.src} />}
                      iconRight={<IconDownload size="iconSmall" color="textPrimary" />}
                      muted={walletButtonMuted()}
                    >
                      {wallet.title}
                    </SelectAnchor>
                  )
                )}
              </Grid>
            </SelectionStep>
          </>
        )}

        {view === 'accounts' && (
          <>
            <Divider />
            <SelectionStep
              step={3}
              title="Choose account"
              tooltip={scopedNetworks && <SelectionStepTooltip networks={scopedNetworks} />}
              rightElement={
                selectedWallet &&
                'extensionName' in selectedWallet &&
                ((selectedWallet.extensionName === 'subwallet-js' && isSubWallet()) ||
                  (selectedWallet.extensionName === 'talisman' && isTalismanWallet())) && (
                  <Button
                    variant="tertiary"
                    small
                    icon={IconExternalLink}
                    onClick={() => {
                      const wallet = evm.connectors.find((c) => c.connector instanceof MetaMask)!
                      showWallets(selectedNetwork, wallet)
                      connect(wallet)
                    }}
                  >
                    Use EVM Account
                  </Button>
                )
              }
            >
              {connectedType === 'evm' ? (
                <EvmAccounts onClose={close} />
              ) : (
                <SubstrateAccounts onClose={close} showAdvancedAccounts={showAdvancedAccounts} />
              )}
            </SelectionStep>
          </>
        )}

        <Text as="p" variant="body3" textAlign="center">
          Need help connecting a wallet?{' '}
          <Text
            as="a"
            href="https://docs.centrifuge.io/use/setup-wallet/"
            target="_blank"
            rel="noopener noreferrer"
            textDecoration="underline"
          >
            Read our FAQ
          </Text>
        </Text>
      </Stack>
    </Dialog>
  )
}

const PROXY_TYPE_LABELS = {
  Any: 'Any rights',
  Borrow: 'Borrower',
  Invest: 'Investor',
  Price: 'Pricing',
  PodAuth: 'POD Authentication',
  PermissionManagement: 'Manage permissions',
}

function SubstrateAccounts({ onClose, showAdvancedAccounts }: { onClose: () => void; showAdvancedAccounts?: boolean }) {
  const {
    substrate: { combinedAccounts, selectAccount, selectedCombinedAccount, selectedAddress },
  } = useWallet()

  if (!combinedAccounts) return null

  return (
    <>
      <Card maxHeight="50vh" style={{ overflow: 'auto' }} mt={3}>
        {combinedAccounts
          .filter((acc) => showAdvancedAccounts || (!acc.proxies && !acc.multisig))
          .map((acc, index) => {
            const actingAddress = acc.proxies?.at(-1)?.delegator || acc.multisig?.address || acc.signingAccount.address
            return (
              <MenuItemGroup key={`${acc.signingAccount.address}${index}`}>
                <AccountButton
                  address={actingAddress}
                  icon={<AccountIcon id={actingAddress} />}
                  label={<AccountName account={acc.signingAccount} proxies={acc.proxies} />}
                  onClick={() => {
                    onClose()
                    selectAccount(
                      acc.signingAccount.address,
                      acc.proxies?.map((p) => p.delegator),
                      acc.multisig?.address
                    )
                  }}
                  selected={
                    acc === selectedCombinedAccount ||
                    (!selectedCombinedAccount &&
                      selectedAddress === acc.signingAccount.address &&
                      !acc.multisig &&
                      !acc.proxies)
                  }
                  proxyRights={acc.proxies?.[0].types
                    .map((type) => (PROXY_TYPE_LABELS as any)[type] ?? type)
                    .join(' / ')}
                  multisig={acc.multisig}
                />
              </MenuItemGroup>
            )
          })}
      </Card>
    </>
  )
}

export function EvmAccounts({ onClose }: { onClose: () => void }) {
  const {
    evm: { accounts, selectedAddress, selectAccount },
  } = useWallet()

  if (!accounts) return null

  return (
    <>
      <Card maxHeight="50vh" style={{ overflow: 'auto' }} mt={3}>
        {accounts.map((address) => {
          return (
            <React.Fragment key={address}>
              <MenuItemGroup>
                <AccountButton
                  address={address}
                  icon={<AccountIcon id={address} theme="ethereum" />}
                  label={address}
                  onClick={() => {
                    onClose()
                    selectAccount(address)
                  }}
                  selected={selectedAddress === address}
                />
              </MenuItemGroup>
            </React.Fragment>
          )
        })}
      </Card>
    </>
  )
}<|MERGE_RESOLUTION|>--- conflicted
+++ resolved
@@ -38,17 +38,6 @@
   accounts: 'Choose account',
 }
 
-<<<<<<< HEAD
-export function WalletDialog({ evmChains: allEvmChains, showAdvancedAccounts, showAvalanche }: Props) {
-  const evmChains = showAvalanche
-    ? allEvmChains
-    : Object.keys(allEvmChains)
-        .filter((chain) => !['43114', '43113'].includes(chain))
-        .reduce((obj, key) => {
-          obj[key] = allEvmChains[key]
-          return obj
-        }, {} as EvmChains)
-=======
 export function WalletDialog({ evmChains: allEvmChains, showAdvancedAccounts, showBase }: Props) {
   const evmChains = Object.keys(allEvmChains)
     .filter((chain) => (!showBase ? !['8453', '84531'].includes(chain) : true))
@@ -56,7 +45,6 @@
       obj[key] = allEvmChains[key]
       return obj
     }, {}) as EvmChains
->>>>>>> e5beac5a
   const ctx = useWallet()
   const centEvmChainId = useCentEvmChainId()
   const {
