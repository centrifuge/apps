import {
  Button,
  Card,
  Dialog,
  Divider,
  Grid,
  IconAlertCircle,
  IconDownload,
  IconEdit,
  IconExternalLink,
  MenuItemGroup,
  Shelf,
  Stack,
  Text,
} from '@centrifuge/fabric'
import centrifugeLogo from '@centrifuge/fabric/assets/logos/centrifuge.svg'
import { Wallet } from '@subwallet/wallet-connect/types'
import { MetaMask } from '@web3-react/metamask'
import * as React from 'react'
import { AccountButton, AccountIcon, AccountName } from './AccountButton'
import { EvmChains, getChainInfo } from './evm/chains'
import { EvmConnectorMeta } from './evm/connectors'
import { isSubWallet, isTalismanWallet } from './evm/utils'
import { Logo, NetworkIcon, SelectAnchor, SelectButton } from './SelectButton'
import { SelectionStep, SelectionStepTooltip } from './SelectionStep'
import { sortCentrifugeWallets, sortEvmWallets, useGetNetworkName } from './utils'
import { useCentEvmChainId, useWallet, wallets } from './WalletProvider'

type Props = {
  evmChains: EvmChains
  showAdvancedAccounts?: boolean
  evmOnSubstrate?: boolean
}

const title = {
  networks: 'Connect wallet',
  wallets: 'Connect wallet',
  accounts: 'Choose account',
}

export function WalletDialog({ evmChains, showAdvancedAccounts, evmOnSubstrate }: Props) {
  const ctx = useWallet()
  const centEvmChainId = useCentEvmChainId()
  const {
    pendingConnect: { isConnecting, wallet: pendingWallet, isError: isConnectError },
    walletDialog: { view, network: selectedNetwork, wallet: selectedWallet },
    dispatch,
    showNetworks,
    showWallets,
    connect: doConnect,
    evm,
    scopedNetworks,
    substrate: { evmChainId },
  } = ctx

  const getNetworkName = useGetNetworkName()

  const isCentChainSelected = selectedNetwork === 'centrifuge' || selectedNetwork === evmChainId

  const sortedEvmWallets = sortEvmWallets(evm.connectors.filter((c) => c.shown))
<<<<<<< HEAD
  const shownWallets = isCentChainSelected
    ? [...sortCentrifugeWallets(wallets), ...sortedEvmWallets]
    : selectedNetwork
    ? sortedEvmWallets
    : []
=======
  const centWallets =
    centEvmChainId && evmOnSubstrate
      ? [...sortCentrifugeWallets(wallets), ...sortedEvmWallets]
      : sortCentrifugeWallets(wallets)
  const shownWallets = isCentChainSelected ? centWallets : selectedNetwork ? sortedEvmWallets : []
>>>>>>> 27cd3897

  function close() {
    dispatch({ type: 'closeWalletDialog' })
  }

  async function connect(wallet: Wallet | EvmConnectorMeta) {
    try {
      const accounts = await doConnect(wallet, selectedNetwork!)
      if (accounts?.length! > 1 && 'extensionName' in wallet) {
        dispatch({ type: 'showWalletDialogAccounts' })
      } else {
        close()
      }
    } catch {
      //
    }
  }

  function walletButtonMuted() {
    return Boolean(
      scopedNetworks &&
        ((isCentChainSelected && !scopedNetworks.includes('centrifuge')) ||
          (typeof selectedNetwork === 'number' && !scopedNetworks.includes(selectedNetwork)))
    )
  }

  return (
    <Dialog
      title={view ? title[view] : undefined}
      isOpen={!!view}
      onClose={close}
      subtitle={view === 'networks' ? 'Choose your network and wallet to connect with Centrifuge' : undefined}
    >
      <Stack gap={3}>
        <SelectionStep
          step={1}
          title="Choose network"
          tooltip={scopedNetworks && <SelectionStepTooltip networks={scopedNetworks} />}
          expanded={view === 'networks'}
          titleElement={
            selectedNetwork && (
              <Shelf gap={1}>
                <NetworkIcon size="iconSmall" network={selectedNetwork} />
                <Text variant="body2">{getNetworkName(selectedNetwork)}</Text>
              </Shelf>
            )
          }
          rightElement={
            view !== 'networks' && (
              <Button variant="tertiary" small icon={IconEdit} onClick={() => showNetworks(selectedNetwork)}>
                Change network
              </Button>
            )
          }
        >
          <Grid minColumnWidth={120} mt={3} gap={1}>
            <SelectButton
              logo={<Logo icon={centrifugeLogo} />}
              onClick={() => showWallets('centrifuge')}
              active={isCentChainSelected}
              muted={Boolean(scopedNetworks && !scopedNetworks.includes('centrifuge'))}
            >
<<<<<<< HEAD
              <SelectButton
                logo={<Logo icon={centrifugeLogo} />}
                onClick={() => showWallets('centrifuge')}
                active={isCentChainSelected}
                muted={Boolean(scopedNetworks && !scopedNetworks.includes('centrifuge'))}
              >
                {getNetworkName('centrifuge')}
              </SelectButton>
=======
              {getNetworkName('centrifuge')}
            </SelectButton>
>>>>>>> 27cd3897

            {Object.entries(evmChains).map(([chainId, chain]) => {
              const info = getChainInfo(evmChains, Number(chainId))

<<<<<<< HEAD
                if (Number(chainId) === evmChainId) return null

                return (
                  <SelectButton
                    key={chainId}
                    logo={chain.iconUrl ? <Logo icon={chain.iconUrl} /> : undefined}
                    onClick={() => showWallets(Number(chainId))}
                    active={selectedNetwork === Number(chainId)}
                    muted={Boolean(scopedNetworks && scopedNetworks.includes('centrifuge'))}
=======
              if (Number(chainId) === evmChainId) return null

              return (
                <SelectButton
                  key={chainId}
                  logo={chain.iconUrl ? <Logo icon={chain.iconUrl} /> : undefined}
                  onClick={() => showWallets(Number(chainId))}
                  active={selectedNetwork === Number(chainId)}
                  muted={Boolean(scopedNetworks && scopedNetworks.includes('centrifuge'))}
                >
                  {info.name}
                </SelectButton>
              )
            })}
          </Grid>
        </SelectionStep>

        {(!!selectedWallet || view === 'wallets' || view === 'accounts') && (
          <>
            <Divider />
            <SelectionStep
              step={2}
              title="Choose wallet"
              expanded={view === 'wallets'}
              titleElement={
                selectedWallet && (
                  <Shelf gap={1}>
                    <Logo icon={selectedWallet.logo.src} size="iconSmall" />
                    <Text variant="body2">{selectedWallet.title}</Text>
                  </Shelf>
                )
              }
              rightElement={
                view === 'accounts' && (
                  <Button
                    variant="tertiary"
                    small
                    icon={IconEdit}
                    onClick={() => showWallets(selectedNetwork, selectedWallet)}
>>>>>>> 27cd3897
                  >
                    Change wallet
                  </Button>
                )
              }
            >
              <Grid minColumnWidth={120} mt={3} gap={1}>
                {shownWallets.map((wallet) =>
                  wallet.installed ? (
                    <SelectButton
                      key={wallet.title}
                      logo={<Logo icon={wallet.logo.src} />}
                      iconRight={
                        selectedWallet && isConnectError && selectedWallet === wallet ? (
                          <IconAlertCircle size="iconSmall" />
                        ) : undefined
                      }
                      onClick={() => {
                        showWallets(selectedNetwork, wallet)
                        connect(wallet)
                      }}
                      loading={isConnecting && wallet === pendingWallet}
                      active={selectedWallet === wallet}
                      muted={walletButtonMuted()}
                    >
                      {wallet.title}
                    </SelectButton>
                  ) : (
                    <SelectAnchor
                      key={wallet.title}
                      href={wallet.installUrl}
                      logo={<Logo icon={wallet.logo.src} />}
                      iconRight={<IconDownload size="iconSmall" color="textPrimary" />}
                      muted={walletButtonMuted()}
                    >
                      {wallet.title}
                    </SelectAnchor>
                  )
                )}
              </Grid>
            </SelectionStep>
          </>
        )}

        {view === 'accounts' && (
          <>
            <Divider />
            <SelectionStep
              step={3}
              title="Choose account"
              tooltip={scopedNetworks && <SelectionStepTooltip networks={scopedNetworks} />}
              rightElement={
                selectedWallet &&
                'extensionName' in selectedWallet &&
                ((selectedWallet.extensionName === 'subwallet-js' && isSubWallet()) ||
                  (selectedWallet.extensionName === 'talisman' && isTalismanWallet())) && (
                  <Button
                    variant="tertiary"
                    small
                    icon={IconExternalLink}
                    onClick={() => {
                      const wallet = evm.connectors.find((c) => c.connector instanceof MetaMask)!
                      showWallets(selectedNetwork, wallet)
                      connect(wallet)
                    }}
                  >
                    Use EVM Account
                  </Button>
                )
              }
            >
              <SubstrateAccounts onClose={close} showAdvancedAccounts={showAdvancedAccounts} />
            </SelectionStep>
          </>
        )}

        <Text as="p" variant="body3" textAlign="center">
          Need help connecting a wallet?{' '}
          <Text
            as="a"
            href="https://docs.centrifuge.io/use/setup-wallet/"
            target="_blank"
            rel="noopener noreferrer"
            textDecoration="underline"
          >
            Read our FAQ
          </Text>
        </Text>
      </Stack>
    </Dialog>
  )
}

const PROXY_TYPE_LABELS = {
  Any: 'Any rights',
  Borrow: 'Borrower',
  Invest: 'Investor',
  Price: 'Pricing',
  PodAuth: 'POD Authentication',
  PermissionManagement: 'Manage permissions',
}

function SubstrateAccounts({ onClose, showAdvancedAccounts }: { onClose: () => void; showAdvancedAccounts?: boolean }) {
  const {
    substrate: { combinedAccounts, selectAccount, selectedCombinedAccount, selectedAddress },
  } = useWallet()

  if (!combinedAccounts) return null

  return (
    <>
      <Card maxHeight="50vh" style={{ overflow: 'auto' }} mt={3}>
        {combinedAccounts
          .filter((acc) => showAdvancedAccounts || (!acc.proxies && !acc.multisig))
          .map((acc) => {
            const actingAddress = acc.proxies?.at(-1)?.delegator || acc.multisig?.address || acc.signingAccount.address
            return (
              <React.Fragment key={acc.signingAccount.address}>
                <MenuItemGroup>
                  <AccountButton
                    address={actingAddress}
                    icon={<AccountIcon id={actingAddress} />}
                    label={<AccountName account={acc.signingAccount} proxies={acc.proxies} />}
                    onClick={() => {
                      onClose()
                      selectAccount(
                        acc.signingAccount.address,
                        acc.proxies?.map((p) => p.delegator),
                        acc.multisig?.address
                      )
                    }}
                    selected={
                      acc === selectedCombinedAccount ||
                      (!selectedCombinedAccount &&
                        selectedAddress === acc.signingAccount.address &&
                        !acc.multisig &&
                        !acc.proxies)
                    }
                    proxyRights={acc.proxies?.[0].types
                      .map((type) => (PROXY_TYPE_LABELS as any)[type] ?? type)
                      .join(' / ')}
                    multisig={acc.multisig}
                  />
                </MenuItemGroup>
              </React.Fragment>
            )
          })}
      </Card>
    </>
  )
}<|MERGE_RESOLUTION|>--- conflicted
+++ resolved
@@ -58,19 +58,11 @@
   const isCentChainSelected = selectedNetwork === 'centrifuge' || selectedNetwork === evmChainId
 
   const sortedEvmWallets = sortEvmWallets(evm.connectors.filter((c) => c.shown))
-<<<<<<< HEAD
-  const shownWallets = isCentChainSelected
-    ? [...sortCentrifugeWallets(wallets), ...sortedEvmWallets]
-    : selectedNetwork
-    ? sortedEvmWallets
-    : []
-=======
   const centWallets =
     centEvmChainId && evmOnSubstrate
       ? [...sortCentrifugeWallets(wallets), ...sortedEvmWallets]
       : sortCentrifugeWallets(wallets)
   const shownWallets = isCentChainSelected ? centWallets : selectedNetwork ? sortedEvmWallets : []
->>>>>>> 27cd3897
 
   function close() {
     dispatch({ type: 'closeWalletDialog' })
@@ -133,34 +125,12 @@
               active={isCentChainSelected}
               muted={Boolean(scopedNetworks && !scopedNetworks.includes('centrifuge'))}
             >
-<<<<<<< HEAD
-              <SelectButton
-                logo={<Logo icon={centrifugeLogo} />}
-                onClick={() => showWallets('centrifuge')}
-                active={isCentChainSelected}
-                muted={Boolean(scopedNetworks && !scopedNetworks.includes('centrifuge'))}
-              >
-                {getNetworkName('centrifuge')}
-              </SelectButton>
-=======
               {getNetworkName('centrifuge')}
             </SelectButton>
->>>>>>> 27cd3897
 
             {Object.entries(evmChains).map(([chainId, chain]) => {
               const info = getChainInfo(evmChains, Number(chainId))
 
-<<<<<<< HEAD
-                if (Number(chainId) === evmChainId) return null
-
-                return (
-                  <SelectButton
-                    key={chainId}
-                    logo={chain.iconUrl ? <Logo icon={chain.iconUrl} /> : undefined}
-                    onClick={() => showWallets(Number(chainId))}
-                    active={selectedNetwork === Number(chainId)}
-                    muted={Boolean(scopedNetworks && scopedNetworks.includes('centrifuge'))}
-=======
               if (Number(chainId) === evmChainId) return null
 
               return (
@@ -200,7 +170,6 @@
                     small
                     icon={IconEdit}
                     onClick={() => showWallets(selectedNetwork, selectedWallet)}
->>>>>>> 27cd3897
                   >
                     Change wallet
                   </Button>
