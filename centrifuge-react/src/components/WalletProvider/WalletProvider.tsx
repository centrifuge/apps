import { addressToHex, ComputedMultisig, evmToSubstrateAddress, Multisig } from '@centrifuge/centrifuge-js'
<<<<<<< HEAD
// import { WalletConnect as WalletConnectV2 } from '@web3-react/walletconnect-v2'
import { WalletConnect as WalletConnectV2 } from '@centrifuge/web3-react-walletconnect-v2-universal'
=======
>>>>>>> 27cd3897
import { isWeb3Injected } from '@polkadot/extension-dapp'
import { getWallets } from '@subwallet/wallet-connect/dotsama/wallets'
import { Wallet } from '@subwallet/wallet-connect/types'
import { Web3ReactState } from '@web3-react/types'
<<<<<<< HEAD
=======
import { WalletConnect as WalletConnectV2 } from '@web3-react/walletconnect-v2'
>>>>>>> 27cd3897
import * as React from 'react'
import { useQuery } from 'react-query'
import { firstValueFrom, map, switchMap } from 'rxjs'
import { ReplacedError, useAsyncCallback } from '../../hooks/useAsyncCallback'
<<<<<<< HEAD
import { useCentrifuge, useCentrifugeConsts } from '../CentrifugeProvider'
=======
import { useCentrifuge, useCentrifugeApi, useCentrifugeConsts } from '../CentrifugeProvider'
>>>>>>> 27cd3897
import { EvmChains, getAddChainParameters, getEvmUrls } from './evm/chains'
import { EvmConnectorMeta, getEvmConnectors } from './evm/connectors'
import { getStore } from './evm/utils'
import { CombinedSubstrateAccount, Network, Proxy, State, SubstrateAccount } from './types'
import { useConnectEagerly } from './useConnectEagerly'
import { Action, getPersisted, persist, useWalletStateInternal } from './useWalletState'
import { useGetNetworkName } from './utils'
import { WalletDialog } from './WalletDialog'

export type WalletContextType = {
  isEvmOnSubstrate: boolean
  connectedType: 'evm' | 'substrate' | null
  connectedNetwork: State['walletDialog']['network']
  connectedNetworkName: string | null
  scopedNetworks: Network[] | null
  setScopedNetworks: (scopedNetwork: Network[] | null) => void
  dispatch: (action: Action) => void
  showNetworks: (network?: State['walletDialog']['network']) => void
  showWallets: (network?: State['walletDialog']['network'], wallet?: State['walletDialog']['wallet']) => void
  showAccounts: () => void
  walletDialog: State['walletDialog']
  connect: (wallet: Wallet | EvmConnectorMeta, network?: Network) => Promise<SubstrateAccount[] | string[] | undefined>
  disconnect: () => void
  pendingConnect: {
    isConnecting: boolean
    isError: boolean
    wallet: Wallet | EvmConnectorMeta | null
  }
  substrate: {
    evmChainId?: number
    accounts: SubstrateAccount[] | null
    proxies: Record<string, Proxy[]> | undefined
    multisigs: ComputedMultisig[]
    combinedAccounts: CombinedSubstrateAccount[] | null
    selectedAccount: SubstrateAccount | null
    selectedAddress: string | null
    selectedWallet: Wallet | null
    selectedProxies: Proxy[] | null
    selectedMultisig: ComputedMultisig | null
    selectedCombinedAccount: CombinedSubstrateAccount | null
    selectAccount: (address: string, proxies?: string[] | null, multisig?: string | null) => void
    addMultisig: (multisig: Multisig) => void
    subscanUrl?: string
    isWeb3Injected: boolean
  }
  evm: Pick<Web3ReactState, 'chainId' | 'accounts'> & {
    connectors: EvmConnectorMeta[]
    chains: EvmChains
    selectedWallet: EvmConnectorMeta | null
    selectedAddress: string | null
  }
}

const GENESIS_HASH = '0x104a9115f2cf8fd13a32bb27cd0ee5c3e0bc20414d850b838fee19d02bd7d4a2'
const CAIP_ID = GENESIS_HASH.slice(2, 34)

const WalletContext = React.createContext<WalletContextType>(null as any)

export const wallets = getWallets()

export function useWallet() {
  const ctx = React.useContext(WalletContext)
  if (!ctx) throw new Error('useWallet must be used within Provider')
  return ctx
}

<<<<<<< HEAD
export function useAddress(typeOverride?: 'substrate' | 'evm') {
  const { connectedType, evm, substrate, isEvmOnSubstrate } = useWallet()
  const type = typeOverride ?? connectedType
=======
export function useAddress(type?: 'substrate' | 'evm') {
  const { connectedType, evm, substrate, isEvmOnSubstrate } = useWallet()
>>>>>>> 27cd3897
  if (type === 'evm') {
    return evm.accounts?.[0]
  }
  if (isEvmOnSubstrate) {
    return (
      substrate.selectedCombinedAccount?.actingAddress ||
<<<<<<< HEAD
      (evm.accounts?.[0] ? evmToSubstrateAddress(evm.accounts[0]) : undefined)
    )
  }
=======
      (evm.accounts?.[0] ? evmToSubstrateAddress(evm.accounts[0], substrate.evmChainId!) : undefined)
    )
  }
  if (connectedType === 'evm') {
    return evm.accounts?.[0]
  }
>>>>>>> 27cd3897
  return substrate.selectedCombinedAccount?.actingAddress || substrate.selectedAccount?.address
}

export function useCentEvmChainId() {
  const cent = useCentrifuge()
<<<<<<< HEAD
=======
  const api = useCentrifugeApi()
>>>>>>> 27cd3897
  const { data: centEvmChainId } = useQuery(
    ['evmChainId'],
    () => {
      try {
        return firstValueFrom(
          cent.getApi().pipe(
            switchMap((api) => api.query.evmChainId.chainId()),
            map((chainIdData) => chainIdData.toPrimitive() as number)
          )
        )
      } catch {
        return undefined
      }
    },
    {
      staleTime: Infinity,
      suspense: true,
<<<<<<< HEAD
=======
      enabled: !!api.query.evmChainId,
>>>>>>> 27cd3897
    }
  )
  return centEvmChainId
}

type WalletProviderProps = {
  children: React.ReactNode
  evmChains?: EvmChains
  evmAdditionalConnectors?: EvmConnectorMeta[]
  walletConnectId?: string
  subscanUrl?: string
  showAdvancedAccounts?: boolean
  evmOnSubstrate?: boolean
}

let cachedEvmConnectors: EvmConnectorMeta[] | undefined = undefined

export function WalletProvider({
  children,
  evmChains: evmChainsProp = {
    1: {
      urls: ['https://cloudflare-eth.com'],
    },
  },
  evmAdditionalConnectors,
  walletConnectId,
  subscanUrl,
  showAdvancedAccounts,
  evmOnSubstrate,
}: WalletProviderProps) {
  if (!evmChainsProp[1]?.urls[0]) throw new Error('Mainnet should be defined in EVM Chains')

  const cent = useCentrifuge()
  const consts = useCentrifugeConsts()
  const centEvmChainId = useCentEvmChainId()

  const evmChains = React.useMemo(() => {
<<<<<<< HEAD
=======
    const centUrl = new URL(cent.parachainUrl)
    centUrl.protocol = 'https:'
>>>>>>> 27cd3897
    const chains = {
      ...evmChainsProp,
    }
    if (centEvmChainId) {
      chains[centEvmChainId] = {
<<<<<<< HEAD
        urls: ['https://fullnode.development.cntrfg.com/'],
        iconUrl: '',
        name: 'Centrifuge',
        nativeCurrency: {
          name: consts.chainToken,
          symbol: consts.chainToken,
=======
        urls: [centUrl.toString()],
        iconUrl: '',
        name: 'Centrifuge',
        nativeCurrency: {
          name: consts.chainSymbol,
          symbol: consts.chainSymbol,
>>>>>>> 27cd3897
          decimals: consts.chainDecimals,
        },
        blockExplorerUrl: 'https://etherscan.io/',
      }
    }
    return chains
  }, [centEvmChainId])

  const evmConnectors =
    cachedEvmConnectors ||
    (cachedEvmConnectors = getEvmConnectors(getEvmUrls(evmChains), {
      additionalConnectors: evmAdditionalConnectors,
      walletConnectId,
      substrateEvmChainId: centEvmChainId,
    }))
<<<<<<< HEAD

  console.log('evmConnectors', evmConnectors)

  const [state, dispatch] = useWalletStateInternal(evmConnectors)
  const isEvmOnSubstrate = state.evm.chainId === centEvmChainId
=======

  const [state, dispatch] = useWalletStateInternal(evmConnectors)
  const isEvmOnSubstrate = state.connectedType === 'evm' && state.evm.chainId === centEvmChainId
>>>>>>> 27cd3897

  const unsubscribeRef = React.useRef<(() => void) | null>()

  React.useEffect(
    () => () => {
      if (unsubscribeRef.current) {
        unsubscribeRef.current()
        unsubscribeRef.current = null
      }
    },
    []
  )

  /*
  ['allProxies'],
    () =>
      firstValueFrom(cent.proxies.getAllProxies()).then((proxies) => {
        return Object.fromEntries(
          Object.entries(proxies).map(([delegatee, ps]) => [
            cent.utils.formatAddress(delegatee),
            ps.map((p) => ({ ...p, delegator: cent.utils.formatAddress(p.delegator) })),
          ])
        )
      }),
      */
  const evmSubstrateAccounts = isEvmOnSubstrate
    ? state.evm.accounts?.map((addr) => ({
<<<<<<< HEAD
        address: evmToSubstrateAddress(addr),
=======
        address: evmToSubstrateAddress(addr, centEvmChainId!),
>>>>>>> 27cd3897
        source: state.evm.selectedWallet!.id,
        wallet: state.evm.selectedWallet as any,
      }))
    : null
  const { data: proxies } = useQuery(
    [
      'proxies',
      state.substrate.accounts?.map((acc) => acc.address),
      state.substrate.multisigs.map((m) => m.address),
      evmSubstrateAccounts?.map((acc) => acc.address),
    ],
    () =>
      firstValueFrom(
        cent.proxies.getMultiUserProxies([
          (state.substrate.accounts || [])
            .map((acc) => acc.address)
            .concat(state.substrate.multisigs.map((m) => m.address))
            .concat(evmSubstrateAccounts?.map((acc) => acc.address) || []),
        ])
      ),
    {
      staleTime: Infinity,
    }
  )

  const delegatees = [...new Set(Object.values(proxies ?? {})?.flatMap((p) => p.map((d) => d.delegator)))]
  const { data: nestedProxies } = useQuery(
    ['nestedProxies', delegatees],
    () => firstValueFrom(cent.proxies.getMultiUserProxies([delegatees])),
    {
      enabled: !!Object.keys(proxies ?? {})?.length,
      staleTime: Infinity,
    }
  )

  function setFilteredAccounts(accounts: SubstrateAccount[]) {
    const mappedAccounts = accounts
      .map((acc) => ({
        ...acc,
        address: addressToHex(acc.address),
      }))
      .filter((acc) => (acc as any).type !== 'ethereum')

    const { address: persistedAddress } = getPersisted()
    const matchingAccount = persistedAddress && mappedAccounts.find((acc) => acc.address === persistedAddress)?.address
    const address = matchingAccount || mappedAccounts[0]?.address
    dispatch({
      type: 'substrateSetState',
      payload: {
        accounts: mappedAccounts,
        selectedAccountAddress: address,
        multisigAddress: null,
        proxyAddresses: null,
      },
    })
  }

  const selectAccount = React.useCallback((address: string, proxies?: string[] | null, multisig?: string | null) => {
    dispatch({
      type: 'substrateSetState',
      payload: { selectedAccountAddress: address, proxyAddresses: proxies ?? null, multisigAddress: multisig ?? null },
    })
  }, [])

  const {
    execute: setPendingConnect,
    args: connectingArgs,
    isLoading: isConnectingByInteraction,
    isError: isConnectError,
  } = useAsyncCallback(
    (_: EvmConnectorMeta | Wallet, cb: () => Promise<SubstrateAccount[] | string[] | undefined>) => cb(),
    {
      throwOnReplace: true,
    }
  )

  const connectSubstrate = React.useCallback(async (wallet: Wallet) => {
    unsubscribeRef.current?.()

    if (!wallet?.installed) throw new Error('Wallet not available')

    const accounts = await setPendingConnect(wallet, async () => {
      try {
        const allAccounts = await wallet.getAccounts()
        if (!allAccounts) throw new Error('Failed to get accounts')

        setFilteredAccounts(allAccounts)
        dispatch({ type: 'substrateSetState', payload: { selectedWallet: wallet } })
        dispatch({ type: 'setConnectedType', payload: 'substrate' })

        unsubscribeRef.current = await wallet.subscribeAccounts(setFilteredAccounts)

        return allAccounts
      } catch (error) {
        if (error instanceof ReplacedError) return
        console.error(error)
        throw error
      }
    })
    return accounts
  }, [])

  const connectEvm = React.useCallback(
    async (wallet: EvmConnectorMeta, network?: Network) => {
      const chainId = network === 'centrifuge' ? centEvmChainId : network
<<<<<<< HEAD
      // console.log('getAddChainParameters(evmChains, chainId)', getAddChainParameters(evmChains, chainId))
=======
>>>>>>> 27cd3897
      const { connector } = wallet
      try {
        const accounts = await setPendingConnect(wallet, async () => {
          await (connector instanceof WalletConnectV2
<<<<<<< HEAD
            ? connector.activate(
                network === 'centrifuge'
                  ? [`polkadot:91b171bb158e2d3848fa23a9f1c25182`, `eip155:${centEvmChainId}`]
                  : `eip155:${chainId}`
              )
=======
            ? connector.activate(chainId)
>>>>>>> 27cd3897
            : connector.activate(chainId ? getAddChainParameters(evmChains, chainId) : undefined))
          return getStore(wallet.connector).getState().accounts
        })

        dispatch({ type: 'evmSetState', payload: { selectedWallet: wallet } })
        dispatch({ type: 'setConnectedType', payload: 'evm' })

        return accounts
      } catch (error) {
        if (error instanceof ReplacedError) return
        console.error(error)
        throw error
      }
    },
    [evmChains]
  )

  const connect = React.useCallback(
    async (wallet: Wallet | EvmConnectorMeta, network?: Network) => {
      if ('connector' in wallet) {
        return connectEvm(wallet, network)
      }
      return connectSubstrate(wallet)
    },
    [connectEvm, connectSubstrate]
  )

  const disconnect = React.useCallback(async () => {
    evmConnectors.forEach((connectorMeta) => {
      if (connectorMeta.connector?.deactivate) {
        connectorMeta.connector.deactivate()
      } else {
        connectorMeta.connector.resetState()
      }
    })

    persist(null)
    if (unsubscribeRef.current) {
      unsubscribeRef.current()
      unsubscribeRef.current = null
    }

    dispatch({ type: 'reset' })
  }, [])

  const isTryingToConnectEagerly = useConnectEagerly((wallet) => connect(wallet), dispatch, evmConnectors)
  const isConnecting = isConnectingByInteraction || isTryingToConnectEagerly
  const getNetworkName = useGetNetworkName(evmChains, centEvmChainId ?? null)

  const [scopedNetworks, setScopedNetworks] = React.useState<WalletContextType['scopedNetworks']>(null)

  const ctx: WalletContextType = React.useMemo(() => {
    const combinedProxies = { ...proxies, ...nestedProxies }
    const combinedSubstrateAccounts =
      (evmSubstrateAccounts || state.substrate.accounts)?.flatMap((account) => {
        const { address } = account
        const multisigs = state.substrate.multisigs.filter((multi) =>
          multi.signers.find((signer) => signer === address)
        )
        const accounts: CombinedSubstrateAccount[] = [{ signingAccount: account, actingAddress: account.address }]

        const directProxies: Proxy[][] = []
        findProxySequences(combinedProxies, directProxies, [], address)
        accounts.push(
          ...directProxies.map((p) => ({ signingAccount: account, proxies: p, actingAddress: p.at(-1)!.delegator }))
        )

        multisigs.forEach((multi) => {
          accounts.push({ signingAccount: account, multisig: multi, actingAddress: multi.address })
          const multisigProxies: Proxy[][] = []
          findProxySequences(combinedProxies, multisigProxies, [], multi.address)
          accounts.push(
            ...multisigProxies.map((p) => ({
              signingAccount: account,
              proxies: p,
              multisig: multi,
              actingAddress: p.at(-1)!.delegator,
            }))
          )
        })

        return accounts
      }) ?? null
    const selectedCombinedAccount = combinedSubstrateAccounts?.find(
      (acc) =>
        state.substrate.selectedAccountAddress === acc.signingAccount.address &&
        state.substrate.multisigAddress == acc.multisig?.address &&
        ((!acc.proxies && !state.substrate.proxyAddresses) ||
          (acc.proxies?.length === state.substrate.proxyAddresses?.length &&
            acc.proxies!.every((p, i) => p.delegator === state.substrate.proxyAddresses?.[i])))
    )
    null

    const selectedSubstrateAccount =
      state.substrate.accounts?.find((acc) => acc.address === state.substrate.selectedAccountAddress) ?? null
    const connectedNetwork =
      state.connectedType === 'evm' ? state.evm.chainId! : state.connectedType === 'substrate' ? 'centrifuge' : null
    return {
      connectedType: state.connectedType,
      isEvmOnSubstrate,
      connectedNetwork,
      connectedNetworkName: connectedNetwork ? getNetworkName(connectedNetwork) : null,
      scopedNetworks,
      setScopedNetworks,
      dispatch,
      showNetworks: (network?: State['walletDialog']['network']) =>
        dispatch({ type: 'showWalletDialog', payload: { view: 'networks', network, wallet: null } }),
      showWallets: (network?: State['walletDialog']['network'], wallet?: State['walletDialog']['wallet']) =>
        dispatch({ type: 'showWalletDialog', payload: { view: 'wallets', network, wallet } }),
      showAccounts: () => dispatch({ type: 'showWalletDialogAccounts', payload: { network: state.evm.chainId } }),
      walletDialog: state.walletDialog,
      pendingConnect: {
        isConnecting,
        isError: isConnectError,
        wallet: connectingArgs?.[0] || null,
      },
      connect,
      disconnect,
      substrate: {
        ...state.substrate,
        evmChainId: centEvmChainId,
        accounts: evmSubstrateAccounts || state.substrate.accounts,
        combinedAccounts: combinedSubstrateAccounts,
        selectedAccount: selectedSubstrateAccount,
        selectedAddress: selectedSubstrateAccount?.address || null,
        selectedCombinedAccount:
          ((state.substrate.multisigAddress || state.substrate.proxyAddresses) && selectedCombinedAccount) || null,
        isWeb3Injected,
        selectAccount,
        addMultisig: (multisig) => {
          dispatch({
            type: 'substrateAddMultisig',
            payload: multisig,
          })
        },
        selectedProxies: selectedCombinedAccount?.proxies || null,
        selectedMultisig: selectedCombinedAccount?.multisig || null,
        proxies: combinedProxies,
        subscanUrl,
      },
      evm: {
        ...state.evm,
        selectedAddress: state.evm.accounts?.[0] || null,
        connectors: evmConnectors,
        chains: evmChains,
      },
    }
  }, [connect, disconnect, selectAccount, proxies, nestedProxies, state, isConnectError, isConnecting])

  return (
    <WalletContext.Provider value={ctx}>
      {children}
      <WalletDialog evmChains={evmChains} showAdvancedAccounts={showAdvancedAccounts} evmOnSubstrate={evmOnSubstrate} />
    </WalletContext.Provider>
  )
}

function findProxySequences(
  proxies: Record<string, Proxy[]>,
  acc: Proxy[][],
  curSeq: Proxy[],
  delegatee: string,
  depth = 0
) {
  if (!proxies[delegatee] || depth >= 3) return
  proxies[delegatee].forEach((nextProxy) => {
    const seq = [...curSeq, nextProxy]
    acc.push(seq)
    findProxySequences(proxies, acc, seq, nextProxy.delegator, depth + 1)
  })
}<|MERGE_RESOLUTION|>--- conflicted
+++ resolved
@@ -1,26 +1,14 @@
 import { addressToHex, ComputedMultisig, evmToSubstrateAddress, Multisig } from '@centrifuge/centrifuge-js'
-<<<<<<< HEAD
-// import { WalletConnect as WalletConnectV2 } from '@web3-react/walletconnect-v2'
-import { WalletConnect as WalletConnectV2 } from '@centrifuge/web3-react-walletconnect-v2-universal'
-=======
->>>>>>> 27cd3897
 import { isWeb3Injected } from '@polkadot/extension-dapp'
 import { getWallets } from '@subwallet/wallet-connect/dotsama/wallets'
 import { Wallet } from '@subwallet/wallet-connect/types'
 import { Web3ReactState } from '@web3-react/types'
-<<<<<<< HEAD
-=======
 import { WalletConnect as WalletConnectV2 } from '@web3-react/walletconnect-v2'
->>>>>>> 27cd3897
 import * as React from 'react'
 import { useQuery } from 'react-query'
 import { firstValueFrom, map, switchMap } from 'rxjs'
 import { ReplacedError, useAsyncCallback } from '../../hooks/useAsyncCallback'
-<<<<<<< HEAD
-import { useCentrifuge, useCentrifugeConsts } from '../CentrifugeProvider'
-=======
 import { useCentrifuge, useCentrifugeApi, useCentrifugeConsts } from '../CentrifugeProvider'
->>>>>>> 27cd3897
 import { EvmChains, getAddChainParameters, getEvmUrls } from './evm/chains'
 import { EvmConnectorMeta, getEvmConnectors } from './evm/connectors'
 import { getStore } from './evm/utils'
@@ -87,41 +75,26 @@
   return ctx
 }
 
-<<<<<<< HEAD
-export function useAddress(typeOverride?: 'substrate' | 'evm') {
-  const { connectedType, evm, substrate, isEvmOnSubstrate } = useWallet()
-  const type = typeOverride ?? connectedType
-=======
 export function useAddress(type?: 'substrate' | 'evm') {
   const { connectedType, evm, substrate, isEvmOnSubstrate } = useWallet()
->>>>>>> 27cd3897
   if (type === 'evm') {
     return evm.accounts?.[0]
   }
   if (isEvmOnSubstrate) {
     return (
       substrate.selectedCombinedAccount?.actingAddress ||
-<<<<<<< HEAD
-      (evm.accounts?.[0] ? evmToSubstrateAddress(evm.accounts[0]) : undefined)
-    )
-  }
-=======
       (evm.accounts?.[0] ? evmToSubstrateAddress(evm.accounts[0], substrate.evmChainId!) : undefined)
     )
   }
   if (connectedType === 'evm') {
     return evm.accounts?.[0]
   }
->>>>>>> 27cd3897
   return substrate.selectedCombinedAccount?.actingAddress || substrate.selectedAccount?.address
 }
 
 export function useCentEvmChainId() {
   const cent = useCentrifuge()
-<<<<<<< HEAD
-=======
   const api = useCentrifugeApi()
->>>>>>> 27cd3897
   const { data: centEvmChainId } = useQuery(
     ['evmChainId'],
     () => {
@@ -139,10 +112,7 @@
     {
       staleTime: Infinity,
       suspense: true,
-<<<<<<< HEAD
-=======
       enabled: !!api.query.evmChainId,
->>>>>>> 27cd3897
     }
   )
   return centEvmChainId
@@ -180,31 +150,19 @@
   const centEvmChainId = useCentEvmChainId()
 
   const evmChains = React.useMemo(() => {
-<<<<<<< HEAD
-=======
     const centUrl = new URL(cent.parachainUrl)
     centUrl.protocol = 'https:'
->>>>>>> 27cd3897
     const chains = {
       ...evmChainsProp,
     }
     if (centEvmChainId) {
       chains[centEvmChainId] = {
-<<<<<<< HEAD
-        urls: ['https://fullnode.development.cntrfg.com/'],
-        iconUrl: '',
-        name: 'Centrifuge',
-        nativeCurrency: {
-          name: consts.chainToken,
-          symbol: consts.chainToken,
-=======
         urls: [centUrl.toString()],
         iconUrl: '',
         name: 'Centrifuge',
         nativeCurrency: {
           name: consts.chainSymbol,
           symbol: consts.chainSymbol,
->>>>>>> 27cd3897
           decimals: consts.chainDecimals,
         },
         blockExplorerUrl: 'https://etherscan.io/',
@@ -220,17 +178,9 @@
       walletConnectId,
       substrateEvmChainId: centEvmChainId,
     }))
-<<<<<<< HEAD
-
-  console.log('evmConnectors', evmConnectors)
-
-  const [state, dispatch] = useWalletStateInternal(evmConnectors)
-  const isEvmOnSubstrate = state.evm.chainId === centEvmChainId
-=======
 
   const [state, dispatch] = useWalletStateInternal(evmConnectors)
   const isEvmOnSubstrate = state.connectedType === 'evm' && state.evm.chainId === centEvmChainId
->>>>>>> 27cd3897
 
   const unsubscribeRef = React.useRef<(() => void) | null>()
 
@@ -258,11 +208,7 @@
       */
   const evmSubstrateAccounts = isEvmOnSubstrate
     ? state.evm.accounts?.map((addr) => ({
-<<<<<<< HEAD
-        address: evmToSubstrateAddress(addr),
-=======
         address: evmToSubstrateAddress(addr, centEvmChainId!),
->>>>>>> 27cd3897
         source: state.evm.selectedWallet!.id,
         wallet: state.evm.selectedWallet as any,
       }))
@@ -368,23 +314,16 @@
   const connectEvm = React.useCallback(
     async (wallet: EvmConnectorMeta, network?: Network) => {
       const chainId = network === 'centrifuge' ? centEvmChainId : network
-<<<<<<< HEAD
-      // console.log('getAddChainParameters(evmChains, chainId)', getAddChainParameters(evmChains, chainId))
-=======
->>>>>>> 27cd3897
       const { connector } = wallet
       try {
         const accounts = await setPendingConnect(wallet, async () => {
           await (connector instanceof WalletConnectV2
-<<<<<<< HEAD
-            ? connector.activate(
-                network === 'centrifuge'
-                  ? [`polkadot:91b171bb158e2d3848fa23a9f1c25182`, `eip155:${centEvmChainId}`]
-                  : `eip155:${chainId}`
-              )
-=======
-            ? connector.activate(chainId)
->>>>>>> 27cd3897
+            ? // ? connector.activate(
+              //     network === 'centrifuge'
+              //       ? [`polkadot:91b171bb158e2d3848fa23a9f1c25182`, `eip155:${centEvmChainId}`]
+              //       : `eip155:${chainId}`
+              //   )
+              connector.activate(chainId)
             : connector.activate(chainId ? getAddChainParameters(evmChains, chainId) : undefined))
           return getStore(wallet.connector).getState().accounts
         })
