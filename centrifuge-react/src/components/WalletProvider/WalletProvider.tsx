--- conflicted
+++ resolved
@@ -474,11 +474,7 @@
         },
       },
     }
-<<<<<<< HEAD
-  }, [connect, disconnect, proxies, nestedProxies, state, isConnectError, isConnecting])
-=======
-  }, [connect, disconnect, selectAccount, proxies, state, isConnectError, isConnecting])
->>>>>>> f19d396d
+  }, [connect, disconnect, proxies, state, isConnectError, isConnecting])
 
   return (
     <WalletContext.Provider value={ctx}>
