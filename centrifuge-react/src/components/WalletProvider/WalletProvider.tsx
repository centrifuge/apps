import { addressToHex, ComputedMultisig, evmToSubstrateAddress, Multisig } from '@centrifuge/centrifuge-js'
import { isWeb3Injected } from '@polkadot/extension-dapp'
import { getWallets } from '@subwallet/wallet-connect/dotsama/wallets'
import { Wallet } from '@subwallet/wallet-connect/types'
import { Web3ReactState } from '@web3-react/types'
import { WalletConnect as WalletConnectV2 } from '@web3-react/walletconnect-v2'
import * as React from 'react'
import { useQuery } from 'react-query'
import { firstValueFrom, map, switchMap } from 'rxjs'
import { ReplacedError, useAsyncCallback } from '../../hooks/useAsyncCallback'
import { useCentrifuge, useCentrifugeApi, useCentrifugeConsts } from '../CentrifugeProvider'
import { EvmChains, getAddChainParameters, getEvmUrls } from './evm/chains'
import { EvmConnectorMeta, getEvmConnectors } from './evm/connectors'
import { getStore } from './evm/utils'
import { CombinedSubstrateAccount, Network, Proxy, State, SubstrateAccount } from './types'
import { useConnectEagerly } from './useConnectEagerly'
import { Action, getPersisted, persist, useWalletStateInternal } from './useWalletState'
import { useGetNetworkName } from './utils'
import { WalletDialog } from './WalletDialog'

export type WalletContextType = {
  isEvmOnSubstrate: boolean
  connectedType: 'evm' | 'substrate' | null
  connectedNetwork: State['walletDialog']['network']
  connectedNetworkName: string | null
  scopedNetworks: Network[] | null
  setScopedNetworks: (scopedNetwork: Network[] | null) => void
  dispatch: (action: Action) => void
  showNetworks: (network?: State['walletDialog']['network']) => void
  showWallets: (network?: State['walletDialog']['network'], wallet?: State['walletDialog']['wallet']) => void
  showAccounts: () => void
  walletDialog: State['walletDialog']
  connect: (wallet: Wallet | EvmConnectorMeta, network?: Network) => Promise<SubstrateAccount[] | string[] | undefined>
  disconnect: () => void
  pendingConnect: {
    isConnecting: boolean
    isError: boolean
    wallet: Wallet | EvmConnectorMeta | null
  }
  substrate: {
    evmChainId?: number
    accounts: SubstrateAccount[] | null
    proxies: Record<string, Proxy[]> | undefined
    multisigs: ComputedMultisig[]
    combinedAccounts: CombinedSubstrateAccount[] | null
    selectedAccount: SubstrateAccount | null
    selectedAddress: string | null
    selectedWallet: Wallet | null
    selectedProxies: Proxy[] | null
    selectedMultisig: ComputedMultisig | null
    selectedCombinedAccount: CombinedSubstrateAccount | null
    selectAccount: (address: string, proxies?: string[] | null, multisig?: string | null) => void
    addMultisig: (multisig: Multisig) => void
    subscanUrl?: string
    isWeb3Injected: boolean
  }
  evm: Pick<Web3ReactState, 'chainId' | 'accounts'> & {
    connectors: EvmConnectorMeta[]
    chains: EvmChains
    selectedWallet: EvmConnectorMeta | null
    selectedAddress: string | null
  }
}

const WalletContext = React.createContext<WalletContextType>(null as any)

export const wallets = getWallets()

export function useWallet() {
  const ctx = React.useContext(WalletContext)
  if (!ctx) throw new Error('useWallet must be used within Provider')
  return ctx
}

export function useAddress(type?: 'substrate' | 'evm') {
  const { connectedType, evm, substrate, isEvmOnSubstrate } = useWallet()
  if (type === 'evm') {
    return evm.accounts?.[0]
  }
  if (isEvmOnSubstrate) {
    return (
      substrate.selectedCombinedAccount?.actingAddress ||
      (evm.accounts?.[0] ? evmToSubstrateAddress(evm.accounts[0], substrate.evmChainId!) : undefined)
    )
  }
  if (connectedType === 'evm') {
    return evm.accounts?.[0]
  }
  return substrate.selectedCombinedAccount?.actingAddress || substrate.selectedAccount?.address
}

export function useCentEvmChainId() {
  const cent = useCentrifuge()
  const api = useCentrifugeApi()
  const { data: centEvmChainId } = useQuery(
    ['evmChainId'],
    () => {
      try {
        return firstValueFrom(
          cent.getApi().pipe(
            switchMap((api) => api.query.evmChainId.chainId()),
            map((chainIdData) => chainIdData.toPrimitive() as number)
          )
        )
      } catch {
        return undefined
      }
    },
    {
      staleTime: Infinity,
      suspense: true,
      enabled: !!api.query.evmChainId,
    }
  )
  return centEvmChainId
}

type WalletProviderProps = {
  children: React.ReactNode
  evmChains?: EvmChains
  evmAdditionalConnectors?: EvmConnectorMeta[]
  walletConnectId?: string
  subscanUrl?: string
  showAdvancedAccounts?: boolean
<<<<<<< HEAD
  evmOnSubstrate?: boolean
  showAvalanche?: boolean
=======
>>>>>>> 46f7b7e9
}

let cachedEvmConnectors: EvmConnectorMeta[] | undefined = undefined

export function WalletProvider({
  children,
  evmChains: evmChainsProp = {
    1: {
      urls: ['https://cloudflare-eth.com'],
    },
  },
  evmAdditionalConnectors,
  walletConnectId,
  subscanUrl,
  showAdvancedAccounts,
<<<<<<< HEAD
  evmOnSubstrate,
  showAvalanche,
=======
>>>>>>> 46f7b7e9
}: WalletProviderProps) {
  if (!evmChainsProp[1]?.urls[0]) throw new Error('Mainnet should be defined in EVM Chains')

  const cent = useCentrifuge()
  const consts = useCentrifugeConsts()
  const centEvmChainId = useCentEvmChainId()

  const evmChains = React.useMemo(() => {
    const centUrl = new URL(cent.parachainUrl)
    centUrl.protocol = 'https:'
    const chains = {
      ...evmChainsProp,
    }
    if (centEvmChainId) {
      chains[centEvmChainId] = {
        urls: [centUrl.toString()],
        iconUrl: '',
        name: 'Centrifuge',
        nativeCurrency: {
          name: consts.chainSymbol,
          symbol: consts.chainSymbol,
          decimals: consts.chainDecimals,
        },
        blockExplorerUrl: 'https://etherscan.io/',
      }
    }
    return chains
  }, [centEvmChainId])

  const evmConnectors =
    cachedEvmConnectors ||
    (cachedEvmConnectors = getEvmConnectors(getEvmUrls(evmChains), {
      additionalConnectors: evmAdditionalConnectors,
      walletConnectId,
      substrateEvmChainId: centEvmChainId,
    }))

  const [state, dispatch] = useWalletStateInternal(evmConnectors)
  const isEvmOnSubstrate = state.connectedType === 'evm' && state.evm.chainId === centEvmChainId

  const unsubscribeRef = React.useRef<(() => void) | null>()

  React.useEffect(
    () => () => {
      if (unsubscribeRef.current) {
        unsubscribeRef.current()
        unsubscribeRef.current = null
      }
    },
    []
  )

  /*
  ['allProxies'],
    () =>
      firstValueFrom(cent.proxies.getAllProxies()).then((proxies) => {
        return Object.fromEntries(
          Object.entries(proxies).map(([delegatee, ps]) => [
            utils.formatAddress(delegatee),
            ps.map((p) => ({ ...p, delegator: utils.formatAddress(p.delegator) })),
          ])
        )
      }),
      */
  const evmSubstrateAccounts = isEvmOnSubstrate
    ? state.evm.accounts?.map((addr) => ({
        address: evmToSubstrateAddress(addr, centEvmChainId!),
        source: state.evm.selectedWallet!.id,
        wallet: state.evm.selectedWallet as any,
      }))
    : null
  const { data: proxies } = useQuery(
    [
      'proxies',
      state.substrate.accounts?.map((acc) => acc.address),
      state.substrate.multisigs.map((m) => m.address),
      evmSubstrateAccounts?.map((acc) => acc.address),
    ],
    () =>
      firstValueFrom(
        cent.proxies.getMultiUserProxies([
          (state.substrate.accounts || [])
            .map((acc) => acc.address)
            .concat(state.substrate.multisigs.map((m) => m.address))
            .concat(evmSubstrateAccounts?.map((acc) => acc.address) || []),
        ])
      ),
    {
      staleTime: Infinity,
    }
  )

  const delegatees = [...new Set(Object.values(proxies ?? {})?.flatMap((p) => p.map((d) => d.delegator)))]
  const { data: nestedProxies } = useQuery(
    ['nestedProxies', delegatees],
    () => firstValueFrom(cent.proxies.getMultiUserProxies([delegatees])),
    {
      enabled: !!Object.keys(proxies ?? {})?.length,
      staleTime: Infinity,
    }
  )

  function setFilteredAccounts(accounts: SubstrateAccount[]) {
    const mappedAccounts = accounts
      .map((acc) => ({
        ...acc,
        address: addressToHex(acc.address),
      }))
      .filter((acc) => (acc as any).type !== 'ethereum')

    const { address: persistedAddress } = getPersisted()
    const matchingAccount = persistedAddress && mappedAccounts.find((acc) => acc.address === persistedAddress)?.address
    const address = matchingAccount || mappedAccounts[0]?.address
    dispatch({
      type: 'substrateSetState',
      payload: {
        accounts: mappedAccounts,
        selectedAccountAddress: address,
        multisigAddress: null,
        proxyAddresses: null,
      },
    })
  }

  const selectAccount = React.useCallback((address: string, proxies?: string[] | null, multisig?: string | null) => {
    dispatch({
      type: 'substrateSetState',
      payload: { selectedAccountAddress: address, proxyAddresses: proxies ?? null, multisigAddress: multisig ?? null },
    })
  }, [])

  const {
    execute: setPendingConnect,
    args: connectingArgs,
    isLoading: isConnectingByInteraction,
    isError: isConnectError,
  } = useAsyncCallback(
    (_: EvmConnectorMeta | Wallet, cb: () => Promise<SubstrateAccount[] | string[] | undefined>) => cb(),
    {
      throwOnReplace: true,
    }
  )

  const connectSubstrate = React.useCallback(async (wallet: Wallet) => {
    unsubscribeRef.current?.()

    if (!wallet?.installed) throw new Error('Wallet not available')

    const accounts = await setPendingConnect(wallet, async () => {
      try {
        const allAccounts = await wallet.getAccounts()
        if (!allAccounts) throw new Error('Failed to get accounts')

        setFilteredAccounts(allAccounts)
        dispatch({ type: 'substrateSetState', payload: { selectedWallet: wallet } })
        dispatch({ type: 'setConnectedType', payload: 'substrate' })

        unsubscribeRef.current = await wallet.subscribeAccounts(setFilteredAccounts)

        return allAccounts
      } catch (error) {
        if (error instanceof ReplacedError) return
        console.error(error)
        throw error
      }
    })
    return accounts
  }, [])

  const connectEvm = React.useCallback(
    async (wallet: EvmConnectorMeta, network?: Network) => {
      const chainId = network === 'centrifuge' ? centEvmChainId : network
      const { connector } = wallet
      try {
        const accounts = await setPendingConnect(wallet, async () => {
          await (connector instanceof WalletConnectV2
            ? connector.activate(chainId)
            : connector.activate(chainId ? getAddChainParameters(evmChains, chainId) : undefined))
          return getStore(wallet.connector).getState().accounts
        })

        dispatch({ type: 'evmSetState', payload: { selectedWallet: wallet } })
        dispatch({ type: 'setConnectedType', payload: 'evm' })

        return accounts
      } catch (error) {
        if (error instanceof ReplacedError) return
        console.error(error)
        throw error
      }
    },
    [evmChains]
  )

  const connect = React.useCallback(
    async (wallet: Wallet | EvmConnectorMeta, network?: Network) => {
      if ('connector' in wallet) {
        return connectEvm(wallet, network)
      }
      return connectSubstrate(wallet)
    },
    [connectEvm, connectSubstrate]
  )

  const disconnect = React.useCallback(async () => {
    evmConnectors.forEach((connectorMeta) => {
      if (connectorMeta.connector?.deactivate) {
        connectorMeta.connector.deactivate()
      } else {
        connectorMeta.connector.resetState()
      }
    })

    persist(null)
    if (unsubscribeRef.current) {
      unsubscribeRef.current()
      unsubscribeRef.current = null
    }

    dispatch({ type: 'reset' })
  }, [])

  const isTryingToConnectEagerly = useConnectEagerly((wallet) => connect(wallet), dispatch, evmConnectors)
  const isConnecting = isConnectingByInteraction || isTryingToConnectEagerly
  const getNetworkName = useGetNetworkName(evmChains, centEvmChainId ?? null)

  const [scopedNetworks, setScopedNetworks] = React.useState<WalletContextType['scopedNetworks']>(null)

  const ctx: WalletContextType = React.useMemo(() => {
    const combinedProxies = { ...proxies, ...nestedProxies }
    const combinedSubstrateAccounts =
      (evmSubstrateAccounts || state.substrate.accounts)?.flatMap((account) => {
        const { address } = account
        const multisigs = state.substrate.multisigs.filter((multi) =>
          multi.signers.find((signer) => signer === address)
        )
        const accounts: CombinedSubstrateAccount[] = [{ signingAccount: account, actingAddress: account.address }]

        const directProxies: Proxy[][] = []
        findProxySequences(combinedProxies, directProxies, [], address)
        accounts.push(
          ...directProxies.map((p) => ({ signingAccount: account, proxies: p, actingAddress: p.at(-1)!.delegator }))
        )

        multisigs.forEach((multi) => {
          accounts.push({ signingAccount: account, multisig: multi, actingAddress: multi.address })
          const multisigProxies: Proxy[][] = []
          findProxySequences(combinedProxies, multisigProxies, [], multi.address)
          accounts.push(
            ...multisigProxies.map((p) => ({
              signingAccount: account,
              proxies: p,
              multisig: multi,
              actingAddress: p.at(-1)!.delegator,
            }))
          )
        })

        return accounts
      }) ?? null
    const selectedCombinedAccount = combinedSubstrateAccounts?.find(
      (acc) =>
        state.substrate.selectedAccountAddress === acc.signingAccount.address &&
        state.substrate.multisigAddress == acc.multisig?.address &&
        ((!acc.proxies && !state.substrate.proxyAddresses) ||
          (acc.proxies?.length === state.substrate.proxyAddresses?.length &&
            acc.proxies!.every((p, i) => p.delegator === state.substrate.proxyAddresses?.[i])))
    )
    null

    const selectedSubstrateAccount =
      state.substrate.accounts?.find((acc) => acc.address === state.substrate.selectedAccountAddress) ?? null
    const connectedNetwork =
      state.connectedType === 'evm' ? state.evm.chainId! : state.connectedType === 'substrate' ? 'centrifuge' : null
    return {
      connectedType: state.connectedType,
      isEvmOnSubstrate,
      connectedNetwork,
      connectedNetworkName: connectedNetwork ? getNetworkName(connectedNetwork) : null,
      scopedNetworks,
      setScopedNetworks,
      dispatch,
      showNetworks: (network?: State['walletDialog']['network']) =>
        dispatch({ type: 'showWalletDialog', payload: { view: 'networks', network, wallet: null } }),
      showWallets: (network?: State['walletDialog']['network'], wallet?: State['walletDialog']['wallet']) =>
        dispatch({ type: 'showWalletDialog', payload: { view: 'wallets', network, wallet } }),
      showAccounts: () => dispatch({ type: 'showWalletDialogAccounts', payload: { network: state.evm.chainId } }),
      walletDialog: state.walletDialog,
      pendingConnect: {
        isConnecting,
        isError: isConnectError,
        wallet: connectingArgs?.[0] || null,
      },
      connect,
      disconnect,
      substrate: {
        ...state.substrate,
        evmChainId: centEvmChainId,
        accounts: evmSubstrateAccounts || state.substrate.accounts,
        combinedAccounts: combinedSubstrateAccounts,
        selectedAccount: selectedSubstrateAccount,
        selectedAddress: selectedSubstrateAccount?.address || null,
        selectedCombinedAccount:
          ((state.substrate.multisigAddress || state.substrate.proxyAddresses) && selectedCombinedAccount) || null,
        isWeb3Injected,
        selectAccount,
        addMultisig: (multisig) => {
          dispatch({
            type: 'substrateAddMultisig',
            payload: multisig,
          })
        },
        selectedProxies: selectedCombinedAccount?.proxies || null,
        selectedMultisig: selectedCombinedAccount?.multisig || null,
        proxies: combinedProxies,
        subscanUrl,
      },
      evm: {
        ...state.evm,
        selectedAddress: state.evm.accounts?.[0] || null,
        connectors: evmConnectors,
        chains: evmChains,
      },
    }
  }, [connect, disconnect, selectAccount, proxies, nestedProxies, state, isConnectError, isConnecting])

  return (
    <WalletContext.Provider value={ctx}>
      {children}
<<<<<<< HEAD
      <WalletDialog
        evmChains={evmChains}
        showAdvancedAccounts={showAdvancedAccounts}
        evmOnSubstrate={evmOnSubstrate}
        showAvalanche={showAvalanche}
      />
=======
      <WalletDialog evmChains={evmChains} showAdvancedAccounts={showAdvancedAccounts} />
>>>>>>> 46f7b7e9
    </WalletContext.Provider>
  )
}

function findProxySequences(
  proxies: Record<string, Proxy[]>,
  acc: Proxy[][],
  curSeq: Proxy[],
  delegatee: string,
  depth = 0
) {
  if (!proxies[delegatee] || depth >= 3) return
  proxies[delegatee].forEach((nextProxy) => {
    const seq = [...curSeq, nextProxy]
    acc.push(seq)
    findProxySequences(proxies, acc, seq, nextProxy.delegator, depth + 1)
  })
}<|MERGE_RESOLUTION|>--- conflicted
+++ resolved
@@ -122,11 +122,7 @@
   walletConnectId?: string
   subscanUrl?: string
   showAdvancedAccounts?: boolean
-<<<<<<< HEAD
-  evmOnSubstrate?: boolean
   showAvalanche?: boolean
-=======
->>>>>>> 46f7b7e9
 }
 
 let cachedEvmConnectors: EvmConnectorMeta[] | undefined = undefined
@@ -142,11 +138,7 @@
   walletConnectId,
   subscanUrl,
   showAdvancedAccounts,
-<<<<<<< HEAD
-  evmOnSubstrate,
   showAvalanche,
-=======
->>>>>>> 46f7b7e9
 }: WalletProviderProps) {
   if (!evmChainsProp[1]?.urls[0]) throw new Error('Mainnet should be defined in EVM Chains')
 
@@ -476,16 +468,7 @@
   return (
     <WalletContext.Provider value={ctx}>
       {children}
-<<<<<<< HEAD
-      <WalletDialog
-        evmChains={evmChains}
-        showAdvancedAccounts={showAdvancedAccounts}
-        evmOnSubstrate={evmOnSubstrate}
-        showAvalanche={showAvalanche}
-      />
-=======
-      <WalletDialog evmChains={evmChains} showAdvancedAccounts={showAdvancedAccounts} />
->>>>>>> 46f7b7e9
+      <WalletDialog evmChains={evmChains} showAdvancedAccounts={showAdvancedAccounts} showAvalanche={showAvalanche} />
     </WalletContext.Provider>
   )
 }
