import Centrifuge, { TransactionOptions } from '@centrifuge/centrifuge-js'
import { ISubmittableResult } from '@polkadot/types/types'
import * as React from 'react'
import { lastValueFrom, Observable } from 'rxjs'
import { useCentrifuge } from '../components/CentrifugeProvider'
import { Transaction, useTransaction, useTransactions } from '../components/Transactions'
import { CombinedSubstrateAccount, SubstrateAccount, useEvmProvider, useWallet } from '../components/WalletProvider'
import { PalletError } from '../utils/errors'

export type CentrifugeTransactionOptions = Pick<TransactionOptions, 'createType'> & {
  account?: CombinedSubstrateAccount
  forceProxyType?: string | string[]
}

export function useCentrifugeTransaction<T extends Array<any>>(
  title: string,
  transactionCallback: (centrifuge: Centrifuge) => (args: T, options?: TransactionOptions) => Observable<any>,
  options: { onSuccess?: (args: T, result: ISubmittableResult) => void; onError?: (error: any) => void } = {}
) {
  const { addOrUpdateTransaction, updateTransaction } = useTransactions()
  const { showWallets, substrate, walletDialog, evm, isEvmOnSubstrate } = useWallet()
  const provider = useEvmProvider()
  const { selectedCombinedAccount, selectedAccount } = substrate
  const cent = useCentrifuge()
  const [lastId, setLastId] = React.useState<string | undefined>(undefined)
  const lastCreatedTransaction = useTransaction(lastId)
  const pendingTransaction = React.useRef<{ id: string; args: T; options?: CentrifugeTransactionOptions }>()

  async function doTransaction(
    selectedCombinedAccount: CombinedSubstrateAccount | null,
    selectedAccount: SubstrateAccount,
    id: string,
    args: T,
    txOptions?: CentrifugeTransactionOptions
  ) {
    const account = selectedCombinedAccount ||
      txOptions?.account || {
        signingAccount: selectedAccount,
        multisig: undefined,
        proxies: undefined,
      }
    try {
      let connectedCent
      if (isEvmOnSubstrate) {
<<<<<<< HEAD
        connectedCent = cent.connectEvm(evm.selectedAddress!, provider!.getSigner())
=======
        connectedCent = cent.connectEvm(evm.selectedAddress!, provider!.getSigner(), substrate.evmChainId!)
>>>>>>> 27cd3897
      } else {
        connectedCent = cent.connect(account.signingAccount?.address, account.signingAccount?.signer as any)
      }
      const api = await cent.getApiPromise()

      const transaction = transactionCallback(connectedCent)

      updateTransaction(id, { status: 'unconfirmed' })

      let txError: any = null
      const lastResult = await lastValueFrom(
        transaction(args, {
          multisig: account.multisig,
          proxies: account.proxies?.map((p) => [
            p.delegator,
            txOptions?.forceProxyType
              ? (Array.isArray(txOptions.forceProxyType) ? txOptions.forceProxyType : [txOptions.forceProxyType]).find(
                  (type) => p.types.includes(type)
                )
              : undefined,
          ]),
          ...txOptions,
          onStatusChange: (result) => {
            console.log('onStatusChange', result)
            const errors = result.events.filter(({ event }) => {
              const possibleProxyErr = event.data[0]?.toHuman()
              return (
                api.events.system.ExtrinsicFailed.is(event) ||
                (api.events.proxy.ProxyExecuted.is(event) &&
                  possibleProxyErr &&
                  typeof possibleProxyErr === 'object' &&
                  'Err' in possibleProxyErr)
              )
            })
            let errorObject: any

            if (result.dispatchError || errors.length) {
              let errorMessage = 'Transaction failed'
              console.log('status failed')
              txError = result.dispatchError || errors[0]
              if (errors.length) {
                const error = errors[0].event.data[0] as any
                if (error.isModule) {
                  // for module errors, we have the section indexed, lookup
                  const decoded = api.registry.findMetaError(error.asModule)
                  const { section, method, docs } = decoded
                  errorObject = new PalletError(section, method)
                  errorMessage = errorObject.message || errorMessage
                  console.error(`${section}.${method}: ${docs.join(' ')}`)
                } else {
                  // Other, CannotLookup, BadOrigin, no extra info
                  console.error(error.toString())
                }
              }

              updateTransaction(id, (prev) => ({
                status: 'failed',
                failedReason: errorMessage,
                error: errorObject,
                dismissed: prev.status === 'failed' && prev.dismissed,
              }))
            } else if (result.status.isInBlock || result.status.isFinalized) {
              updateTransaction(id, (prev) =>
                prev.status === 'failed'
                  ? {}
                  : { status: 'succeeded', dismissed: prev.status === 'succeeded' && prev.dismissed }
              )
            } else {
              updateTransaction(id, { status: 'pending', hash: result.status.hash.toHex() })
            }
          },
        })
      )

      console.log('txError', txError)
      if (txError) {
        options.onError?.(txError)
      } else {
        options.onSuccess?.(args, lastResult)
      }
    } catch (e) {
      console.error(e)

      updateTransaction(id, { status: 'failed', failedReason: (e as Error).message })
      options.onError?.(e)
    }
  }

  function execute(args: T, options?: CentrifugeTransactionOptions, idOverride?: string) {
    const id = idOverride ?? Math.random().toString(36).substr(2)
    const tx: Transaction = {
      id,
      title,
      status: 'creating',
      args,
      network: 'centrifuge',
    }
    addOrUpdateTransaction(tx)
    setLastId(id)

    if (!selectedAccount && !isEvmOnSubstrate) {
      pendingTransaction.current = { id, args, options }
      showWallets('centrifuge')
    } else {
      doTransaction(selectedCombinedAccount, selectedAccount!, id, args, options)
    }
    return id
  }

  React.useEffect(() => {
    if (pendingTransaction.current) {
      const { id, args, options } = pendingTransaction.current

      if (walletDialog.view !== null) return
      pendingTransaction.current = undefined

      if (selectedAccount || isEvmOnSubstrate) {
        doTransaction(selectedCombinedAccount, selectedAccount!, id, args, options)
      } else {
        updateTransaction(id, { status: 'failed', failedReason: 'No account connected' })
      }
    }
  }, [walletDialog.view])

  return {
    execute,
    lastCreatedTransaction,
    reset: () => setLastId(undefined),
    isLoading: lastCreatedTransaction
      ? ['creating', 'unconfirmed', 'pending'].includes(lastCreatedTransaction.status)
      : false,
  }
}<|MERGE_RESOLUTION|>--- conflicted
+++ resolved
@@ -42,11 +42,7 @@
     try {
       let connectedCent
       if (isEvmOnSubstrate) {
-<<<<<<< HEAD
-        connectedCent = cent.connectEvm(evm.selectedAddress!, provider!.getSigner())
-=======
         connectedCent = cent.connectEvm(evm.selectedAddress!, provider!.getSigner(), substrate.evmChainId!)
->>>>>>> 27cd3897
       } else {
         connectedCent = cent.connect(account.signingAccount?.address, account.signingAccount?.signer as any)
       }
