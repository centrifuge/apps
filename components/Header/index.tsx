import React from 'react';
import { Box, Button, Image, Text } from 'grommet';
import {
  Menu as MenuIcon,
  User as UserIcon,
  Close as CloseIcon
} from 'grommet-icons';
import { connect } from 'react-redux';
import Link from 'next/link';
import { AuthState, ensureAuthed } from '../../ducks/auth';
import { formatAddress } from '../../utils/formatAddress';
import config from '../../config';
import Router, { withRouter, NextRouter } from 'next/router';
import { NavBar } from '@centrifuge/axis-nav-bar';

const { isDemo } = config;
export interface MenuItem {
  label: string;
  route: string;
  inPool: boolean;
  secondary?: boolean;
  env: string;
}

interface HeaderProps {
  poolTitle?: string;
  selectedRoute: string;
  menuItems: MenuItem[];
  auth?: AuthState;
  router: NextRouter;
  ensureAuthed?: () => Promise<void>;
}

interface State {
  chosenRoute: string;
}

class Header extends React.Component<HeaderProps, State> {
  state: State = {
    chosenRoute: '/'
  };

  connectAccount = async () => {
    try {
      await this.props.ensureAuthed!();
    } catch (e) {
      console.error(`authentication failed with Error ${e}`);
    }
  }

  onRouteClick = (item: MenuItem) => {
    this.setState({ chosenRoute: item.route });
    if (item.route.startsWith('/')) {
      this.pushWithPrefixIfInPool(item);
    } else {
      window.open(item.route);
    }
  }

  pushWithPrefixIfInPool = (item: MenuItem) => {
    if (item.inPool) {
      const { root } = this.props.router.query;
      const route = item.route === '/' ? '' : item.route;
      Router.push(`/[root]${route}`, `/${root}${route}`, { shallow: true });
      return;
    }
    Router.push(item.route, undefined, { shallow: true });
  }

  render() {
    const { poolTitle, selectedRoute, menuItems, auth } = this.props;
    const address = auth?.address;
    const network = auth?.network;

    const itemGap = 'small';
    const logoUrl = (isDemo && '/static/demo_logo.svg') || '/static/logo.svg';

    const theme = {
      navBar: {
        icons: {
          menu: MenuIcon,
          close: CloseIcon,
          user: UserIcon
        }
      }
    };

    const filtMenuItems = menuItems.filter(item =>
      ((isDemo && item.env === 'demo') || item.env === '') && !item.secondary);

    return (
      <Box
        style={{ position: 'sticky', top: 0, height: '56px', zIndex: 2, boxShadow: '0 0 4px 0px #00000075' }}
        background="white"
        justify="center"
        align="center"
        direction="row"
        fill="horizontal"
        pad={{ horizontal: 'small' }}
      >
        <Box direction="row" width="xlarge" align="center">
          <Box align="center" direction="row" basis="full">
            <div style={{ height: 32, paddingRight: 16, borderRight: '1px solid #D8D8D8', display: 'flex',
              alignItems: 'center' }}>
              <Link href="/" shallow><a title="Tinlake" style={{ display: 'block' }}>
                <Image src={logoUrl} style={{ width: 130, verticalAlign: 'middle' }} />
              </a></Link>
            </div>
            {poolTitle &&
              <Box style={{ flex: '0 0 239px', height: 32, padding: '0 16px', borderRight: '1px solid #D8D8D8',
                display: 'flex' }}>
                <div style={{ height: 12, lineHeight: '12px', fontWeight: 500, fontSize: 10, color: '#bbb' }}>
                  Investment Pool</div>
                <div style={{ height: 16, lineHeight: '16px', fontWeight: 500, fontSize: 14, marginTop: 4 }}>
                  {poolTitle}</div>
              </Box>
            }
            <Box flex="grow" basis="auto" style={{ height: 32, padding: '0 16px 0 32px',
              borderRight: '1px solid #D8D8D8' }}>
<<<<<<< HEAD
              {filtMenuItems.length > 0 &&
                <NavBar
                  border={false}
                  itemGap="large"
                  theme={theme}
                  menuItems={filtMenuItems}
                  selectedRoute={selectedRoute}
                  onRouteClick={this.onRouteClick}
                  pad={{ horizontal: 'none' }}
                />
              }
=======
              <NavBar
                border={false}
                itemGap="large"
                theme={theme}
                menuItems={menuItems.filter(item =>
                  ((isDemo && item.env === 'demo') || item.env === '') && !item.secondary)}
                selectedRoute={selectedRoute}
                onRouteClick={this.onRouteClick}
                pad={{ horizontal: 'none' }}
                menuItemProps={{ style: { fontSize: 14 } }}
              />
>>>>>>> a03be9df
            </Box>
            <div style={{ flex: '0 0 auto', paddingLeft: 16 }}>
              {!address && (
                <Button onClick={this.connectAccount} label="Connect" />
              )}
              {address && (
                <Box direction="column" align="end" basis="full">
                  <Box
                    direction="row"
                    gap={itemGap}
                    align="center"
                    justify="start"
                  >
                    <Text> {formatAddress(address || '')} </Text>
                  </Box>
                  <Box direction="row" justify="start">
                    {network && (
                      <Text
                        style={{
                          color: '#808080',
                          lineHeight: '12px',
                          fontSize: '12px'
                        }}
                      >
                        {' '}
                        Connected to {network}{' '}
                      </Text>
                    )}
                  </Box>
                </Box>
              )}
            </div>
          </Box>
        </Box>
      </Box>
    );
  }
}

export default connect(state => state, { ensureAuthed })(withRouter(Header));<|MERGE_RESOLUTION|>--- conflicted
+++ resolved
@@ -117,7 +117,6 @@
             }
             <Box flex="grow" basis="auto" style={{ height: 32, padding: '0 16px 0 32px',
               borderRight: '1px solid #D8D8D8' }}>
-<<<<<<< HEAD
               {filtMenuItems.length > 0 &&
                 <NavBar
                   border={false}
@@ -127,21 +126,9 @@
                   selectedRoute={selectedRoute}
                   onRouteClick={this.onRouteClick}
                   pad={{ horizontal: 'none' }}
+                  menuItemProps={{ style: { fontSize: 14 } }}
                 />
               }
-=======
-              <NavBar
-                border={false}
-                itemGap="large"
-                theme={theme}
-                menuItems={menuItems.filter(item =>
-                  ((isDemo && item.env === 'demo') || item.env === '') && !item.secondary)}
-                selectedRoute={selectedRoute}
-                onRouteClick={this.onRouteClick}
-                pad={{ horizontal: 'none' }}
-                menuItemProps={{ style: { fontSize: 14 } }}
-              />
->>>>>>> a03be9df
             </Box>
             <div style={{ flex: '0 0 auto', paddingLeft: 16 }}>
               {!address && (
