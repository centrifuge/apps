--- conflicted
+++ resolved
@@ -26,7 +26,6 @@
   }
 
   render() {
-<<<<<<< HEAD
     const { loans } = this.props
     return (
       <Box>
@@ -37,9 +36,9 @@
           sortable
           onClickRow={this.clickRow as any}
           columns={[
-            { header: <HeaderCell text={'ID'}></HeaderCell>, property: 'loanId', align: 'end' },
+            { header: <HeaderCell text={'Asset ID'}></HeaderCell>, property: 'loanId', align: 'end' },
             {
-              header: 'NFT',
+              header: 'NFT ID',
               primary: true,
               property: 'tokenId',
               align: 'end',
@@ -94,50 +93,6 @@
         />
       </Box>
     )
-=======
-    const { loans } =  this.props;
-    return <Box>
-      <DataTable style={{ tableLayout: 'auto' }} data={loans} sort={{ direction: 'desc', property: 'loanId' }} sortable
-        onClickRow={this.clickRow as any} columns={[
-          { header: <HeaderCell text={'Asset ID'}></HeaderCell>, property: 'loanId', align: 'end' },
-          {
-            header: 'NFT ID', primary: true, property: 'tokenId', align: 'end',
-            render: (l: SortableLoan) =>
-              <Box style={{ maxWidth: '150px' }}>
-                <DisplayField
-                  as={'span'}
-                  value={hexToInt(bnToHex(l.tokenId).toString())}
-                />
-              </Box>
-          },
-          {
-            header: 'Outstanding (DAI)', property: 'debtNum', align: 'end',
-            render: (l: SortableLoan) =>
-              <NumberDisplay suffix="" precision={2} value={baseToDisplay(l.debt, 18)} />
-          },
-          {
-            header: 'Available for Financing (DAI)', property: 'principalNum', align: 'end',
-            render: (l: SortableLoan) =>
-              <NumberDisplay suffix="" precision={2} value={baseToDisplay(l.principal, 18)} />
-          },
-          {
-            header: <HeaderCell text={'Financing Fee'}></HeaderCell>, property: 'interestRateNum', align: 'end',
-            render: (l: SortableLoan) => l.status === 'Repaid' ? '-' :
-              <NumberDisplay suffix="%" precision={2} value={feeToInterestRate(l.interestRate)} />
-          },
-          {
-            header: 'Status', property: 'status', align: 'end',
-            render: (l: SortableLoan) => l.status
-          },
-          {
-            header: '', property: 'id', align: 'center', sortable: false, size: '36px',
-            render: (_l: SortableLoan) => {
-              return <ChevronRight />;
-            }
-          }
-        ]} />
-    </Box>;
->>>>>>> ff566c64
   }
 }
 const HeaderCell = (props: { text: string }) => (
