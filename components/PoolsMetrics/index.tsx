--- conflicted
+++ resolved
@@ -11,51 +11,6 @@
 
 class PoolsMetrics extends React.Component<Props> {
   render() {
-<<<<<<< HEAD
-    const { pools } = this.props
-    return (
-      <Box direction="row" gap="medium" margin={{ bottom: 'medium' }} justify="evenly">
-        <PoolsMetric label="Ongoing Pools">
-          <Box direction="row" style={{ alignItems: 'center' }}>
-            <Text
-              style={{
-                fontSize: '0.7em',
-                width: '250px',
-                height: 40,
-                display: 'flex',
-                justifyContent: 'center',
-                alignItems: 'center',
-              }}
-            >
-              {pools.ongoingPools}
-            </Text>
-          </Box>
-        </PoolsMetric>
-        <PoolsMetric label="Total Active Financings">
-          <Box direction="row" style={{ alignItems: 'center' }}>
-            <Text
-              style={{
-                width: '250px',
-                fontSize: '0.7em',
-                height: 40,
-                display: 'flex',
-                justifyContent: 'center',
-                alignItems: 'center',
-              }}
-            >
-              {pools.ongoingLoans}
-            </Text>
-          </Box>
-        </PoolsMetric>
-        <PoolsMetric label="Total Outstanding Volume">
-          <ERC20Display value={pools.totalDebt.toString()} tokenMetas={DAI} precision={2} />
-        </PoolsMetric>
-        <PoolsMetric label="Total Repaid Volume">
-          <ERC20Display value={pools.totalRepaysAggregatedAmount.toString()} tokenMetas={DAI} precision={2} />
-        </PoolsMetric>
-      </Box>
-    )
-=======
     const { pools } = this.props;
     return <Box direction="row" gap="medium" margin={{ bottom: 'medium' }} justify="evenly">
       <PoolsMetric label="Total Number of Pools" >
@@ -70,7 +25,6 @@
         <ERC20Display value={pools.totalDebt.add(pools.totalRepaysAggregatedAmount).toString()} tokenMetas={DAI} precision={2} />
       </PoolsMetric>
     </Box>;
->>>>>>> 0764be1c
   }
 }
 
