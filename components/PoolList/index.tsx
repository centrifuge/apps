import * as React from 'react'
import { Box, DataTable } from 'grommet'
import { PoolData } from '../../ducks/pools'
import { DisplayField } from '@centrifuge/axis-display-field'
import { baseToDisplay, feeToInterestRate } from 'tinlake'
import NumberDisplay from '../NumberDisplay'
import ChevronRight from '../ChevronRight'
import Router from 'next/router'

interface Props {
  pools?: PoolData[]
}

class PoolList extends React.Component<Props> {
  clickRow = ({ datum }: { datum?: PoolData; index?: number }) => {
    Router.push('/[root]', `/${datum!.id}`, { shallow: true })
  }

  render() {
<<<<<<< HEAD
    const { pools } = this.props
    return (
      <Box>
        <DataTable
          style={{ tableLayout: 'auto' }}
          data={pools}
          sortable
          onClickRow={this.clickRow as any}
          sort={{ property: 'totalDebtNum', direction: 'desc' }}
          columns={[
            {
              header: 'Pool',
              property: 'name',
              align: 'center',
              render: (p: PoolData) => (
                <Box style={{ maxWidth: '150px' }}>
                  <DisplayField as={'span'} value={p.name} />
                </Box>
              ),
            },
            {
              header: 'Asset Type',
              property: 'type',
              align: 'center',
              render: (p: PoolData) => (
                <Box style={{ maxWidth: '150px' }}>
                  <DisplayField as={'span'} value={p.asset} />
                </Box>
              ),
            },
            {
              header: 'Active Financings',
              property: 'ongoingLoans',
              align: 'center',
              render: (p: PoolData) => (
                <Box style={{ maxWidth: '150px' }}>
                  <DisplayField as={'span'} value={p.ongoingLoans} />
                </Box>
              ),
            },
            {
              header: 'Outstanding (DAI)',
              property: 'totalDebtNum',
              align: 'center',
              render: (p: PoolData) => (
                <Box style={{ maxWidth: '150px' }}>
                  <NumberDisplay suffix="" precision={2} value={baseToDisplay(p.totalDebt, 18)} />
                </Box>
              ),
            },
            {
              header: 'Total Repaid (DAI)',
              property: 'totalRepaysAggregatedAmountNum',
              align: 'center',
              render: (p: PoolData) => (
                <NumberDisplay suffix="" precision={2} value={baseToDisplay(p.totalRepaysAggregatedAmount, 18)} />
              ),
            },
            {
              header: 'Avg Fee',
              property: 'weightedInterestRateNum',
              align: 'center',
              render: (p: PoolData) => <NumberDisplay suffix="%" value={feeToInterestRate(p.weightedInterestRate)} />,
            },
            {
              header: 'DROP Rate',
              property: 'seniorInterestRateNum',
              align: 'center',
              render: (p: PoolData) => <NumberDisplay suffix="%" value={feeToInterestRate(p.seniorInterestRate)} />,
            },
            {
              header: '',
              property: 'id',
              align: 'center',
              sortable: false,
              size: '36px',
              render: (_p: PoolData) => {
                return <ChevronRight />
              },
            },
          ]}
        />
      </Box>
    )
=======
    const { pools } =  this.props;
    return <Box>
      <DataTable style={{ tableLayout: 'auto' }} data={pools} sortable onClickRow={this.clickRow as any}
        sort={{ property: 'totalDebtNum', direction: 'desc' }} columns={[
          {
            header: 'Pool', property: 'name', align: 'center',
            render: (p: PoolData) =>
            <Box style={{ maxWidth: '200px' }}>
              <DisplayField
                as={'span'}
                value={p.name}
              />
            </Box>
          },
          {
            header: 'Asset Type', property: 'type', align: 'center',
            render: (p: PoolData) =>
            <Box style={{ maxWidth: '150px' }}>
              <DisplayField
                as={'span'}
                value={p.asset}
              />
            </Box>
          },
          {
            header: 'Active Financings', property: 'ongoingLoans', align: 'center',
            render: (p: PoolData) =>
            <Box style={{ maxWidth: '150px' }}>
              <DisplayField
                as={'span'}
                value={p.ongoingLoans}
              />
            </Box>
          },
          {
            header: 'Outstanding (DAI)', property: 'totalDebtNum', align: 'center',
            render: (p: PoolData) =>
            <Box style={{ maxWidth: '150px' }}>
              <NumberDisplay suffix="" precision={2} value={baseToDisplay(p.totalDebt, 18)} />
            </Box>
          },
          {
            header: 'Total Repaid (DAI)', property: 'totalRepaysAggregatedAmountNum', align: 'center',
            render: (p: PoolData) =>
            <NumberDisplay suffix="" precision={2} value={baseToDisplay(p.totalRepaysAggregatedAmount, 18)} />
          },
          {
            header: 'DROP APR', property: 'seniorInterestRateNum', align: 'center',
            render: (p: PoolData) =>
            <NumberDisplay suffix="%" value={feeToInterestRate(p.seniorInterestRate)} />
          }
        ,
          {
            header: '', property: 'id', align: 'center', sortable: false, size: '36px',
            render: (_p: PoolData) => {
              return <ChevronRight />;
            }
          }
        ]} />
    </Box>;
>>>>>>> 0764be1c
  }
}

export default PoolList<|MERGE_RESOLUTION|>--- conflicted
+++ resolved
@@ -17,7 +17,6 @@
   }
 
   render() {
-<<<<<<< HEAD
     const { pools } = this.props
     return (
       <Box>
@@ -33,7 +32,7 @@
               property: 'name',
               align: 'center',
               render: (p: PoolData) => (
-                <Box style={{ maxWidth: '150px' }}>
+                <Box style={{ maxWidth: '200px' }}>
                   <DisplayField as={'span'} value={p.name} />
                 </Box>
               ),
@@ -77,13 +76,7 @@
               ),
             },
             {
-              header: 'Avg Fee',
-              property: 'weightedInterestRateNum',
-              align: 'center',
-              render: (p: PoolData) => <NumberDisplay suffix="%" value={feeToInterestRate(p.weightedInterestRate)} />,
-            },
-            {
-              header: 'DROP Rate',
+              header: 'DROP APR',
               property: 'seniorInterestRateNum',
               align: 'center',
               render: (p: PoolData) => <NumberDisplay suffix="%" value={feeToInterestRate(p.seniorInterestRate)} />,
@@ -102,68 +95,6 @@
         />
       </Box>
     )
-=======
-    const { pools } =  this.props;
-    return <Box>
-      <DataTable style={{ tableLayout: 'auto' }} data={pools} sortable onClickRow={this.clickRow as any}
-        sort={{ property: 'totalDebtNum', direction: 'desc' }} columns={[
-          {
-            header: 'Pool', property: 'name', align: 'center',
-            render: (p: PoolData) =>
-            <Box style={{ maxWidth: '200px' }}>
-              <DisplayField
-                as={'span'}
-                value={p.name}
-              />
-            </Box>
-          },
-          {
-            header: 'Asset Type', property: 'type', align: 'center',
-            render: (p: PoolData) =>
-            <Box style={{ maxWidth: '150px' }}>
-              <DisplayField
-                as={'span'}
-                value={p.asset}
-              />
-            </Box>
-          },
-          {
-            header: 'Active Financings', property: 'ongoingLoans', align: 'center',
-            render: (p: PoolData) =>
-            <Box style={{ maxWidth: '150px' }}>
-              <DisplayField
-                as={'span'}
-                value={p.ongoingLoans}
-              />
-            </Box>
-          },
-          {
-            header: 'Outstanding (DAI)', property: 'totalDebtNum', align: 'center',
-            render: (p: PoolData) =>
-            <Box style={{ maxWidth: '150px' }}>
-              <NumberDisplay suffix="" precision={2} value={baseToDisplay(p.totalDebt, 18)} />
-            </Box>
-          },
-          {
-            header: 'Total Repaid (DAI)', property: 'totalRepaysAggregatedAmountNum', align: 'center',
-            render: (p: PoolData) =>
-            <NumberDisplay suffix="" precision={2} value={baseToDisplay(p.totalRepaysAggregatedAmount, 18)} />
-          },
-          {
-            header: 'DROP APR', property: 'seniorInterestRateNum', align: 'center',
-            render: (p: PoolData) =>
-            <NumberDisplay suffix="%" value={feeToInterestRate(p.seniorInterestRate)} />
-          }
-        ,
-          {
-            header: '', property: 'id', align: 'center', sortable: false, size: '36px',
-            render: (_p: PoolData) => {
-              return <ChevronRight />;
-            }
-          }
-        ]} />
-    </Box>;
->>>>>>> 0764be1c
   }
 }
 
