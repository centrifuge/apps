<<<<<<< HEAD
import React from 'react'
import { Box, Text, Anchor } from 'grommet'

interface FooterProps {}

class Footer extends React.Component<FooterProps> {
=======
import React from 'react';
import { Box, Button, Text, Anchor, Paragraph } from 'grommet';
import { StatusInfo as StatusInfoIcon } from 'grommet-icons';
import { Modal } from '@centrifuge/axis-modal';

interface Props {
}

interface State {
  modalIsOpen: boolean;
}

class Footer extends React.Component<Props, State> {

  state: State = {
    modalIsOpen: false
  };

  openModal = () => { this.setState({ modalIsOpen: true }); };
  closeModal = () => { this.setState({ modalIsOpen: false }); };

>>>>>>> e227b6a8
  render() {
    return (
      <Box
        style={{ height: '150px' }}
        border={{
          color: '#f5f5f5',
          size: 'xsmall',
          style: 'solid',
          side: 'top',
        }}
        justify="center"
        direction="row"
      >
        <Box
          direction="row"
          width="xlarge"
          justify="between"
          margin={{ top: 'medium', bottom: 'medium' }}
          pad={{ horizontal: 'small' }}
        >
<<<<<<< HEAD
          <Box basis={'1/5'}>
            <Text> Centrifuge Tinlake </Text>
          </Box>
          <Box basis={'1/5'}>
            <Text> Learn More </Text>
            <Anchor
              margin={{ top: 'xsmall' }}
              href="https://centrifuge.io/products/tinlake/"
              target="_blank"
              style={{ textDecoration: 'none', color: '#2762FF' }}
              label="Website"
            />
            <Anchor
              margin={{ top: 'xsmall' }}
              href="https://developer.centrifuge.io/"
              target="_blank"
              style={{ textDecoration: 'none', color: '#2762FF' }}
              label="Documentation"
            />
            <Anchor
              margin={{ top: 'xsmall' }}
              href="https://github.com/centrifuge"
              target="_blank"
              style={{ textDecoration: 'none', color: '#2762FF' }}
              label="GitHub"
            />
          </Box>
        </Box>
      </Box>
    )
=======

      <Box direction="row" width="xlarge" justify="between" margin={{ top:'medium', bottom:'medium' }} pad={{ horizontal:'small' }}>
        <Box basis={'1/5'}>
          <Text> Centrifuge Tinlake </Text>
        </Box>
        <Box basis={'1/5'} direction="row" gap={'80px'}>
          <Box>
            <Text> Learn More </Text>
            <Anchor  margin={{ top: 'xsmall' }} href="https://centrifuge.io/products/tinlake/" target="_blank" style={{ textDecoration: 'none', color: '#2762FF' }} label="Website" />
            <Anchor  margin={{ top: 'xsmall' }} href="https://developer.centrifuge.io/" target="_blank" style={{ textDecoration: 'none', color: '#2762FF' }} label="Documentation" />
            <Anchor  margin={{ top: 'xsmall' }} href="https://github.com/centrifuge" target="_blank" style={{ textDecoration: 'none', color: '#2762FF' }} label="GitHub" />
          </Box>
          <Box>
            <Text>&nbsp;</Text>
            <Anchor  margin={{ top: 'xsmall' }} onClick={this.openModal} style={{ textDecoration: 'none', color: '#2762FF' }} label="Investment Disclaimer" />
            <Anchor  margin={{ top: 'xsmall' }} href="https://centrifuge.io/data-privacy-policy/" target="_blank" style={{ textDecoration: 'none', color: '#2762FF' }} label="Data Privacy Policy" />
            <Anchor  margin={{ top: 'xsmall' }} href="https://centrifuge.io/imprint" target="_blank" style={{ textDecoration: 'none', color: '#2762FF' }} label="Imprint" />
          </Box>
        </Box>
      </Box>

      <Modal
        opened={this.state.modalIsOpen}
        title={'Investment Disclaimer'}
        titleIcon={<StatusInfoIcon />}
        onClose={this.closeModal}
      >
        <Paragraph margin={{ top: 'medium', bottom: 'medium' }}>
          Nothing contained in this website is to be construed as a solicitation or offer, or recommendation, to buy or sell any interest in any note or other security, or to engage in any other transaction, and the content herein does not constitute, and should not be considered to constitute, an offer of securities. No statement herein made constitutes an offer to sell or a solicitation of an offer to buy a note or other security.
        </Paragraph>

        <Box direction="row" justify="end">
          <Box basis={'1/5'}>
            <Button primary onClick={this.closeModal} label="OK" fill={true} />
          </Box>
        </Box>
      </Modal>
    </Box>;
>>>>>>> e227b6a8
  }
}

export default Footer<|MERGE_RESOLUTION|>--- conflicted
+++ resolved
@@ -1,33 +1,26 @@
-<<<<<<< HEAD
 import React from 'react'
-import { Box, Text, Anchor } from 'grommet'
+import { Box, Button, Text, Anchor, Paragraph } from 'grommet'
+import { StatusInfo as StatusInfoIcon } from 'grommet-icons'
+import { Modal } from '@centrifuge/axis-modal'
 
-interface FooterProps {}
-
-class Footer extends React.Component<FooterProps> {
-=======
-import React from 'react';
-import { Box, Button, Text, Anchor, Paragraph } from 'grommet';
-import { StatusInfo as StatusInfoIcon } from 'grommet-icons';
-import { Modal } from '@centrifuge/axis-modal';
-
-interface Props {
-}
+interface Props {}
 
 interface State {
-  modalIsOpen: boolean;
+  modalIsOpen: boolean
 }
 
 class Footer extends React.Component<Props, State> {
+  state: State = {
+    modalIsOpen: false,
+  }
 
-  state: State = {
-    modalIsOpen: false
-  };
+  openModal = () => {
+    this.setState({ modalIsOpen: true })
+  }
+  closeModal = () => {
+    this.setState({ modalIsOpen: false })
+  }
 
-  openModal = () => { this.setState({ modalIsOpen: true }); };
-  closeModal = () => { this.setState({ modalIsOpen: false }); };
-
->>>>>>> e227b6a8
   render() {
     return (
       <Box
@@ -48,77 +41,81 @@
           margin={{ top: 'medium', bottom: 'medium' }}
           pad={{ horizontal: 'small' }}
         >
-<<<<<<< HEAD
           <Box basis={'1/5'}>
             <Text> Centrifuge Tinlake </Text>
           </Box>
-          <Box basis={'1/5'}>
-            <Text> Learn More </Text>
-            <Anchor
-              margin={{ top: 'xsmall' }}
-              href="https://centrifuge.io/products/tinlake/"
-              target="_blank"
-              style={{ textDecoration: 'none', color: '#2762FF' }}
-              label="Website"
-            />
-            <Anchor
-              margin={{ top: 'xsmall' }}
-              href="https://developer.centrifuge.io/"
-              target="_blank"
-              style={{ textDecoration: 'none', color: '#2762FF' }}
-              label="Documentation"
-            />
-            <Anchor
-              margin={{ top: 'xsmall' }}
-              href="https://github.com/centrifuge"
-              target="_blank"
-              style={{ textDecoration: 'none', color: '#2762FF' }}
-              label="GitHub"
-            />
+          <Box basis={'1/5'} direction="row" gap={'80px'}>
+            <Box>
+              <Text> Learn More </Text>
+              <Anchor
+                margin={{ top: 'xsmall' }}
+                href="https://centrifuge.io/products/tinlake/"
+                target="_blank"
+                style={{ textDecoration: 'none', color: '#2762FF' }}
+                label="Website"
+              />
+              <Anchor
+                margin={{ top: 'xsmall' }}
+                href="https://developer.centrifuge.io/"
+                target="_blank"
+                style={{ textDecoration: 'none', color: '#2762FF' }}
+                label="Documentation"
+              />
+              <Anchor
+                margin={{ top: 'xsmall' }}
+                href="https://github.com/centrifuge"
+                target="_blank"
+                style={{ textDecoration: 'none', color: '#2762FF' }}
+                label="GitHub"
+              />
+            </Box>
+            <Box>
+              <Text>&nbsp;</Text>
+              <Anchor
+                margin={{ top: 'xsmall' }}
+                onClick={this.openModal}
+                style={{ textDecoration: 'none', color: '#2762FF' }}
+                label="Investment Disclaimer"
+              />
+              <Anchor
+                margin={{ top: 'xsmall' }}
+                href="https://centrifuge.io/data-privacy-policy/"
+                target="_blank"
+                style={{ textDecoration: 'none', color: '#2762FF' }}
+                label="Data Privacy Policy"
+              />
+              <Anchor
+                margin={{ top: 'xsmall' }}
+                href="https://centrifuge.io/imprint"
+                target="_blank"
+                style={{ textDecoration: 'none', color: '#2762FF' }}
+                label="Imprint"
+              />
+            </Box>
           </Box>
         </Box>
+
+        <Modal
+          opened={this.state.modalIsOpen}
+          title={'Investment Disclaimer'}
+          titleIcon={<StatusInfoIcon />}
+          onClose={this.closeModal}
+        >
+          <Paragraph margin={{ top: 'medium', bottom: 'medium' }}>
+            Nothing contained in this website is to be construed as a solicitation or offer, or recommendation, to buy
+            or sell any interest in any note or other security, or to engage in any other transaction, and the content
+            herein does not constitute, and should not be considered to constitute, an offer of securities. No statement
+            herein made constitutes an offer to sell or a solicitation of an offer to buy a note or other security.
+          </Paragraph>
+
+          <Box direction="row" justify="end">
+            <Box basis={'1/5'}>
+              <Button primary onClick={this.closeModal} label="OK" fill={true} />
+            </Box>
+          </Box>
+        </Modal>
       </Box>
     )
-=======
-
-      <Box direction="row" width="xlarge" justify="between" margin={{ top:'medium', bottom:'medium' }} pad={{ horizontal:'small' }}>
-        <Box basis={'1/5'}>
-          <Text> Centrifuge Tinlake </Text>
-        </Box>
-        <Box basis={'1/5'} direction="row" gap={'80px'}>
-          <Box>
-            <Text> Learn More </Text>
-            <Anchor  margin={{ top: 'xsmall' }} href="https://centrifuge.io/products/tinlake/" target="_blank" style={{ textDecoration: 'none', color: '#2762FF' }} label="Website" />
-            <Anchor  margin={{ top: 'xsmall' }} href="https://developer.centrifuge.io/" target="_blank" style={{ textDecoration: 'none', color: '#2762FF' }} label="Documentation" />
-            <Anchor  margin={{ top: 'xsmall' }} href="https://github.com/centrifuge" target="_blank" style={{ textDecoration: 'none', color: '#2762FF' }} label="GitHub" />
-          </Box>
-          <Box>
-            <Text>&nbsp;</Text>
-            <Anchor  margin={{ top: 'xsmall' }} onClick={this.openModal} style={{ textDecoration: 'none', color: '#2762FF' }} label="Investment Disclaimer" />
-            <Anchor  margin={{ top: 'xsmall' }} href="https://centrifuge.io/data-privacy-policy/" target="_blank" style={{ textDecoration: 'none', color: '#2762FF' }} label="Data Privacy Policy" />
-            <Anchor  margin={{ top: 'xsmall' }} href="https://centrifuge.io/imprint" target="_blank" style={{ textDecoration: 'none', color: '#2762FF' }} label="Imprint" />
-          </Box>
-        </Box>
-      </Box>
-
-      <Modal
-        opened={this.state.modalIsOpen}
-        title={'Investment Disclaimer'}
-        titleIcon={<StatusInfoIcon />}
-        onClose={this.closeModal}
-      >
-        <Paragraph margin={{ top: 'medium', bottom: 'medium' }}>
-          Nothing contained in this website is to be construed as a solicitation or offer, or recommendation, to buy or sell any interest in any note or other security, or to engage in any other transaction, and the content herein does not constitute, and should not be considered to constitute, an offer of securities. No statement herein made constitutes an offer to sell or a solicitation of an offer to buy a note or other security.
-        </Paragraph>
-
-        <Box direction="row" justify="end">
-          <Box basis={'1/5'}>
-            <Button primary onClick={this.closeModal} label="OK" fill={true} />
-          </Box>
-        </Box>
-      </Modal>
-    </Box>;
->>>>>>> e227b6a8
   }
 }
 
