import * as React from 'react'
import WithTinlake from '../../../components/WithTinlake'
import IssueLoan from '../../../containers/Loan/Issue'
import { Box, Heading } from 'grommet'
import Header from '../../../components/Header'
import SecondaryHeader from '../../../components/SecondaryHeader'
import { menuItems } from '../../../menuItems'
import { BackLink } from '../../../components/BackLink'
import Auth from '../../../components/Auth'
import withRouter, { WithRouterProps } from 'next/dist/client/with-router'
import WithFooter from '../../../components/WithFooter'
import config, { Pool } from '../../../config'
import { GetStaticProps } from 'next'
import Container from '../../../components/Container'

interface Props extends WithRouterProps {
  root: string
  pool: Pool
}

class LoanIssuePage extends React.Component<Props> {
  render() {
    const { pool } = this.props
    const { tokenId, registry }: { tokenId: string; registry: string } = this.props.router.query as any

<<<<<<< HEAD
    return (
      <WithFooter>
        <Header poolTitle={pool.shortName || pool.name} selectedRoute={'/assets/issue'} menuItems={menuItems} />
        <Container>
          <Box justify="center" direction="row">
            <Box width="xlarge">
              <WithTinlake
                addresses={pool.addresses}
                contractConfig={pool.contractConfig}
                render={(tinlake) => (
                  <Auth
                    tinlake={tinlake}
                    render={(auth) => (
                      <Box>
                        <SecondaryHeader>
                          <Box direction="row" gap="small" align="center">
                            <BackLink href={'/assets'} />
                            <Heading level="3">Finance Asset</Heading>
                          </Box>
                        </SecondaryHeader>
                        <IssueLoan tinlake={tinlake} auth={auth} tokenId={tokenId} registry={registry} />
                      </Box>
                    )}
                  />
                )}
              />
            </Box>
=======
    return <WithFooter>
      <Header
        poolTitle={pool.shortName || pool.name}
        selectedRoute={'/assets/issue'}
        menuItems={menuItems}
      />
      <Container>
        <Box justify="center" direction="row">
          <Box width="xlarge" >
            <WithTinlake addresses={pool.addresses} contractConfig={pool.contractConfig} render={tinlake =>
              <Auth tinlake={tinlake} render={auth =>
                <Box>
                  <SecondaryHeader>
                    <Box direction="row" gap="small" align="center">
                      <BackLink href={'/assets'} />
                      <Heading level="3">Open Financing</Heading>
                    </Box>
                  </SecondaryHeader>
                  <IssueLoan tinlake={tinlake} auth={auth} tokenId={tokenId} registry={registry}/>
                </Box>
              } />
            } />
>>>>>>> ff566c64
          </Box>
        </Container>
      </WithFooter>
    )
  }
}

export async function getStaticPaths() {
  // We'll pre-render only these paths at build time.
  const paths = config.pools.map((pool) => ({ params: { root: pool.addresses.ROOT_CONTRACT } }))

  // { fallback: false } means other routes should 404.
  return { paths, fallback: false }
}

export const getStaticProps: GetStaticProps = async ({ params }) => {
  return { props: { root: params?.root, pool: config.pools.find((p) => p.addresses.ROOT_CONTRACT === params?.root) } }
}

export default withRouter(LoanIssuePage)<|MERGE_RESOLUTION|>--- conflicted
+++ resolved
@@ -23,7 +23,6 @@
     const { pool } = this.props
     const { tokenId, registry }: { tokenId: string; registry: string } = this.props.router.query as any
 
-<<<<<<< HEAD
     return (
       <WithFooter>
         <Header poolTitle={pool.shortName || pool.name} selectedRoute={'/assets/issue'} menuItems={menuItems} />
@@ -41,7 +40,7 @@
                         <SecondaryHeader>
                           <Box direction="row" gap="small" align="center">
                             <BackLink href={'/assets'} />
-                            <Heading level="3">Finance Asset</Heading>
+                            <Heading level="3">Open Financing</Heading>
                           </Box>
                         </SecondaryHeader>
                         <IssueLoan tinlake={tinlake} auth={auth} tokenId={tokenId} registry={registry} />
@@ -51,30 +50,6 @@
                 )}
               />
             </Box>
-=======
-    return <WithFooter>
-      <Header
-        poolTitle={pool.shortName || pool.name}
-        selectedRoute={'/assets/issue'}
-        menuItems={menuItems}
-      />
-      <Container>
-        <Box justify="center" direction="row">
-          <Box width="xlarge" >
-            <WithTinlake addresses={pool.addresses} contractConfig={pool.contractConfig} render={tinlake =>
-              <Auth tinlake={tinlake} render={auth =>
-                <Box>
-                  <SecondaryHeader>
-                    <Box direction="row" gap="small" align="center">
-                      <BackLink href={'/assets'} />
-                      <Heading level="3">Open Financing</Heading>
-                    </Box>
-                  </SecondaryHeader>
-                  <IssueLoan tinlake={tinlake} auth={auth} tokenId={tokenId} registry={registry}/>
-                </Box>
-              } />
-            } />
->>>>>>> ff566c64
           </Box>
         </Container>
       </WithFooter>
