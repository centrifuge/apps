--- conflicted
+++ resolved
@@ -19,11 +19,6 @@
     "@google-cloud/firestore": "^6.4.1",
     "@google-cloud/functions-framework": "^3.1.3",
     "@google-cloud/storage": "^6.9.1",
-<<<<<<< HEAD
-=======
-    "@polkadot/api": "^9.14.1",
-    "@sendgrid/mail": "^7.7.0",
->>>>>>> 9bf90d67
     "cookie": "^0.5.0",
     "cors": "^2.8.5",
     "express": "^4.18.2",
