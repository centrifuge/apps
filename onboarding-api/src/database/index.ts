--- conflicted
+++ resolved
@@ -104,11 +104,8 @@
   countryOfResidency: string().nullable().default(null), // TODO: validate with list of countries
   globalSteps: globalStepsSchema,
   poolSteps: poolStepsSchema,
-<<<<<<< HEAD
   manualKybReference: string().nullable().default(null),
-=======
   address: string().nullable().default(null),
->>>>>>> de2a4885
 })
 
 export const individualUserSchema = object({
