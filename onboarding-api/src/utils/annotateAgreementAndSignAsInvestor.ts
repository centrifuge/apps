--- conflicted
+++ resolved
@@ -34,19 +34,11 @@
     throw new HttpError(400, 'Signature page not found')
   }
 
-<<<<<<< HEAD
   const unsignedAgreementUrl = metadata?.onboarding?.agreements[trancheId]
-    ? getCentrifuge().metadata.parseMetadataUrl(metadata?.onboarding?.agreements[trancheId].ipfsHash)
+    ? getCentrifuge().metadata.parseMetadataUrl(metadata?.onboarding?.agreements?.[trancheId].ipfsHash)
     : wallet.network === 'substrate'
     ? getCentrifuge().metadata.parseMetadataUrl(GENERIC_SUBSCRIPTION_AGREEMENT)
     : null
-=======
-  const unsignedAgreementUrl = metadata?.onboarding?.agreements?.[trancheId]
-    ? centrifuge.metadata.parseMetadataUrl(metadata?.onboarding?.agreements?.[trancheId].ipfsHash)
-    : wallet.network === 'substrate'
-    ? centrifuge.metadata.parseMetadataUrl(GENERIC_SUBSCRIPTION_AGREEMENT)
-    : ''
->>>>>>> 65427867
 
   // tinlake pools that are closed for onboarding don't have agreements in their metadata
   if (!unsignedAgreementUrl) {
