--- conflicted
+++ resolved
@@ -1,14 +1,9 @@
 import Centrifuge, { CurrencyBalance } from '@centrifuge/centrifuge-js'
 import { Keyring } from '@polkadot/keyring'
-<<<<<<< HEAD
-import { cryptoWaitReady } from '@polkadot/util-crypto'
+import { hexToU8a, isHex } from '@polkadot/util'
+import { cryptoWaitReady, decodeAddress, encodeAddress } from '@polkadot/util-crypto'
 import { Request } from 'express'
 import { combineLatest, firstValueFrom, lastValueFrom, switchMap, take, takeWhile } from 'rxjs'
-=======
-import { hexToU8a, isHex } from '@polkadot/util'
-import { cryptoWaitReady, decodeAddress, encodeAddress } from '@polkadot/util-crypto'
-import { firstValueFrom, lastValueFrom, switchMap, takeWhile } from 'rxjs'
->>>>>>> 524ae1fc
 import { InferType } from 'yup'
 import { signAndSendDocumentsInput } from '../controllers/emails/signAndSendDocuments'
 import { HttpError, reportHttpError } from './httpError'
@@ -85,9 +80,6 @@
       })
     )
   )
-<<<<<<< HEAD
-  return tx.txHash.toString()
-=======
 
   // this doens't work b/c .connect() exepcts a Signer, not a KeyringPair
   // how it is: cent-js.signAndSend(signingAddress, { signer, era })
@@ -99,7 +91,6 @@
   //     .pools.updatePoolRoles([poolId, [[walletAddress, { TrancheInvestor: [trancheId, TenYearsFromNow] }]], []])
   // )
   return { txHash: tx.txHash.toString() }
->>>>>>> 524ae1fc
 }
 
 export const validateRemark = async (
@@ -116,7 +107,6 @@
   }
 }
 
-<<<<<<< HEAD
 export const checkBalanceBeforeSigningRemark = async (wallet: Request['wallet']) => {
   const signer = await getSigner()
   const $api = getCentrifuge().getApi()
@@ -171,7 +161,8 @@
     )
   )
   return tx.txHash.toString()
-=======
+}
+
 // https://polkadot.js.org/docs/util-crypto/examples/validate-address/
 export const isValidSubstrateAddress = (address: string) => {
   try {
@@ -180,5 +171,4 @@
   } catch (error) {
     return false
   }
->>>>>>> 524ae1fc
 }