--- conflicted
+++ resolved
@@ -116,11 +116,7 @@
       })
     }
 
-<<<<<<< HEAD
-    return res.json({
-=======
     res.status(200).json({
->>>>>>> 858f418d
       errors: shuftiErrors,
       ...business,
     })
