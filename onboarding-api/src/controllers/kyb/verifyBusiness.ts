--- conflicted
+++ resolved
@@ -35,12 +35,7 @@
       throw new HttpsError(400, 'Verify business is only available for investorType "entity"')
     }
 
-<<<<<<< HEAD
-    // @ts-expect-error
-    if (entityDoc.exists && entityData.globalSteps?.verifyBusiness.completed) {
-=======
-    if (entityDoc.exists && entityData.investorType === 'entity' && entityData.steps?.verifyBusiness.completed) {
->>>>>>> a180c861
+    if (entityDoc.exists && entityData.investorType === 'entity' && entityData.globalSteps?.verifyBusiness.completed) {
       throw new HttpsError(400, 'Business already verified')
     }
 
