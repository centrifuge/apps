import { Request, Response } from 'express'
import { InferType, object, string } from 'yup'
import { IndividualUser, validateAndWriteToFirestore } from '../../database'
import { fetchUser } from '../../utils/fetchUser'
import { HttpError, reportHttpError } from '../../utils/httpError'
import { shuftiProRequest } from '../../utils/shuftiProRequest'
import { validateInput } from '../../utils/validateInput'

const kycInput = object({
  name: string().required(),
  dateOfBirth: string().required(),
  countryOfCitizenship: string().required(),
  countryOfResidency: string().required(),
  poolId: string(),
  trancheId: string(),
})

export const startKycController = async (req: Request<any, any, InferType<typeof kycInput>>, res: Response) => {
  try {
    const { wallet, body } = req
    await validateInput(req.body, kycInput)

    const user = await fetchUser(wallet, { suppressError: true })

    if (!user && (!body.poolId || !body.trancheId)) {
      throw new HttpError(400, 'trancheId and poolId required for individual kyc')
    }

    if (
<<<<<<< HEAD
      user &&
      user.investorType === 'entity' &&
      !user.globalSteps.verifyEmail.completed &&
      !user.globalSteps.verifyBusiness.completed &&
      !user.globalSteps.confirmOwners.completed
=======
      userData?.investorType === 'entity' &&
      !userData.globalSteps.verifyEmail.completed &&
      !userData.globalSteps.verifyBusiness.completed &&
      !userData.globalSteps.confirmOwners.completed
>>>>>>> 5f51e34c
    ) {
      throw new HttpError(400, 'Entities must complete verifyEmail, verifyBusiness, confirmOwners before starting KYC')
    }

<<<<<<< HEAD
    if (user && user.globalSteps.verifyIdentity.completed) {
=======
    if (userData?.globalSteps.verifyIdentity.completed) {
>>>>>>> 5f51e34c
      throw new HttpError(400, 'Identity already verified')
    }

    const kycReference = `KYC_${Math.random()}`
    if (body.poolId && body.trancheId) {
      const updatedUserData: IndividualUser = {
        investorType: 'individual',
        wallet: [req.wallet],
        kycReference,
        name: body.name,
        dateOfBirth: body.dateOfBirth,
        countryOfCitizenship: body.countryOfCitizenship,
        countryOfResidency: body.countryOfResidency,
        globalSteps: {
          verifyIdentity: {
            completed: false,
            timeStamp: null,
          },
          verifyEmail: {
            completed: false,
            timeStamp: null,
          },
          verifyAccreditation: { completed: false, timeStamp: null },
          verifyTaxInfo: { completed: false, timeStamp: null },
        },
        poolSteps: {
          [body.poolId]: {
            [body.trancheId]: {
              signAgreement: {
                completed: false,
                timeStamp: null,
                transactionInfo: {
                  extrinsicHash: null,
                  blockNumber: null,
                },
              },
              status: {
                status: null,
                timeStamp: null,
              },
            },
          },
        },
        email: null,
      }
      await validateAndWriteToFirestore(wallet.address, updatedUserData, 'individual')
    } else {
      const updatedUser = {
        name: body.name,
        countryOfCitizenship: body.countryOfCitizenship,
        countryOfResidency: body.countryOfResidency,
        dateOfBirth: body.dateOfBirth,
        kycReference,
      }
      await validateAndWriteToFirestore(wallet.address, updatedUser, 'entity', [
        'name',
        'countryOfCitizenship',
        'countryOfResidency',
        'dateOfBirth',
        'kycReference',
      ])
    }

    const payloadKYC = {
      reference: kycReference,
      callback_url: '',
<<<<<<< HEAD
      email: user?.email ?? '',
=======
      email: userData?.email ?? '',
>>>>>>> 5f51e34c
      country: body.countryOfCitizenship,
      language: 'EN',
      redirect_url: '',
      verification_mode: 'any',
      allow_offline: '1',
      show_feedback_form: '0',
      ttl: 1800, // 30 minutes: time in seconds for the verification url to stay active
      face: {
        proof: '',
        allow_offline: '1', // TODO: disable once we go live
        check_duplicate_request: '0', // TODO: enable once we go live
      },
      document: {
        proof: '',
        supported_types: ['id_card', 'passport', 'driving_license'],
        dob: body.dateOfBirth,
        name: {
          full_name: body.name,
        },
      },
      address: {
        proof: '',
        supported_types: ['any'],
        name: {
          full_name: body.name,
        },
        address_fuzzy_match: '1',
        show_ocr_form: '1',
      },
    }
    const kyc = await shuftiProRequest(req, payloadKYC)
    return res.send({ ...kyc })
  } catch (e) {
    const error = reportHttpError(e)
    return res.status(error.code).send({ error: error.message })
  }
}<|MERGE_RESOLUTION|>--- conflicted
+++ resolved
@@ -20,34 +20,22 @@
     const { wallet, body } = req
     await validateInput(req.body, kycInput)
 
-    const user = await fetchUser(wallet, { suppressError: true })
+    const userData = await fetchUser(wallet, { suppressError: true })
 
-    if (!user && (!body.poolId || !body.trancheId)) {
+    if (!userData && (!body.poolId || !body.trancheId)) {
       throw new HttpError(400, 'trancheId and poolId required for individual kyc')
     }
 
     if (
-<<<<<<< HEAD
-      user &&
-      user.investorType === 'entity' &&
-      !user.globalSteps.verifyEmail.completed &&
-      !user.globalSteps.verifyBusiness.completed &&
-      !user.globalSteps.confirmOwners.completed
-=======
       userData?.investorType === 'entity' &&
       !userData.globalSteps.verifyEmail.completed &&
       !userData.globalSteps.verifyBusiness.completed &&
       !userData.globalSteps.confirmOwners.completed
->>>>>>> 5f51e34c
     ) {
       throw new HttpError(400, 'Entities must complete verifyEmail, verifyBusiness, confirmOwners before starting KYC')
     }
 
-<<<<<<< HEAD
-    if (user && user.globalSteps.verifyIdentity.completed) {
-=======
     if (userData?.globalSteps.verifyIdentity.completed) {
->>>>>>> 5f51e34c
       throw new HttpError(400, 'Identity already verified')
     }
 
@@ -114,11 +102,7 @@
     const payloadKYC = {
       reference: kycReference,
       callback_url: '',
-<<<<<<< HEAD
-      email: user?.email ?? '',
-=======
       email: userData?.email ?? '',
->>>>>>> 5f51e34c
       country: body.countryOfCitizenship,
       language: 'EN',
       redirect_url: '',
