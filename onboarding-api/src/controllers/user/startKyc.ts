--- conflicted
+++ resolved
@@ -51,13 +51,13 @@
         name: body.name,
         dateOfBirth: body.dateOfBirth,
         countryOfCitizenship: body.countryOfCitizenship,
-<<<<<<< HEAD
+        countryOfResidency: body.countryOfResidency,
         globalSteps: {
-=======
-        countryOfResidency: body.countryOfResidency,
-        steps: {
->>>>>>> a180c861
           verifyIdentity: {
+            completed: false,
+            timeStamp: null,
+          },
+          verifyEmail: {
             completed: false,
             timeStamp: null,
           },
