--- conflicted
+++ resolved
@@ -59,11 +59,7 @@
 
     res.clearCookie('__session')
     const freshData = (await businessCollection.doc(address).get()).data()
-<<<<<<< HEAD
-    return res.status(201).send({ data: freshData })
-=======
     res.status(200).send({ data: freshData })
->>>>>>> 858f418d
   } catch (error) {
     if (error instanceof HttpsError) {
       console.log(error.message)
