--- conflicted
+++ resolved
@@ -1,26 +1,17 @@
 import { Request, Response } from 'express'
 import { InferType, object, string } from 'yup'
-<<<<<<< HEAD
 import {
-  onboardingBucket,
   OnboardingUser,
   transactionInfoSchema,
   validateAndWriteToFirestore,
   writeToOnboardingBucket,
 } from '../../database'
 import { sendDocumentsMessage } from '../../emails/sendDocumentsMessage'
+import { annotateAgreementAndSignAsInvestor } from '../../utils/annotateAgreementAndSignAsInvestor'
 import { validateRemark } from '../../utils/centrifuge'
 import { fetchUser } from '../../utils/fetchUser'
 import { HttpError, reportHttpError } from '../../utils/httpError'
-import { signAndAnnotateAgreement } from '../../utils/signAndAnnotateAgreement'
 import { validateEvmRemark } from '../../utils/tinlake'
-=======
-import { OnboardingUser, validateAndWriteToFirestore, writeToOnboardingBucket } from '../../database'
-import { sendDocumentsMessage } from '../../emails/sendDocumentsMessage'
-import { annotateAgreementAndSignAsInvestor } from '../../utils/annotateAgreementAndSignAsInvestor'
-import { fetchUser } from '../../utils/fetchUser'
-import { HttpError, reportHttpError } from '../../utils/httpError'
->>>>>>> 82eab4e3
 import { Subset } from '../../utils/types'
 import { validateInput } from '../../utils/validateInput'
 
