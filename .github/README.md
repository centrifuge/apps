# Monorepo for the Centrifuge applications.

## Setup

Make sure you have installed Yarn and NVM.

1. Use Node v14.15.1: `nvm use`
2. Install dependencies: `yarn install`
3. Install `husky`: `yarn postinstall`
4. Add `.env` files with the right environment variables to each project.

It's also recommended to run Prettier automatically in your editor, e.g. using [this VS Code plugin](https://marketplace.visualstudio.com/items?itemName=esbenp.prettier-vscode).

## Preparing Envs (e.g when the dev chain data is reset)

### Faucet (only available in demo and dev)

1. Add a valid seed hex to `faucet-api/env-vars/demo.secrets`
2. Fund the account wallet with all availabe pool currencies and the native currency

### Onboarding API

> Setup is ONLY for dev

<<<<<<< HEAD
Setup pure proxy to sign transactions (whitelisting & transfer tokens).
=======
1. Use Wallet A to call proxy.create_pure(..) . This creates a pure proxy, which doesn’t have a private key or seed. You can then copy the address (pure_proxy_address) from the event submitted. The pure proxy will need a small amount of native currency to submit the following transaction.
2. Use Wallet A to call proxy.proxy(pure_proxy_address, proxy.add_proxy(secure_wallet_B, type=PermissionManagement). secure_wallet_b should any account that is secured by a private key. The seed phrase won't change when the chain is reset. Make sure the seed phrase for the secure wallet is stored in your local env (`/onboarding-api/.env`) file under the name `PURE_PROXY_CONTROLLER_SEED` in the onboarding-api.
3. Use Wallet A to call proxy.proxy(pure_proxy_address, proxy.add_proxy(multisig_C, type=Any). Multisig C is some multisig that can swap out wallet B if it ever gets compromised / lost. This should be at least a multisig with 2 signer threshold.
4. Add the pure_proxy_address to the env variable `MEMBERLIST_ADMIN_PURE_PROXY` in the onboarding api and `REACT_APP_MEMBERLIST_ADMIN_PURE_PROXY` in the centrifuge-app (`/centrifuge-app/.env-config/.env.development.local`) env variables.
5. Make sure secure_wallet_B is funded with both aUSD and the Native currency.
>>>>>>> 94ad603a

1. Run `/initProxies` to create the pure proxy, fund it, and give it sufficient permissions
2. Copy the resulting pure proxy address and add it to the env varibles: `MEMBERLIST_ADMIN_PURE_PROXY` (onboarding-api) and `REACT_APP_MEMBERLIST_ADMIN_PURE_PROXY` (centrifuge-app)
3. Enable onboarding for each new pool under /issuer/<poolId>/investors

### Asset Originator POD Access

When setting up an Asset Originator for a pool, the account on the POD needs to be manually created

1. Create AO on the Access tab of the Issuers Pool page
2. Copy the address of the newly created AO proxy
3. Get a jw3t auth token. Needs to be signed as Eve on behalf of Eve with proxy type `PodAdmin`. Example token: `ewogImFsZ29yaXRobSI6ICJzcjI1NTE5IiwKICJ0b2tlbl90eXBlIjogIkpXM1QiLAogImFkZHJlc3NfdHlwZSI6ICJzczU4Igp9.ewogImFkZHJlc3MiOiAiNUhHaldBZUZEZkZDV1BzakZRZFZWMk1zdnoyWHRNa3R2Z29jRVpjQ2o2OGtVTWF3IiwKICJpc3N1ZWRfYXQiOiAiMTY4MTk5Mzc4MCIsCiAiZXhwaXJlc19hdCI6ICIxOTk3MzUzNzgwIiwKICJvbl9iZWhhbGZfb2YiOiAiNUhHaldBZUZEZkZDV1BzakZRZFZWMk1zdnoyWHRNa3R2Z29jRVpjQ2o2OGtVTWF3IiwKICJub3RfYmVmb3JlIjogIjE2ODE5OTM3ODAiLAogInByb3h5X3R5cGUiOiAiUG9kQWRtaW4iCn0.-BJ7Y6WurKYwesCMfkTrudsH5ZVseMviVNdZ0kFZmEnAtAYvdxqxN56aVwRR5QvEjK8Of4TVtY_-oPK4hP7Dhg`

A token can be created with the code below:

```js
const keyring = new Keyring({ type: 'sr25519' })
const EveKeyRing = keyring.addFromUri('//Eve')

const centrifuge = new Centrifuge({
  polkadotWsUrl: 'wss://fullnode-relay.development.cntrfg.com',
  centrifugeWsUrl: 'wss://fullnode.development.cntrfg.com',
  signingAddress: AliceKeyRing,
})

const token = await centrifuge.auth.generateJw3t(EveKeyRing, undefined, {
  onBehalfOf: EveKeyRing.address,
  proxyType: 'PodAdmin',
  expiresAt: String(Math.floor(Date.now() / 1000) + 60 * 60 * 24 * 365 * 10), // 10 years
})
```

`PodAdmin` is a special proxy type that only exists on the POD and not on-chain.

4. Call `https://pod.development.cntrfg.com/v2/accounts/generate` (More details about the request here: https://app.swaggerhub.com/apis/centrifuge.io/cent-node/2.1.0#/Accounts/generate_account_v2) with the token in the Authorization header. Example below:

```bash
curl --request POST \
  --url https://pod.development.cntrfg.com/v2/accounts/generate \
  --header 'Authorization: Bearer ewogImFsZ29yaXRobSI6ICJzcjI1NTE5IiwKICJ0b2tlbl90eXBlIjogIkpXM1QiLAogImFkZHJlc3NfdHlwZSI6ICJzczU4Igp9.ewogImFkZHJlc3MiOiAiNUhHaldBZUZEZkZDV1BzakZRZFZWMk1zdnoyWHRNa3R2Z29jRVpjQ2o2OGtVTWF3IiwKICJpc3N1ZWRfYXQiOiAiMTY4MTIwNjk4NCIsCiAiZXhwaXJlc19hdCI6ICIxNjgzNzk4OTg0IiwKICJvbl9iZWhhbGZfb2YiOiAiNUhHaldBZUZEZkZDV1BzakZRZFZWMk1zdnoyWHRNa3R2Z29jRVpjQ2o2OGtVTWF3IiwKICJub3RfYmVmb3JlIjogIjE2ODEyMDY5ODQiLAogInByb3h5X3R5cGUiOiAiUG9kQWRtaW4iCn0.oLovvmVzXJRz-eY1V0wHFNdF6HnVa1unx684xEoMhgBOdCyV8I4yZvUjMx4qLK1vj9Oeh42dAmJ5_vAti9D4jQ' \
  --header 'Content-Type: application/json' \
  --data '{
  "account": {
    "identity": "0x3fe43572af486a48cf27e038fd42a2657cd8495c5f4f1a5553833135eb75b316",
    "precommit_enabled": true,
    "webhook_url": "https://centrifuge.io"
  }
}'
```

`identity` is the hex formatted address for the account you want to create.
The response will look something like:

```json
{
  "identity": "0x3fe43572af486a48cf27e038fd42a2657cd8495c5f4f1a5553833135eb75b316",
  "webhook_url": "https://centrifuge.io",
  "precommit_enabled": true,
  "document_signing_public_key": "0x85d46bae1577ead77f00931fc63618e2587486d8c95dc7fc8637a63fde0668ed",
  "p2p_public_signing_key": "0xafed109165d041b83f2a42a8863a28277e0fa35e900e9544d0c46e2e2772b488",
  "pod_operator_account_id": "0x1cbd2d43530a44705ad088af313e18f80b53ef16b36177cd4b77b846f2a5f07c"
}
```

5. Copy `document_signing_public_key`, `p2p_public_signing_key` and `pod_operator_account_id` of the returned result and paste those in the AO section on the Access tab
6. Add hot wallets to the AO and submit the form
7. If successful, the hot wallets should now be able to authenticate with the POD and be able to create assets.

## Notes

To add other repositories to this monorepo while preserving the Git history, we can use the following steps: https://medium.com/@filipenevola/how-to-migrate-to-mono-repository-without-losing-any-git-history-7a4d80aa7de2

To set a pool into maintenance mode, add the pool id to the environment variable `NEXT_PUBLIC_FEATURE_FLAG_MAINTENANCE_MODE`.

## Agile release process

To make sure repository admins can control the full workflow of our apps to production safely this repository provides the following flow:

- Opening a new PR will deploy cent-app using the PR number to app-prXXX.k-f.dev - There should be a comment with these links in your PR after deployment. Forks do not trigger a PR deployment

- Merging code into `main` will deploy buckets and functions pointing to: app-dev.k-f.dev

- Demo deployments must be [manually triggered](https://github.com/centrifuge/apps/actions/workflows/demo-deploys.yml). They are not required for the release process.

- Catalyst deployments are triggered by pushing a tag containing `centrifuge-app-v*` in the tag name.

- Altair and staging are triggered by creating a `pre-release` [on the Github repository](https://github.com/centrifuge/apps/releases/new)

- Centrifuge is deployed by editing [an existing release](https://github.com/centrifuge/apps/releases) and unmarking `pre-release` to fully release it, it will promote the staging artifacts to app.centrifuge.io

- Using the github release manager the pre-release can be promoted to production ([app.centrifuge.io](https://app.centrifuge.io)) using the artifacts generated in the pre-release. The production release must be approved by a reviewer.

(Coming soon: release web-bundle to IPFS)

You can follow your deployments by going to [the Actions section](https://github.com/centrifuge/apps/actions/workflows/centrifuge-app.yml) of the github repo

HackMD docs: https://centrifuge.hackmd.io/MFsnRldyQSa4cadx11OtVg?view

## More info

More info on our release process rationale can be found in [our HackMD](https://centrifuge.hackmd.io/MFsnRldyQSa4cadx11OtVg?view) (Private link, only k-f contributors)

## How to release to staging, Altair, and Prod/Centrifuge

### 1. Create a release and mark it as a pre-release

<<<<<<< HEAD
### 1. Create a release and mark it as a pre-Release

=======
>>>>>>> 94ad603a
-> Deploys to app.staging.centrifuge.io and app.altair.centrifuge.io

Navigate to create a new [pre-release](https://github.com/centrifuge/apps/releases/new). Make sure to tick the `pre-release` option.

1. Create a new `centrifuge-app-vX.YY` tag on the release screen. Only tags starting with `centrifuge-app-v*` will meet the requirements for deployments:
   - Major version: release includes new features/improvments
   - Minor version: release only includes bug fixes
2. Name the release `CentrifugeApp vX.X`
3. Generate the release notes
4. Tick the `Set as a pre-release` checkbox
5. Click `Publish release` to trigger the build. You can follow progress on the [Actions dashboard](https://github.com/centrifuge/apps/actions/workflows/staging-deploy.yml)
6. Once the build is complete, a reviewer must approve the release to trigger a deployment

When the deployment is finished a notification will be sent to the #eng-apps channel on Slack.

<<<<<<< HEAD
### 2. Create a production Release
=======
### 2. Create a production release
>>>>>>> 94ad603a

-> Deploys to app.centrifuge.io

> The deployment to staging from point 1. needs to have been finished first. The production deployment uses the artifacts generated in the pre-release.

Navigate to the [release summary](https://github.com/centrifuge/apps/releases) and select the pre-release you want to publish.

1. Untick the `Set as a pre-release` checkbox and then tick the `Set as the latest release` checkbox
2. Click `Update release` to trigger the prod deployment. As with the pre-release, the production release must be approved by a reviewer.
3. Follow your prod deployment in the [Actions dashboard](https://github.com/centrifuge/apps/actions/workflows/prod-deploy.yml)

When the deployment is finished a notification will be sent to the #eng-apps channel on Slack.<|MERGE_RESOLUTION|>--- conflicted
+++ resolved
@@ -22,15 +22,7 @@
 
 > Setup is ONLY for dev
 
-<<<<<<< HEAD
 Setup pure proxy to sign transactions (whitelisting & transfer tokens).
-=======
-1. Use Wallet A to call proxy.create_pure(..) . This creates a pure proxy, which doesn’t have a private key or seed. You can then copy the address (pure_proxy_address) from the event submitted. The pure proxy will need a small amount of native currency to submit the following transaction.
-2. Use Wallet A to call proxy.proxy(pure_proxy_address, proxy.add_proxy(secure_wallet_B, type=PermissionManagement). secure_wallet_b should any account that is secured by a private key. The seed phrase won't change when the chain is reset. Make sure the seed phrase for the secure wallet is stored in your local env (`/onboarding-api/.env`) file under the name `PURE_PROXY_CONTROLLER_SEED` in the onboarding-api.
-3. Use Wallet A to call proxy.proxy(pure_proxy_address, proxy.add_proxy(multisig_C, type=Any). Multisig C is some multisig that can swap out wallet B if it ever gets compromised / lost. This should be at least a multisig with 2 signer threshold.
-4. Add the pure_proxy_address to the env variable `MEMBERLIST_ADMIN_PURE_PROXY` in the onboarding api and `REACT_APP_MEMBERLIST_ADMIN_PURE_PROXY` in the centrifuge-app (`/centrifuge-app/.env-config/.env.development.local`) env variables.
-5. Make sure secure_wallet_B is funded with both aUSD and the Native currency.
->>>>>>> 94ad603a
 
 1. Run `/initProxies` to create the pure proxy, fund it, and give it sufficient permissions
 2. Copy the resulting pure proxy address and add it to the env varibles: `MEMBERLIST_ADMIN_PURE_PROXY` (onboarding-api) and `REACT_APP_MEMBERLIST_ADMIN_PURE_PROXY` (centrifuge-app)
@@ -137,11 +129,6 @@
 
 ### 1. Create a release and mark it as a pre-release
 
-<<<<<<< HEAD
-### 1. Create a release and mark it as a pre-Release
-
-=======
->>>>>>> 94ad603a
 -> Deploys to app.staging.centrifuge.io and app.altair.centrifuge.io
 
 Navigate to create a new [pre-release](https://github.com/centrifuge/apps/releases/new). Make sure to tick the `pre-release` option.
@@ -157,11 +144,7 @@
 
 When the deployment is finished a notification will be sent to the #eng-apps channel on Slack.
 
-<<<<<<< HEAD
-### 2. Create a production Release
-=======
 ### 2. Create a production release
->>>>>>> 94ad603a
 
 -> Deploys to app.centrifuge.io
 
