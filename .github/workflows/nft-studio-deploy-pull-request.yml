name: 'nft-studio Pull request'
on:
  pull_request:
    paths:
      - 'nft-studio/**'
      - 'fabric/**' # dependency
      - 'centrifuge-js/**' # dependency
<<<<<<< HEAD
=======
      - '.github/workflows/nft-studio-build-and-deploy.yml' # dependency
>>>>>>> f9dc59e8
      - '.github/workflows/nft-studio-pull-request.yml'

jobs:
  pull-request:
    uses: centrifuge/apps/.github/workflows/nft-studio-build-and-deploy.yml@main
    with:
      netlify-alias: pr-${{ github.event.pull_request.number }}
      ipfs-gateway: https://gateway.pinata.cloud/
      collator-wss-url: wss://fullnode-collator.development.cntrfg.com
      relay-wss-url: wss://fullnode-relay.development.cntrfg.com
      subscan-url: https://centrifuge.subscan.io/extrinsic/
      whitelisted-accounts: ''

    secrets:
      github-token: ${{ secrets.GITHUB_TOKEN }}
      netlify-auth-token: ${{ secrets.NETLIFY_AUTH_TOKEN }}
      netlify-site-id: ${{ secrets.NFT_STUDIO_DEV_NETLIFY_SITE_ID }}
      pinata-api-key: ${{ secrets.PINATA_API_KEY }}
      pinata-secret-api-key: ${{ secrets.PINATA_SECRET_API_KEY }}<|MERGE_RESOLUTION|>--- conflicted
+++ resolved
@@ -5,10 +5,7 @@
       - 'nft-studio/**'
       - 'fabric/**' # dependency
       - 'centrifuge-js/**' # dependency
-<<<<<<< HEAD
-=======
       - '.github/workflows/nft-studio-build-and-deploy.yml' # dependency
->>>>>>> f9dc59e8
       - '.github/workflows/nft-studio-pull-request.yml'
 
 jobs:
