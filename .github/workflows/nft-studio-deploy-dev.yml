name: 'nft-studio Dev'
on:
  push:
    branches:
      - main
    paths:
      - 'nft-studio/**'
      - 'fabric/**' # dependency
      - 'centrifuge-js/**' # dependency
<<<<<<< HEAD
=======
      - '.github/workflows/nft-studio-build-and-deploy.yml' # dependency
>>>>>>> f9dc59e8
      - '.github/workflows/nft-studio-deploy-to-dev.yml'

jobs:
  dev:
    uses: centrifuge/apps/.github/workflows/nft-studio-build-and-deploy.yml@main
    with:
      netlify-alias: ''
      ipfs-gateway: https://gateway.pinata.cloud/
      collator-wss-url: wss://fullnode-collator.development.cntrfg.com
      relay-wss-url: wss://fullnode-relay.development.cntrfg.com
      subscan-url: https://centrifuge.subscan.io/extrinsic/
      whitelisted-accounts: ''
    secrets:
      github-token: ${{ secrets.GITHUB_TOKEN }}
      netlify-auth-token: ${{ secrets.NETLIFY_AUTH_TOKEN }}
      netlify-site-id: ${{ secrets.NFT_STUDIO_DEV_NETLIFY_SITE_ID }}
      pinata-api-key: ${{ secrets.PINATA_API_KEY }}
      pinata-secret-api-key: ${{ secrets.PINATA_SECRET_API_KEY }}<|MERGE_RESOLUTION|>--- conflicted
+++ resolved
@@ -7,10 +7,7 @@
       - 'nft-studio/**'
       - 'fabric/**' # dependency
       - 'centrifuge-js/**' # dependency
-<<<<<<< HEAD
-=======
       - '.github/workflows/nft-studio-build-and-deploy.yml' # dependency
->>>>>>> f9dc59e8
       - '.github/workflows/nft-studio-deploy-to-dev.yml'
 
 jobs:
