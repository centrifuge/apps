--- conflicted
+++ resolved
@@ -26,12 +26,9 @@
       subquery-url: https://api.subquery.network/sq/centrifuge/pools-demo
       onboarding-api-url: https://europe-central2-peak-vista-185616.cloudfunctions.net/onboarding-api-dev
       faucet-url: https://us-central1-peak-vista-185616.cloudfunctions.net/faucetDemo
-<<<<<<< HEAD
       default-unlist-new-pools: true
       is-demo: true
-=======
       tinlake-network: mainnet
->>>>>>> 5ab5dd2f
     secrets:
       github-token: ${{ secrets.GITHUB_TOKEN }}
       netlify-auth-token: ${{ secrets.NETLIFY_AUTH_TOKEN }}
