name: 'centrifuge-app Demo'
on:
  push:
    branches:
      - main
    paths:
      - 'centrifuge-app/**'
      - 'fabric/**' # dependency
      - 'centrifuge-js/**' # dependency
      - '.github/workflows/centrifuge-app-build-and-deploy.yml' # dependency
      - '.github/workflows/centrifuge-app-deploy-demo.yml'

jobs:
  dev:
    uses: centrifuge/apps/.github/workflows/centrifuge-app-build-and-deploy.yml@main
    with:
      netlify-alias: ''
      ipfs-gateway: https://altair.mypinata.cloud/
      collator-wss-url: wss://fullnode.demo.cntrfg.com
      relay-wss-url: wss://fullnode-relay.demo.cntrfg.com
      subscan-url: https://rococo.subscan.io
      whitelisted-accounts: ''
      network: centrifuge
      pool-creation-type: immediate
      default-node-url: ''
      subquery-url: https://api.subquery.network/sq/centrifuge/pools-demo
      onboarding-api-url: https://europe-central2-peak-vista-185616.cloudfunctions.net/onboarding-api-dev
      faucet-url: https://us-central1-peak-vista-185616.cloudfunctions.net/faucetDemo
<<<<<<< HEAD
      tinlake-network: goerli
=======
      tinlake-network: mainnet
>>>>>>> ebd44d6f
    secrets:
      github-token: ${{ secrets.GITHUB_TOKEN }}
      netlify-auth-token: ${{ secrets.NETLIFY_AUTH_TOKEN }}
      netlify-site-id: ${{ secrets.CENTRIFUGE_APP_DEMO_NETLIFY_SITE_ID }}
      pinata-api-key: ${{ secrets.PINATA_API_KEY }}
      pinata-secret-api-key: ${{ secrets.PINATA_SECRET_API_KEY }}<|MERGE_RESOLUTION|>--- conflicted
+++ resolved
@@ -26,11 +26,7 @@
       subquery-url: https://api.subquery.network/sq/centrifuge/pools-demo
       onboarding-api-url: https://europe-central2-peak-vista-185616.cloudfunctions.net/onboarding-api-dev
       faucet-url: https://us-central1-peak-vista-185616.cloudfunctions.net/faucetDemo
-<<<<<<< HEAD
-      tinlake-network: goerli
-=======
       tinlake-network: mainnet
->>>>>>> ebd44d6f
     secrets:
       github-token: ${{ secrets.GITHUB_TOKEN }}
       netlify-auth-token: ${{ secrets.NETLIFY_AUTH_TOKEN }}
