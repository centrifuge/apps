name: 'centrifuge-app Build and deploy'
on:
  workflow_call:
    inputs:
      netlify-alias:
        required: true
        type: string
      ipfs-gateway:
        required: true
        type: string
      collator-wss-url:
        required: true
        type: string
      relay-wss-url:
        required: true
        type: string
      subscan-url:
        required: true
        type: string
      network:
        required: true
        type: string
      pool-creation-type:
        required: false
        type: string
      default-node-url:
        required: false
        type: string
      subquery-url:
        required: true
        type: string
      whitelisted-accounts:
        required: true
        type: string
      faucet-url:
        required: false
        type: string
      onboarding-api-url:
        required: true
        type: string
<<<<<<< HEAD
      default-unlist-new-pools:
        required: false
        type: boolean
        default: false
      is-demo:
        required: false
        type: boolean
        default: false
=======
      tinlake-network:
        required: true
        type: string
>>>>>>> 5ab5dd2f

    secrets:
      github-token:
        required: true
      netlify-auth-token:
        required: true
      netlify-site-id:
        required: true
      pinata-api-key:
        required: true
      pinata-secret-api-key:
        required: true

jobs:
  build-and-deploy:
    runs-on: ubuntu-latest

    defaults:
      run:
        working-directory: centrifuge-app

    steps:
      - name: Checkout
        uses: actions/checkout@v3

      - name: Setup Node
        uses: actions/setup-node@v3
        with:
          node-version: '16'
          cache: yarn

      - name: Install Dependencies
        run: yarn install

      - name: Lint
        run: yarn lint

      - name: Test
        run: yarn test:ci

      - name: Build centrifuge-app + dependencies
        run: yarn build
        env:
          SKIP_PREFLIGHT_CHECK: 'true'
          REACT_APP_IPFS_GATEWAY: ${{ inputs.ipfs-gateway }}
          REACT_APP_COLLATOR_WSS_URL: ${{ inputs.collator-wss-url }}
          REACT_APP_RELAY_WSS_URL: ${{ inputs.relay-wss-url }}
          REACT_APP_SUBSCAN_URL: ${{ inputs.subscan-url }}
          REACT_APP_WHITELISTED_ACCOUNTS: ${{ inputs.whitelisted-accounts }}
          REACT_APP_SUBQUERY_URL: ${{ inputs.subquery-url }}
          REACT_APP_NETWORK: ${{ inputs.network }}
          REACT_APP_POOL_CREATION_TYPE: ${{ inputs.pool-creation-type }}
          REACT_APP_DEFAULT_NODE_URL: ${{ inputs.default-node-url }}
          PINATA_API_KEY: ${{ secrets.pinata-api-key }}
          PINATA_SECRET_API_KEY: ${{ secrets.pinata-secret-api-key }}
          REACT_APP_FAUCET_URL: ${{ inputs.faucet-url }}
          REACT_APP_ONBOARDING_API_URL: ${{ inputs.onboarding-api-url }}
<<<<<<< HEAD
          REACT_APP_DEFAULT_UNLIST_NEW_POOLS: ${{ inputs.default-unlist-new-pools == 'true' }}
          REACT_APP_IS_DEMO: ${{ inputs.is-demo == 'true' }}
=======
          REACT_APP_TINLAKE_NETWORK: ${{ inputs.tinlake-network }}
>>>>>>> 5ab5dd2f

      - name: Deploy To Netlify
        uses: nwtgck/actions-netlify@v1.2.0
        with:
          alias: ${{ inputs.netlify-alias }}
          production-deploy: ${{ inputs.netlify-alias == '' }}
          deploy-message: ${{ github.event.head_commit.message }}
          enable-commit-comment: false
          github-token: ${{ secrets.github-token }}
          netlify-config-path: ./centrifuge-app/netlify.toml
          publish-dir: ./centrifuge-app/build
          functions-dir: ./centrifuge-app/functions
        env:
          NETLIFY_AUTH_TOKEN: ${{ secrets.netlify-auth-token  }}
          NETLIFY_SITE_ID: ${{ secrets.netlify-site-id }}
          PINATA_API_KEY: ${{ secrets.pinata-api-key }}
          PINATA_SECRET_API_KEY: ${{ secrets.pinata-secret-api-key }}<|MERGE_RESOLUTION|>--- conflicted
+++ resolved
@@ -38,7 +38,6 @@
       onboarding-api-url:
         required: true
         type: string
-<<<<<<< HEAD
       default-unlist-new-pools:
         required: false
         type: boolean
@@ -47,11 +46,9 @@
         required: false
         type: boolean
         default: false
-=======
       tinlake-network:
         required: true
         type: string
->>>>>>> 5ab5dd2f
 
     secrets:
       github-token:
@@ -109,12 +106,9 @@
           PINATA_SECRET_API_KEY: ${{ secrets.pinata-secret-api-key }}
           REACT_APP_FAUCET_URL: ${{ inputs.faucet-url }}
           REACT_APP_ONBOARDING_API_URL: ${{ inputs.onboarding-api-url }}
-<<<<<<< HEAD
           REACT_APP_DEFAULT_UNLIST_NEW_POOLS: ${{ inputs.default-unlist-new-pools == 'true' }}
           REACT_APP_IS_DEMO: ${{ inputs.is-demo == 'true' }}
-=======
           REACT_APP_TINLAKE_NETWORK: ${{ inputs.tinlake-network }}
->>>>>>> 5ab5dd2f
 
       - name: Deploy To Netlify
         uses: nwtgck/actions-netlify@v1.2.0
