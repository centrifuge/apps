<!DOCTYPE html>
<html lang="en">
  <head>
    <meta charset="utf-8" />
    <link rel="icon" href="%PUBLIC_URL%/favicon.ico" />
    <link rel="apple-touch-icon" sizes="180x180" href="/apple-touch-icon.png" />
    <link rel="icon" type="image/png" sizes="32x32" href="/favicon-32x32.png" />
    <link rel="icon" type="image/png" sizes="16x16" href="/favicon-16x16.png" />
    <link rel="manifest" href="/site.webmanifest" />
    <link rel="mask-icon" href="/safari-pinned-tab.svg" color="#5bbad5" />
    <meta name="msapplication-TileColor" content="#da532c" />
    <meta name="theme-color" content="#ffffff" />
    <meta name="viewport" content="width=device-width, initial-scale=1" />
    <meta name="description" content="Centrifuge" />
<<<<<<< HEAD
=======
    <style>
      @font-face {
        font-family: 'Inter';
        src: url(/fonts/Inter.var.ttf) format('truetype supports variations'),
          url(/fonts/Inter.var.ttf) format('truetype-variations');
        font-weight: 100 900;
      }
    </style>
>>>>>>> f9dc59e8
    <!--
      manifest.json provides metadata used when your web app is installed on a
      user's mobile device or desktop. See https://developers.google.com/web/fundamentals/web-app-manifest/
    -->
    <link rel="manifest" href="%PUBLIC_URL%/manifest.json" />
    <!--
      Notice the use of %PUBLIC_URL% in the tags above.
      It will be replaced with the URL of the `public` folder during the build.
      Only files inside the `public` folder can be referenced from the HTML.

      Unlike "/favicon.ico" or "favicon.ico", "%PUBLIC_URL%/favicon.ico" will
      work correctly both with client-side routing and a non-root public URL.
      Learn how to configure a non-root public URL by running `npm run build`.
    -->
    <title>Centrifuge App</title>
  </head>
  <body>
    <noscript>You need to enable JavaScript to run this app.</noscript>
    <div id="root"></div>
  </body>
</html><|MERGE_RESOLUTION|>--- conflicted
+++ resolved
@@ -12,8 +12,6 @@
     <meta name="theme-color" content="#ffffff" />
     <meta name="viewport" content="width=device-width, initial-scale=1" />
     <meta name="description" content="Centrifuge" />
-<<<<<<< HEAD
-=======
     <style>
       @font-face {
         font-family: 'Inter';
@@ -22,7 +20,6 @@
         font-weight: 100 900;
       }
     </style>
->>>>>>> f9dc59e8
     <!--
       manifest.json provides metadata used when your web app is installed on a
       user's mobile device or desktop. See https://developers.google.com/web/fundamentals/web-app-manifest/
