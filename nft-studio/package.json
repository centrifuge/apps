{
  "name": "@centrifuge/nft-studio",
  "private": true,
  "scripts": {
<<<<<<< HEAD
    "start": "run-p -l start:centjs start:fabric start:app",
    "netlify:dev": "netlify dev",
    "start:app": "vite",
=======
    "start": "run-p start:centjs start:fabric start:types netlify:dev",
    "netlify:dev": "netlify dev",
    "start:app": "vite",
    "start:types": "tsc --watch",
>>>>>>> f7bc89e7
    "start:fabric": "cd ../fabric && yarn start && cd ../nft-studio",
    "start:centjs": "cd ../centrifuge-js && yarn start && cd ../nft-studio",
    "build": "yarn build:deps && yarn build:lambda && yarn build:types && yarn build:app",
    "build:deps": "cd ../fabric && yarn build && cd ../nft-studio && cd ../centrifuge-js && yarn build && cd ../nft-studio",
    "build:lambda": "netlify-lambda build lambda",
    "build:app": "vite build",
<<<<<<< HEAD
=======
    "build:types": "tsc",
>>>>>>> f7bc89e7
    "lint": "eslint -c .eslintrc.js '*/**/*.{js,ts,tsx}'",
    "lint-fix": "npm run lint -- --fix"
  },
  "dependencies": {
    "@centrifuge/centrifuge-js": "workspace:*",
    "@centrifuge/fabric": "workspace:*",
    "@polkadot/api": "^8.0.1",
    "@polkadot/extension-dapp": "^0.43.1",
    "@polkadot/react-identicon": "^2.0.1",
    "@polkadot/util-crypto": "^9.0.1",
    "@react-rxjs/core": "^0.8.4",
    "@styled-system/css": "^5.1.5",
    "@styled-system/should-forward-prop": "^5.1.5",
    "axios": "^0.24.0",
    "bn.js": "^5.2.0",
    "form-data": "^4.0.0",
    "formik": "^2.2.9",
    "netlify-lambda": "^2.0.15",
<<<<<<< HEAD
    "react": "^18.0.0",
    "react-dom": "^18.0.0",
=======
    "react": "^17.0.2",
    "react-dom": "^17.0.2",
>>>>>>> f7bc89e7
    "react-error-boundary": "^3.1.4",
    "react-query": "^3.25.1",
    "react-router": "^5.2.1",
    "react-router-dom": "^5.3.0",
    "rxjs": "^7.4.0",
<<<<<<< HEAD
    "styled-components": "^5.3.5",
=======
    "styled-components": "^5.3.1",
>>>>>>> f7bc89e7
    "styled-system": "^5.1.5",
    "typescript": "^4.6.3"
  },
  "devDependencies": {
    "@types/bn.js": "^5",
    "@types/react": "^17.0.30",
    "@types/react-dom": "^17",
    "@types/react-router": "^5",
    "@types/react-router-dom": "^5",
    "@types/styled-components": "^5",
    "@types/styled-system": "^5",
    "@types/styled-system__css": "^5.0.16",
    "@types/styled-system__should-forward-prop": "^5",
    "@typescript-eslint/eslint-plugin": "4.33.0",
    "@typescript-eslint/parser": "4.33.0",
    "@vitejs/plugin-react": "^1.3.0",
    "@vitejs/plugin-react-refresh": "^1.3.6",
    "babel-plugin-styled-components": "^2.0.7",
    "esbuild-darwin-64": "^0.14.8",
    "esbuild-darwin-arm64": "^0.14.8",
    "eslint": "7.32.0",
    "eslint-config-prettier": "8.3.0",
    "eslint-plugin-react": "7.21.5",
    "netlify-cli": "^6.14.5",
    "npm-run-all": "^4.1.5",
    "vite": "^2.9.1"
  },
  "browserslist": {
    "production": [
      "last 2 chrome versions",
      "last 2 firefox versions"
    ],
    "development": [
      "last 1 chrome version",
      "last 1 firefox version"
    ]
  },
  "resolutions": {
    "styled-components": "^5"
  }
}<|MERGE_RESOLUTION|>--- conflicted
+++ resolved
@@ -2,26 +2,17 @@
   "name": "@centrifuge/nft-studio",
   "private": true,
   "scripts": {
-<<<<<<< HEAD
-    "start": "run-p -l start:centjs start:fabric start:app",
-    "netlify:dev": "netlify dev",
-    "start:app": "vite",
-=======
     "start": "run-p start:centjs start:fabric start:types netlify:dev",
     "netlify:dev": "netlify dev",
     "start:app": "vite",
     "start:types": "tsc --watch",
->>>>>>> f7bc89e7
     "start:fabric": "cd ../fabric && yarn start && cd ../nft-studio",
     "start:centjs": "cd ../centrifuge-js && yarn start && cd ../nft-studio",
     "build": "yarn build:deps && yarn build:lambda && yarn build:types && yarn build:app",
     "build:deps": "cd ../fabric && yarn build && cd ../nft-studio && cd ../centrifuge-js && yarn build && cd ../nft-studio",
     "build:lambda": "netlify-lambda build lambda",
     "build:app": "vite build",
-<<<<<<< HEAD
-=======
     "build:types": "tsc",
->>>>>>> f7bc89e7
     "lint": "eslint -c .eslintrc.js '*/**/*.{js,ts,tsx}'",
     "lint-fix": "npm run lint -- --fix"
   },
@@ -40,23 +31,14 @@
     "form-data": "^4.0.0",
     "formik": "^2.2.9",
     "netlify-lambda": "^2.0.15",
-<<<<<<< HEAD
-    "react": "^18.0.0",
-    "react-dom": "^18.0.0",
-=======
     "react": "^17.0.2",
     "react-dom": "^17.0.2",
->>>>>>> f7bc89e7
     "react-error-boundary": "^3.1.4",
     "react-query": "^3.25.1",
     "react-router": "^5.2.1",
     "react-router-dom": "^5.3.0",
     "rxjs": "^7.4.0",
-<<<<<<< HEAD
-    "styled-components": "^5.3.5",
-=======
     "styled-components": "^5.3.1",
->>>>>>> f7bc89e7
     "styled-system": "^5.1.5",
     "typescript": "^4.6.3"
   },
