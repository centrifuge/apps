{
  "name": "@centrifuge/nft-studio",
  "private": true,
  "scripts": {
<<<<<<< HEAD
    "start": "run-p start:centjs start:fabric start:app start:types",
=======
    "start": "run-p start:centjs start:fabric start:types netlify:dev",
>>>>>>> f7bc89e7
    "netlify:dev": "netlify dev",
    "start:app": "vite",
    "start:types": "tsc --watch",
    "start:fabric": "cd ../fabric && yarn start && cd ../nft-studio",
    "start:centjs": "cd ../centrifuge-js && yarn start && cd ../nft-studio",
    "build": "yarn build:deps && yarn build:lambda && yarn build:types && yarn build:app",
    "build:deps": "cd ../fabric && yarn build && cd ../nft-studio && cd ../centrifuge-js && yarn build && cd ../nft-studio",
    "build:lambda": "netlify-lambda build lambda",
    "build:app": "vite build",
    "build:types": "tsc",
    "lint": "eslint -c .eslintrc.js '*/**/*.{js,ts,tsx}'",
    "lint-fix": "npm run lint -- --fix"
  },
  "dependencies": {
    "@centrifuge/centrifuge-js": "workspace:*",
    "@centrifuge/fabric": "workspace:*",
    "@polkadot/api": "^8.0.1",
    "@polkadot/extension-dapp": "^0.43.1",
    "@polkadot/react-identicon": "^2.0.1",
    "@polkadot/util-crypto": "^9.0.1",
    "@react-rxjs/core": "^0.8.4",
    "@styled-system/css": "^5.1.5",
    "@styled-system/should-forward-prop": "^5.1.5",
    "axios": "^0.24.0",
    "bn.js": "^5.2.0",
    "form-data": "^4.0.0",
    "formik": "^2.2.9",
    "netlify-lambda": "^2.0.15",
    "react": "^17.0.2",
    "react-dom": "^17.0.2",
    "react-error-boundary": "^3.1.4",
    "react-query": "^3.25.1",
    "react-router": "^5.2.1",
    "react-router-dom": "^5.3.0",
    "rxjs": "^7.4.0",
    "styled-components": "^5.3.1",
    "styled-system": "^5.1.5",
    "typescript": "^4.6.3"
  },
  "devDependencies": {
    "@types/bn.js": "^5",
    "@types/react": "^17.0.30",
    "@types/react-dom": "^17",
    "@types/react-router": "^5",
    "@types/react-router-dom": "^5",
    "@types/styled-components": "^5",
    "@types/styled-system": "^5",
    "@types/styled-system__css": "^5.0.16",
    "@types/styled-system__should-forward-prop": "^5",
    "@typescript-eslint/eslint-plugin": "4.33.0",
    "@typescript-eslint/parser": "4.33.0",
    "@vitejs/plugin-react": "^1.3.0",
    "@vitejs/plugin-react-refresh": "^1.3.6",
    "babel-plugin-styled-components": "^2.0.7",
    "esbuild-darwin-64": "^0.14.8",
    "esbuild-darwin-arm64": "^0.14.8",
    "eslint": "7.32.0",
    "eslint-config-prettier": "8.3.0",
    "eslint-plugin-react": "7.21.5",
    "netlify-cli": "^6.14.5",
    "npm-run-all": "^4.1.5",
    "vite": "^2.9.1"
  },
  "browserslist": {
    "production": [
      "last 2 chrome versions",
      "last 2 firefox versions"
    ],
    "development": [
      "last 1 chrome version",
      "last 1 firefox version"
    ]
  },
  "resolutions": {
    "styled-components": "^5"
  }
}<|MERGE_RESOLUTION|>--- conflicted
+++ resolved
@@ -2,11 +2,7 @@
   "name": "@centrifuge/nft-studio",
   "private": true,
   "scripts": {
-<<<<<<< HEAD
-    "start": "run-p start:centjs start:fabric start:app start:types",
-=======
     "start": "run-p start:centjs start:fabric start:types netlify:dev",
->>>>>>> f7bc89e7
     "netlify:dev": "netlify dev",
     "start:app": "vite",
     "start:types": "tsc --watch",
