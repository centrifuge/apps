<<<<<<< HEAD
import { Box, Button, Shelf, Stack, Text, TextAreaInput, TextInput } from '@centrifuge/fabric'
=======
import {
  Box,
  Button,
  IconArrowLeft,
  NumberInput,
  Shelf,
  Stack,
  Text,
  TextAreaInput,
  TextInput,
} from '@centrifuge/fabric'
>>>>>>> f0bd4b6c
import { Flex } from '@centrifuge/fabric/dist/components/Flex'
import React, { useReducer, useState } from 'react'
import { useQueryClient } from 'react-query'
import { useHistory, useParams } from 'react-router'
import { NavLink } from 'react-router-dom'
import { useCentrifuge } from '../components/CentrifugeProvider'
import { useDebugFlags } from '../components/DebugFlags'
import { FileImageUpload } from '../components/FileImageUpload'
import { PageHeader } from '../components/PageHeader'
import { PageWithSideBar } from '../components/PageWithSideBar'
import { RouterLinkButton } from '../components/RouterLinkButton'
import { SplitView } from '../components/SplitView'
import { nftMetadataSchema } from '../schemas'
import { createNFTMetadata } from '../utils/createNFTMetadata'
import { getFileDataURI } from '../utils/getFileDataURI'
import { useAddress } from '../utils/useAddress'
import { useAsyncCallback } from '../utils/useAsyncCallback'
import { useBalance } from '../utils/useBalance'
import { useCentrifugeTransaction } from '../utils/useCentrifugeTransaction'
import { useCollection, useCollectionMetadata } from '../utils/useCollections'
import { useIsPageUnchanged } from '../utils/useIsPageUnchanged'
import { fetchMetadata } from '../utils/useMetadata'
import { isSameAddress } from '../utils/web3'

const DEFAULT_NFT_NAME = 'Untitled NFT'

// TODO: replace with better fee estimate
const MINT_FEE_ESTIMATE = 2

export const MintNFTPage: React.FC = () => {
  return (
    <PageWithSideBar>
      <MintNFT />
    </PageWithSideBar>
  )
}

const MintNFT: React.FC = () => {
  const { cid: collectionId } = useParams<{ cid: string }>()
  const queryClient = useQueryClient()
  const collection = useCollection(collectionId)
  const { data: collectionMetadata } = useCollectionMetadata(collectionId)
  const balance = useBalance()
  const address = useAddress()
  const cent = useCentrifuge()
  const [version, setNextVersion] = useReducer((s) => s + 1, 0)
  const history = useHistory()

  const [nftName, setNftName] = useState('')
  const [nftAmount, setNftAmount] = useState(1)
  const [nftDescription, setNftDescription] = useState('')
  const [fileDataUri, setFileDataUri] = useState('')
  const [fileName, setFileName] = useState('')

  const isPageUnchanged = useIsPageUnchanged()

  const isFormValid = nftName.trim() && nftDescription.trim() && fileDataUri

  const {
    execute: doTransaction,
    reset: resetLastTransaction,
    isLoading: transactionIsPending,
  } = useCentrifugeTransaction('Mint NFT', (cent) => cent.nfts.mintNft, {
    onSuccess: ([, nftId]) => {
      reset()

      if (isPageUnchanged()) {
        history.push(`/collection/${collectionId}/object/${nftId}`)
      }
    },
  })

  const {
    execute,
    isError: uploadError,
    isLoading: metadataIsUploading,
    reset: resetUpload,
  } = useAsyncCallback(async (e: React.FormEvent) => {
    e.preventDefault()

    const nameValue = nftName.trim()
    const descriptionValue = nftDescription.trim()

    if (!(nameValue && descriptionValue && fileDataUri)) {
      return
    }
    const nftId = await cent.nfts.getAvailableNftId(collectionId)
    const res = await createNFTMetadata({
      name: nameValue,
      description: descriptionValue,
      fileDataUri,
      fileName,
    })

    queryClient.prefetchQuery(['metadata', res.metadataURI], () => fetchMetadata(res.metadataURI))

    doTransaction([collectionId, nftId, address!, res.metadataURI, nftAmount])
  })

  function reset() {
    setNftName('')
    setNftDescription('')
    setFileDataUri('')
    setFileName('')
    resetLastTransaction()
    resetUpload()
    setNextVersion()
  }

  const isMinting = metadataIsUploading || transactionIsPending

  const balanceLow = !balance || balance < MINT_FEE_ESTIMATE
  const canMint = isSameAddress(address, collection?.owner)
  const fieldDisabled = balanceLow || !canMint || isMinting
  const submitDisabled = !isFormValid || balanceLow || !canMint || isMinting

  const batchMintNFTs = useDebugFlags().batchMintNFTs

  return (
    <Stack flex={1}>
      <PageHeader
        parent={{ label: collectionMetadata?.name ?? 'Collection', to: `/collection/${collectionId}` }}
        title={nftName || DEFAULT_NFT_NAME}
      />

      <SplitView
        left={
          <Flex alignItems="stretch" justifyContent="center" height="100%" p={[2, 4, 0]} mx={8} mt={2}>
            <FileImageUpload
              key={version}
              onFileUpdate={async (file) => {
                if (file) {
                  setFileName(file.name)
                  setFileDataUri(await getFileDataURI(file))
                  if (!nftName) {
                    setNftName(file.name.replace(/\.[a-zA-Z0-9]{2,4}$/, ''))
                  }
                } else {
                  setFileName('')
                  setFileDataUri('')
                }
              }}
            />
          </Flex>
        }
        right={
          <Box px={[2, 4, 8]} py={9}>
            <Stack gap={6}>
              <Stack gap={1}>
                <NavLink to={`/collection/${collectionId}`}>
                  <Text variant="heading3" underline style={{ wordBreak: 'break-word' }}>
                    {collectionMetadata?.name}
                  </Text>
                </NavLink>
                <Text variant="heading1" fontSize="36px" fontWeight="700" mb="4px" style={{ wordBreak: 'break-word' }}>
                  {nftName || 'Untitled NFT'}
                </Text>
              </Stack>
              <form onSubmit={execute} action="">
                <Box mb={3}>
                  <TextInput
                    label="Name"
                    placeholder={DEFAULT_NFT_NAME}
                    value={nftName}
                    maxLength={nftMetadataSchema.name.maxLength}
                    onChange={({ target }) => {
                      setNftName((target as HTMLInputElement).value)
                    }}
                    disabled={fieldDisabled}
                  />
                </Box>
                <TextAreaInput
                  label="Description"
                  value={nftDescription}
                  maxLength={nftMetadataSchema.description.maxLength}
                  onChange={({ target }) => {
                    setNftDescription((target as HTMLTextAreaElement).value)
                  }}
                  disabled={fieldDisabled}
                />
                {batchMintNFTs && (
                  <Box mt={3}>
                    <NumberInput
                      value={nftAmount}
                      label="Amount"
                      type="number"
                      min="1"
                      max="1000"
                      onChange={({ target }) => {
                        setNftAmount(Number((target as HTMLInputElement).value))
                      }}
                      disabled={fieldDisabled}
                    />
                  </Box>
                )}

                <Shelf gap={2} mt={6}>
                  <Button disabled={submitDisabled} type="submit" loading={isMinting}>
                    Mint
                  </Button>
                  <RouterLinkButton to={`/collection/${collectionId}`} variant="outlined" disabled={submitDisabled}>
                    Cancel
                  </RouterLinkButton>
                  {(balanceLow || !canMint) && (
                    <Text variant="label1" color="criticalForeground">
                      {!canMint
                        ? `You're not the owner of the collection`
                        : `Your balance is too low (${(balance || 0).toFixed(2)} AIR)`}
                    </Text>
                  )}
                  {uploadError && <Text color="criticalPrimary">Image failed to upload</Text>}
                </Shelf>
              </form>
            </Stack>
          </Box>
        }
      />
    </Stack>
  )
}<|MERGE_RESOLUTION|>--- conflicted
+++ resolved
@@ -1,18 +1,4 @@
-<<<<<<< HEAD
-import { Box, Button, Shelf, Stack, Text, TextAreaInput, TextInput } from '@centrifuge/fabric'
-=======
-import {
-  Box,
-  Button,
-  IconArrowLeft,
-  NumberInput,
-  Shelf,
-  Stack,
-  Text,
-  TextAreaInput,
-  TextInput,
-} from '@centrifuge/fabric'
->>>>>>> f0bd4b6c
+import { Box, Button, NumberInput, Shelf, Stack, Text, TextAreaInput, TextInput } from '@centrifuge/fabric'
 import { Flex } from '@centrifuge/fabric/dist/components/Flex'
 import React, { useReducer, useState } from 'react'
 import { useQueryClient } from 'react-query'
