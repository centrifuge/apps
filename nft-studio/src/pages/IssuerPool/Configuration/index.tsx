--- conflicted
+++ resolved
@@ -22,14 +22,8 @@
 
 const IssuerPoolConfiguration: React.FC = () => {
   const { pid: poolId } = useParams<{ pid: string }>()
-<<<<<<< HEAD
   const isPoolAdmin = useIsPoolAdmin(poolId)
-=======
-  const address = useAddress()
-  const permissions = usePermissions(address)
-  const isPoolAdmin = address && permissions?.pools[poolId]?.roles.includes('PoolAdmin')
   const { editPoolConfig } = useDebugFlags()
->>>>>>> 8c1694e1
 
   return (
     <Stack>
