import { Box, Grid, Shelf, Stack, Text } from '@centrifuge/fabric'
import { TextVariantName } from '@centrifuge/fabric/dist/theme'
import * as React from 'react'
import { useRouteMatch } from 'react-router'
import { Footer } from '../components/Footer'
import { NFTCard } from '../components/NFTCard'
import { PageContainer } from '../components/PageContainer'
import { RouterLinkButton } from '../components/RouterLinkButton'
import { useCollection } from '../utils/useCollections'
import { useMetadata } from '../utils/useMetadata'
import { useNFTs } from '../utils/useNFTs'
import { truncateAddress } from '../utils/web3'

export const CollectionPage: React.FC = (props) => {
  return (
    <PageContainer>
      <Collection />
    </PageContainer>
  )
}

const Collection: React.FC = () => {
  const {
    params: { cid: collectionId },
  } = useRouteMatch<{ cid: string }>()

  const collection = useCollection(collectionId)
  const { data: metadata } = useMetadata<{ name: string }>(collection?.metadataUri)
  const { data: nfts } = useNFTs(collectionId)

  return (
<<<<<<< HEAD
    <PageContainer>
      <Stack gap={8} flex={1}>
        <Shelf justifyContent="space-between">
          <Shelf gap={[0, 1]} alignItems="baseline" flexWrap="wrap">
            <Text variant={'headingLarge' as TextVariantName} as="h1">
              {metadata?.name}
            </Text>
=======
    <Stack gap={8} flex={1}>
      <Shelf justifyContent="space-between">
        <Shelf gap={[0, 1]} alignItems="baseline" flexWrap="wrap">
          <Text variant="headingLarge" as="h1">
            {metadata?.name}
          </Text>
          {collection?.admin && (
>>>>>>> a3b35646
            <Text variant="heading3" color="textSecondary">
              by {truncateAddress(collection?.admin)}
            </Text>
          )}
        </Shelf>
        <Box flex="0 0 auto">
          <RouterLinkButton to={`/collection/${collectionId}/object/mint`} variant="outlined">
            Mint NFT
          </RouterLinkButton>
        </Box>
      </Shelf>
      {nfts?.length ? (
        <Grid gap={[2, 3]} columns={[2, 3, 4, 5]} equalColumns>
          {nfts?.map((nft, i) => (
            <NFTCard nft={nft} key={i} />
          ))}
        </Grid>
      ) : (
        <Shelf justifyContent="center" mt="15vh" textAlign="center">
          <Text variant="heading2" color="textSecondary">
            The collection does not contain any NFTs yet
          </Text>
        </Shelf>
      )}
      <Footer />
    </Stack>
  )
}<|MERGE_RESOLUTION|>--- conflicted
+++ resolved
@@ -29,23 +29,13 @@
   const { data: nfts } = useNFTs(collectionId)
 
   return (
-<<<<<<< HEAD
-    <PageContainer>
-      <Stack gap={8} flex={1}>
-        <Shelf justifyContent="space-between">
-          <Shelf gap={[0, 1]} alignItems="baseline" flexWrap="wrap">
-            <Text variant={'headingLarge' as TextVariantName} as="h1">
-              {metadata?.name}
-            </Text>
-=======
     <Stack gap={8} flex={1}>
       <Shelf justifyContent="space-between">
         <Shelf gap={[0, 1]} alignItems="baseline" flexWrap="wrap">
-          <Text variant="headingLarge" as="h1">
+          <Text variant={'headingLarge' as TextVariantName} as="h1">
             {metadata?.name}
           </Text>
           {collection?.admin && (
->>>>>>> a3b35646
             <Text variant="heading3" color="textSecondary">
               by {truncateAddress(collection?.admin)}
             </Text>
