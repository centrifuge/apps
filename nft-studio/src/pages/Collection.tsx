--- conflicted
+++ resolved
@@ -13,11 +13,8 @@
 import { TextWithPlaceholder } from '../components/TextWithPlaceholder'
 import { VisibilityChecker } from '../components/VisibilityChecker'
 import { collectionMetadataSchema } from '../schemas'
-<<<<<<< HEAD
+import { parseMetadataUrl } from '../utils/parseMetadataUrl'
 import { useAddress } from '../utils/useAddress'
-=======
-import { parseMetadataUrl } from '../utils/parseMetadataUrl'
->>>>>>> 9bf98ca2
 import { useCollection } from '../utils/useCollections'
 import { useMetadata } from '../utils/useMetadata'
 import { useNFTs } from '../utils/useNFTs'
@@ -39,13 +36,8 @@
   } = useRouteMatch<{ cid: string }>()
   const address = useAddress()
   const collection = useCollection(collectionId)
-<<<<<<< HEAD
-  const { data: metadata } = useMetadata(collection?.metadataUri, collectionMetadataSchema)
   const nfts = useNFTs(collectionId)
-=======
   const { data: metadata, isLoading } = useMetadata(collection?.metadataUri, collectionMetadataSchema)
-  const { data: nfts } = useNFTs(collectionId)
->>>>>>> 9bf98ca2
   const [shownCount, setShownCount] = React.useState(COUNT_PER_PAGE)
   const centrifuge = useCentrifuge()
   const { showOnlyNFT } = useDebugFlags()
