--- conflicted
+++ resolved
@@ -207,11 +207,7 @@
                         href={`${process.env.REACT_APP_SUBSCAN_URL}/account/${nft.owner}`}
                         target="_blank"
                       >
-<<<<<<< HEAD
-                        <Identity address={nft.owner} />
-=======
                         <Identity address={collection.owner} clickToCopy />
->>>>>>> 0e06adaa
                       </AnchorPillButton>
                     </Shelf>
                   </Stack>
