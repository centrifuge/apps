--- conflicted
+++ resolved
@@ -15,12 +15,8 @@
 import { AnchorPillButton } from '../components/PillButton'
 import { PageWithSideBar } from '../components/shared/PageWithSideBar'
 import { useAddress } from '../utils/useAddress'
-<<<<<<< HEAD
+import { useBalances } from '../utils/useBalances'
 import { useCentrifugeTransactionRx } from '../utils/useCentrifugeTransactionRx'
-=======
-import { useBalances } from '../utils/useBalances'
-import { useCentrifugeTransaction } from '../utils/useCentrifugeTransaction'
->>>>>>> 9bf98ca2
 import { useLoans } from '../utils/useLoans'
 import { usePermissions } from '../utils/usePermissions'
 import { usePool, usePoolMetadata } from '../utils/usePools'
@@ -43,14 +39,9 @@
   const { data: metadata } = usePoolMetadata(pool)
   const history = useHistory()
   const address = useAddress()
-<<<<<<< HEAD
 
   const permissions = usePermissions(address)
-=======
-  const { data: balances } = useBalances(address)
-
-  const { data: permissions } = usePermissions(address)
->>>>>>> 9bf98ca2
+  const balances = useBalances(address)
 
   const centrifuge = useCentrifuge()
 
