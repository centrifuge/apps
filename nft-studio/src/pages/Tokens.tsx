--- conflicted
+++ resolved
@@ -33,15 +33,9 @@
             // feeToApr is a temporary solution for calculating yield
             // bc we don't have a way to query for historical token prices yet
             // Use this formula when prices can be fetched: https://docs.centrifuge.io/learn/terms/#30d-drop-yield
-<<<<<<< HEAD
             yield: tranche.interestRatePerSec ? tranche.interestRatePerSec.toAprPercent().toNumber() : null,
             protection: tranche.minRiskBuffer?.toPercent().toNumber() || new Perquintill(0).toPercent().toNumber(),
-            valueLocked: tranche.tokenIssuance.toDecimal().mul(tranche.tokenPrice.toDecimal()).toNumber(),
-=======
-            yield: tranche.interestRatePerSec ? tranche.interestRatePerSec.toAprPercent() : null,
-            protection: tranche.minRiskBuffer?.toPercent() || new Perquintill(0).toPercent(),
-            valueLocked: tranche.totalIssuance.toDecimal().mul(tranche.tokenPrice.toDecimal()),
->>>>>>> 20b34f72
+            valueLocked: tranche.totalIssuance.toDecimal().mul(tranche.tokenPrice.toDecimal()).toNumber(),
           }
         })
         .flat() || [],
@@ -56,15 +50,10 @@
   const network = import.meta.env.REACT_APP_NETWORK as 'altair' | 'centrifuge'
 
   const pageSummaryData = [
-<<<<<<< HEAD
     {
       label: <Tooltips type="tvl" />,
-      value: formatBalance(Dec(totalValueLocked || 0), network === 'altair' ? 'AIR' : 'USD'),
+      value: formatBalance(Dec(totalValueLocked || 0), getCurrencySymbol(config.baseCurrency)),
     },
-=======
-    // TODO: sort out currency for TVL (kUSD vs AIR vs ...), assuming everything uses the same currency
-    { label: <Tooltips type="tvl" />, value: formatBalance(totalValueLocked, getCurrencySymbol(config.baseCurrency)) },
->>>>>>> 20b34f72
     { label: <Tooltips type="tokens" />, value: tokens?.length || 0 },
   ]
 
