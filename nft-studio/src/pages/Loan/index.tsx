--- conflicted
+++ resolved
@@ -93,24 +93,12 @@
         icon={<Thumbnail type="asset" label={loan?.id ?? ''} size="large" />}
         title={<TextWithPlaceholder isLoading={metadataIsLoading}>{name}</TextWithPlaceholder>}
         titleAddition={loan && <LoanLabel loan={loan} />}
-<<<<<<< HEAD
-        parent={{ to: `/pools/${poolId}/assets`, label: 'Assets' }}
-=======
         parent={{ to: `/pools/${pid}/assets`, label: poolMetadata?.pool?.name ?? 'Pool assets' }}
->>>>>>> aaa7196f
         subtitle={
           <TextWithPlaceholder isLoading={metadataIsLoading}>
             {poolMetadata?.pool?.asset.class} asset
           </TextWithPlaceholder>
         }
-<<<<<<< HEAD
-        actions={
-          <RouterLinkButton icon={IconChevronLeft} to={`/pools/${poolId}`} variant="tertiary" small>
-            {poolMetadata?.pool?.name ?? ''}
-          </RouterLinkButton>
-        }
-=======
->>>>>>> aaa7196f
       />
       {loan &&
         pool &&
@@ -159,8 +147,7 @@
             icon={<Thumbnail label="nft" type="pool" />}
             title={<TextWithPlaceholder isLoading={nftMetadataIsLoading}>{nftMetadata?.name}</TextWithPlaceholder>}
             variant="button"
-<<<<<<< HEAD
-            onClick={() => history.push(`/collection/${loan?.asset.collectionId}/object/${loan?.asset.nftId}`)}
+            onClick={() => history.push(`/nfts/collection/${loan?.asset.collectionId}/object/${loan?.asset.nftId}`)}
             secondaryHeader={
               <Shelf gap="6" justifyContent="flex-start">
                 {nftCardSummaryData?.map(({ label, value }, index) => (
@@ -171,9 +158,6 @@
                 ))}
               </Shelf>
             }
-=======
-            onClick={() => history.push(`/nfts/collection/${loan?.asset.collectionId}/object/${loan?.asset.nftId}`)}
->>>>>>> aaa7196f
           >
             <Shelf gap={3} alignItems="flex-start">
               <Box
