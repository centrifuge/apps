--- conflicted
+++ resolved
@@ -3,16 +3,11 @@
 import * as React from 'react'
 import { CollectionCard } from '../components/CollectionCard'
 import { PageContainer } from '../components/PageContainer'
-<<<<<<< HEAD
-import { SampleCreateMetadata } from '../components/SampleCreateMetadata'
-import { useCreateTransaction, useTransactions } from '../components/TransactionsProvider'
-=======
 import { RouterLinkButton } from '../components/RouterLinkButton'
 import { useTransactions } from '../components/TransactionsProvider'
 import { useBalance } from '../utils/useBalance'
 import { useCreateTransaction } from '../utils/useCreateTransaction'
 import { useTransactionFeeEstimate } from '../utils/useTransactionFeeEstimate'
->>>>>>> 80966503
 
 export const CollectionsPage: React.FC = () => {
   return (
@@ -72,10 +67,6 @@
           </dl>
         </>
       ))}
-      <div>
-        <h2>Sample create metadata</h2>
-        <SampleCreateMetadata />
-      </div>
     </Stack>
   )
 }