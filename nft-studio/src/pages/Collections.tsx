--- conflicted
+++ resolved
@@ -7,15 +7,10 @@
 import { PageHeader } from '../components/PageHeader'
 import { PageWithSideBar } from '../components/shared/PageWithSideBar'
 import { VisibilityChecker } from '../components/VisibilityChecker'
-<<<<<<< HEAD
+import { nftMetadataSchema } from '../schemas'
 import { useAddress } from '../utils/useAddress'
-import { useCollections } from '../utils/useCollections'
-=======
-import { useWeb3 } from '../components/Web3Provider'
-import { nftMetadataSchema } from '../schemas'
 import { useCollections, useFeaturedCollections } from '../utils/useCollections'
 import { useMetadata } from '../utils/useMetadata'
->>>>>>> 9bf98ca2
 import { useAccountNfts } from '../utils/useNFTs'
 import { isSameAddress, isWhitelistedAccount } from '../utils/web3'
 
@@ -34,12 +29,8 @@
   const address = useAddress()
   const collections = useCollections()
   const [shownCount, setShownCount] = React.useState(COUNT_PER_PAGE)
-<<<<<<< HEAD
   const accountNfts = useAccountNfts(address, false)
-=======
-  const { data: accountNfts } = useAccountNfts(selectedAccount?.address, false)
   const { data: firstAccountNftMetadata } = useMetadata(accountNfts?.[0]?.metadataUri, nftMetadataSchema)
->>>>>>> 9bf98ca2
   const centrifuge = useCentrifuge()
 
   const featuredCollections = useFeaturedCollections()
@@ -55,12 +46,6 @@
   )
 
   const otherCollections = React.useMemo(
-<<<<<<< HEAD
-    () =>
-      collections?.filter((c) => {
-        if (isSameAddress(c.owner, address)) return false
-        if (centrifuge.utils.isLoanPalletAccount(c.admin)) return false
-=======
     () => {
       const userCollectionIds = userCollections?.map((c) => c.id) || []
       const featuredCollectionIds = featuredCollections?.map((c) => c.id) || []
@@ -69,7 +54,6 @@
 
       return collections?.filter((c) => {
         if (excludedCollectionIds.includes(c.id) || centrifuge.utils.isLoanPalletAccount(c.admin)) return false
->>>>>>> 9bf98ca2
         return isWhitelistedAccount(c.owner)
       })
     },
@@ -82,20 +66,11 @@
       <PageHeader
         title="NFTs"
         actions={
-          <Button
-            onClick={() => setCreateOpen(true)}
-            variant="text"
-            small
-            icon={IconPlus}
-            disabled={!selectedAccount?.address}
-          >
+          <Button onClick={() => setCreateOpen(true)} variant="text" small icon={IconPlus} disabled={!address}>
             Create Collection
           </Button>
         }
       />
-<<<<<<< HEAD
-      {address && (
-=======
       {featuredCollections?.length ? (
         <Stack gap={3}>
           <Text variant="heading3" as="h2">
@@ -111,8 +86,7 @@
           </LayoutGrid>
         </Stack>
       ) : null}
-      {selectedAccount && (
->>>>>>> 9bf98ca2
+      {address && (
         <Stack gap={3}>
           <Text variant="heading3" as="h2">
             My collections
@@ -152,11 +126,7 @@
       )}
       <Stack gap={3}>
         <Text variant="heading3" as="h2">
-<<<<<<< HEAD
-          {address ? 'Other Collections' : 'Collections'}
-=======
-          {selectedAccount || featuredCollections?.length ? 'Other collections' : 'Collections'}
->>>>>>> 9bf98ca2
+          {address || featuredCollections?.length ? 'Other collections' : 'Collections'}
         </Text>
         {otherCollections?.length ? (
           <>
