--- conflicted
+++ resolved
@@ -1,4 +1,3 @@
-import { PoolMetadata } from '../types'
 import { useCentrifugeQuery } from './useCentrifugeQuery'
 import { useMetadata } from './useMetadata'
 
@@ -26,7 +25,6 @@
   return result
 }
 
-<<<<<<< HEAD
 export function useDailyPoolStates(poolId: string) {
   const [result] = useCentrifugeQuery(['dailyPoolStates'], (cent) => cent.pools.getDailyPoolStates([poolId]), {
     suspense: true,
@@ -35,10 +33,7 @@
   return result
 }
 
-export function useOrder(poolId: string, trancheId: number, address?: string) {
-=======
 export function useOrder(trancheId: string, address?: string) {
->>>>>>> c8af1341
   const [result] = useCentrifugeQuery(
     ['order', trancheId, address],
     (cent) => cent.pools.getOrder([address!, trancheId]),
@@ -71,7 +66,6 @@
   return result
 }
 
-<<<<<<< HEAD
 export type PoolMetadata = {
   pool: {
     name: string
@@ -133,8 +127,6 @@
   }
 }
 
-=======
->>>>>>> c8af1341
 export function usePoolMetadata(pool?: { metadata?: string }) {
   return useMetadata<PoolMetadata>(pool?.metadata)
 }