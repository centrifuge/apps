export function formatDate(timestamp: number | string) {
  return new Date(timestamp).toLocaleDateString('en-US', {
    year: 'numeric',
    month: 'short',
    day: 'numeric',
  })
}

export function formatDateTechnical(timestamp: number | string) {
  return new Date(timestamp).toLocaleDateString('en-US')
}

<<<<<<< HEAD
export const daysBetween = (unixFrom: number, unixTo: number) => {
  return Math.floor((unixTo - unixFrom) / (60 * 60 * 24))
}

export const formatAge = (ageInDays: number) => {
  return ageInDays > 90
    ? `${Math.round(((ageInDays || 0) / (365 / 12)) * 10) / 10} months`
    : `${Math.round((ageInDays || 0) * 10) / 10} days`
}

export const getAge = (createdAt: string | undefined | null) => {
  if (createdAt) {
    const today = new Date()
    today.setUTCHours(0, 0, 0, 0)
    return formatAge(daysBetween(new Date(createdAt).getTime() / 1000, today.getTime() / 1000))
  }
  return '0 days'
=======
export function daysBetween(from: number | string | Date, to: number | string | Date) {
  const fromMs = new Date(from).getTime()
  const toMs = new Date(to).getTime()
  return Math.floor((toMs - fromMs) / (60 * 60 * 24 * 1000))
>>>>>>> 5c5c9a57
}<|MERGE_RESOLUTION|>--- conflicted
+++ resolved
@@ -10,9 +10,10 @@
   return new Date(timestamp).toLocaleDateString('en-US')
 }
 
-<<<<<<< HEAD
-export const daysBetween = (unixFrom: number, unixTo: number) => {
-  return Math.floor((unixTo - unixFrom) / (60 * 60 * 24))
+export function daysBetween(from: number | string | Date, to: number | string | Date) {
+  const fromMs = new Date(from).getTime()
+  const toMs = new Date(to).getTime()
+  return Math.floor((toMs - fromMs) / (60 * 60 * 24 * 1000))
 }
 
 export const formatAge = (ageInDays: number) => {
@@ -28,10 +29,4 @@
     return formatAge(daysBetween(new Date(createdAt).getTime() / 1000, today.getTime() / 1000))
   }
   return '0 days'
-=======
-export function daysBetween(from: number | string | Date, to: number | string | Date) {
-  const fromMs = new Date(from).getTime()
-  const toMs = new Date(to).getTime()
-  return Math.floor((toMs - fromMs) / (60 * 60 * 24 * 1000))
->>>>>>> 5c5c9a57
 }