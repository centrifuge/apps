<<<<<<< HEAD
import { Box, Shelf, Stack } from '@centrifuge/fabric'
import * as React from 'react'
import styled from 'styled-components'
import { initialFlagsState, useDebugFlags } from '.'
import { flagsConfig } from './config'
import { DebugFlagsContext, Key } from './context'
=======
import { Box, Shelf, Stack, Text } from '@centrifuge/fabric'
import * as React from 'react'
import styled from 'styled-components'
import { initialFlagsState, useDebugFlags } from '.'
import { flagsConfig, Key } from './config'
import { DebugFlagsContext, FlagsState } from './context'
>>>>>>> f7bc89e7

const DebugFlagsImpl: React.FC = ({ children }) => {
  const [state, setState] = React.useState(initialFlagsState)
  const [tracked, setTracked] = React.useState({})

  const ctx = React.useMemo(
    () => ({
      flags: Object.entries(state).reduce((obj, [key, value]) => {
        const conf = flagsConfig[key as Key]
<<<<<<< HEAD
        obj[key] = conf?.options ? conf.options[value as string] : value
=======
        obj[key] = 'options' in conf ? conf.options[value as string] : value
>>>>>>> f7bc89e7
        return obj
      }, {} as any),
      register(id: number, keys: string[]) {
        setTracked((prev) => ({ ...prev, [id]: keys }))
      },
      unregister(id: number) {
        setTracked((prev) => ({ ...prev, [id]: undefined }))
      },
    }),
    [state]
  )

  const usedKeys = new Set(Object.values(tracked).flat())

  return (
    <DebugFlagsContext.Provider value={ctx}>
      {children}
      <Panel
        usedKeys={usedKeys}
        onChange={(e: any) => setState((prev) => ({ ...prev, [e.target.name]: e.target.checked }))}
      />
    </DebugFlagsContext.Provider>
  )
}

const Panel: React.FC<{
<<<<<<< HEAD
  usedKeys: Set<any>
  onChange: (e: any) => any
}> = ({ usedKeys, onChange }) => {
=======
  state: FlagsState
  usedKeys: Set<any>
  onChange: (key: Key, val: any) => void
}> = ({ state, usedKeys, onChange }) => {
>>>>>>> f7bc89e7
  const [open, setOpen] = React.useState(false)
  const { showUnusedFlags, alwaysShowPanel } = useDebugFlags()

  React.useEffect(() => {
    if (alwaysShowPanel && !localStorage.getItem('debug')) {
      localStorage.setItem('debug', '1')
    }
    if (!alwaysShowPanel && localStorage.getItem('debug')) {
      localStorage.removeItem('debug')
    }
  }, [alwaysShowPanel])

  return (
    <StyledPanel position="fixed" bottom={0} right={0} zIndex={10}>
      <Shelf
        justifyContent="center"
        width="400px"
        padding="4px"
        as="button"
        type="button"
        onClick={() => setOpen(!open)}
        background="black"
        border="none"
        style={{ fontFamily: "'Hack', monospace", fontSize: '11px', color: 'white', cursor: 'pointer' }}
      >
        {open ? 'close' : 'open'} debug panel
      </Shelf>
      {open && (
        <StyledOpenPanel width={400} gap="1">
          {Object.entries(flagsConfig).map(([key, obj]) => {
            const used = usedKeys.has(key)
            const value = state[key as Key]
            const visible = used || !!showUnusedFlags

            let el
            if (obj.type === 'checkbox') {
<<<<<<< HEAD
              el = <input type="checkbox" name={key} defaultChecked={!!obj.default} onChange={onChange} />
            } else if (obj.type === 'select' && obj.options) {
              el = (
                <select name={key} onChange={onChange}>
=======
              el = (
                <input
                  type="checkbox"
                  name={key}
                  checked={value as boolean}
                  onChange={(e) => onChange(key as Key, e.target.checked)}
                  disabled={!used}
                />
              )
            } else if (obj.type === 'select' && obj.options) {
              el = (
                <select
                  name={key}
                  value={value as string}
                  onChange={(e) => onChange(key as Key, e.target.value)}
                  disabled={!used}
                >
>>>>>>> f7bc89e7
                  {Object.keys(obj.options).map((option, index) => (
                    <option key={`${option}-${index}`} value={option}>
                      {option}
                    </option>
                  ))}
                </select>
              )
            } else {
<<<<<<< HEAD
              el = <input onChange={onChange} type="text" color="#ddd" />
            }

            const used = usedKeys.has(key)

            return used || showUnusedFlags ? (
              <VisibilityWrapper id={key} visible={used || !!showUnusedFlags} key={key}>
                {key}
                {el}
              </VisibilityWrapper>
=======
              el = (
                <input
                  value={value as string}
                  onChange={(e) => onChange(key as Key, e.target.value)}
                  type="text"
                  color="#ddd"
                  disabled={!used}
                />
              )
            }

            return visible ? (
              <Shelf
                as="label"
                justifyContent="space-between"
                key={key}
                style={{ pointerEvents: used ? 'initial' : 'none' }}
              >
                <Text
                  fontSize="inherit"
                  fontFamily="inherit"
                  color="white"
                  style={{ opacity: used ? 1 : 0.6, flex: '0 0 50%' }}
                >
                  {key}
                </Text>
                <Box flex="0 0 50%">{el}</Box>
              </Shelf>
>>>>>>> f7bc89e7
            ) : null
          })}
        </StyledOpenPanel>
      )}
    </StyledPanel>
  )
}

<<<<<<< HEAD
const StyledPanel = styled(Box)`
  .control-panel {
    background: black !important;
    opacity: 1 !important;
  }
`

const StyledOpenPanel = styled(Stack)`
  background: black;
  padding: 8px;
  color: white;
  font-family: Hack, monospace;
`

const VisibilityWrapper = styled.label<{ visible: boolean }>`
  pointer-events: ${(props) => (props.visible ? 'initial' : 'none')};

  div {
    opacity: ${(props) => (props.visible ? 1 : 0.6)};
  }
=======
const StyledPanel = styled(Box)``
>>>>>>> f7bc89e7

const StyledOpenPanel = styled(Stack)`
  background: black;
  padding: 16px;
  color: white;
  font-family: Hack, monospace;
  font-size: 11px;
`

export default DebugFlagsImpl<|MERGE_RESOLUTION|>--- conflicted
+++ resolved
@@ -1,18 +1,9 @@
-<<<<<<< HEAD
-import { Box, Shelf, Stack } from '@centrifuge/fabric'
-import * as React from 'react'
-import styled from 'styled-components'
-import { initialFlagsState, useDebugFlags } from '.'
-import { flagsConfig } from './config'
-import { DebugFlagsContext, Key } from './context'
-=======
 import { Box, Shelf, Stack, Text } from '@centrifuge/fabric'
 import * as React from 'react'
 import styled from 'styled-components'
 import { initialFlagsState, useDebugFlags } from '.'
 import { flagsConfig, Key } from './config'
 import { DebugFlagsContext, FlagsState } from './context'
->>>>>>> f7bc89e7
 
 const DebugFlagsImpl: React.FC = ({ children }) => {
   const [state, setState] = React.useState(initialFlagsState)
@@ -22,11 +13,7 @@
     () => ({
       flags: Object.entries(state).reduce((obj, [key, value]) => {
         const conf = flagsConfig[key as Key]
-<<<<<<< HEAD
-        obj[key] = conf?.options ? conf.options[value as string] : value
-=======
         obj[key] = 'options' in conf ? conf.options[value as string] : value
->>>>>>> f7bc89e7
         return obj
       }, {} as any),
       register(id: number, keys: string[]) {
@@ -53,16 +40,10 @@
 }
 
 const Panel: React.FC<{
-<<<<<<< HEAD
-  usedKeys: Set<any>
-  onChange: (e: any) => any
-}> = ({ usedKeys, onChange }) => {
-=======
   state: FlagsState
   usedKeys: Set<any>
   onChange: (key: Key, val: any) => void
 }> = ({ state, usedKeys, onChange }) => {
->>>>>>> f7bc89e7
   const [open, setOpen] = React.useState(false)
   const { showUnusedFlags, alwaysShowPanel } = useDebugFlags()
 
@@ -99,12 +80,6 @@
 
             let el
             if (obj.type === 'checkbox') {
-<<<<<<< HEAD
-              el = <input type="checkbox" name={key} defaultChecked={!!obj.default} onChange={onChange} />
-            } else if (obj.type === 'select' && obj.options) {
-              el = (
-                <select name={key} onChange={onChange}>
-=======
               el = (
                 <input
                   type="checkbox"
@@ -122,7 +97,6 @@
                   onChange={(e) => onChange(key as Key, e.target.value)}
                   disabled={!used}
                 >
->>>>>>> f7bc89e7
                   {Object.keys(obj.options).map((option, index) => (
                     <option key={`${option}-${index}`} value={option}>
                       {option}
@@ -131,18 +105,6 @@
                 </select>
               )
             } else {
-<<<<<<< HEAD
-              el = <input onChange={onChange} type="text" color="#ddd" />
-            }
-
-            const used = usedKeys.has(key)
-
-            return used || showUnusedFlags ? (
-              <VisibilityWrapper id={key} visible={used || !!showUnusedFlags} key={key}>
-                {key}
-                {el}
-              </VisibilityWrapper>
-=======
               el = (
                 <input
                   value={value as string}
@@ -171,7 +133,6 @@
                 </Text>
                 <Box flex="0 0 50%">{el}</Box>
               </Shelf>
->>>>>>> f7bc89e7
             ) : null
           })}
         </StyledOpenPanel>
@@ -180,30 +141,7 @@
   )
 }
 
-<<<<<<< HEAD
-const StyledPanel = styled(Box)`
-  .control-panel {
-    background: black !important;
-    opacity: 1 !important;
-  }
-`
-
-const StyledOpenPanel = styled(Stack)`
-  background: black;
-  padding: 8px;
-  color: white;
-  font-family: Hack, monospace;
-`
-
-const VisibilityWrapper = styled.label<{ visible: boolean }>`
-  pointer-events: ${(props) => (props.visible ? 'initial' : 'none')};
-
-  div {
-    opacity: ${(props) => (props.visible ? 1 : 0.6)};
-  }
-=======
 const StyledPanel = styled(Box)``
->>>>>>> f7bc89e7
 
 const StyledOpenPanel = styled(Stack)`
   background: black;
