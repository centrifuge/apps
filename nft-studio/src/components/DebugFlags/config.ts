const params = new URLSearchParams(typeof window !== 'undefined' ? window.location.search : {})
export const debug =
<<<<<<< HEAD
  import.meta.env.NODE_ENV === 'development' || params.get('debug') != null || !!localStorage.getItem('debug')
=======
  import.meta.env.MODE === 'development' || params.get('debug') != null || !!localStorage.getItem('debug')
>>>>>>> f7bc89e7

export type DebugFlagConfig =
  | {
      type: 'text'
      default: string
    }
  | {
      type: 'checkbox'
      default: boolean
    }
  | {
      type: 'select'
      default: string
      options: Record<string, any>
    }

export type Key = 'address' | 'batchMintNFTs' | 'alwaysShowPanel' | 'showUnusedFlags'

export const flagsConfig: Record<Key, DebugFlagConfig> = {
  address: {
    type: 'text',
    default: '',
  },
  batchMintNFTs: {
    type: 'checkbox',
    default: false,
  },
  batchMintNFTs: {
    type: 'checkbox',
    default: false,
  },
  alwaysShowPanel: {
    type: 'checkbox',
    default: !!localStorage.getItem('debug'),
  },
  showUnusedFlags: {
    type: 'checkbox',
    default: false,
  },
}<|MERGE_RESOLUTION|>--- conflicted
+++ resolved
@@ -1,10 +1,6 @@
 const params = new URLSearchParams(typeof window !== 'undefined' ? window.location.search : {})
 export const debug =
-<<<<<<< HEAD
-  import.meta.env.NODE_ENV === 'development' || params.get('debug') != null || !!localStorage.getItem('debug')
-=======
   import.meta.env.MODE === 'development' || params.get('debug') != null || !!localStorage.getItem('debug')
->>>>>>> f7bc89e7
 
 export type DebugFlagConfig =
   | {
@@ -32,10 +28,6 @@
     type: 'checkbox',
     default: false,
   },
-  batchMintNFTs: {
-    type: 'checkbox',
-    default: false,
-  },
   alwaysShowPanel: {
     type: 'checkbox',
     default: !!localStorage.getItem('debug'),
