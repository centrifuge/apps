--- conflicted
+++ resolved
@@ -27,12 +27,8 @@
   const [description, setDescription] = useState<string>('')
   const [logo, setLogo] = useState<File | null>(null)
   const cent = useCentrifuge()
-<<<<<<< HEAD
   const balance = useBalance()
-=======
-  const { data: balance } = useBalance()
   const [redirect, setRedirect] = useState<string>('')
->>>>>>> 9bf98ca2
 
   const isConnected = !!selectedAccount?.address
 
@@ -41,17 +37,11 @@
     lastCreatedTransaction,
     reset: resetLastTransaction,
     isLoading: transactionIsPending,
-<<<<<<< HEAD
-  } = useCentrifugeTransactionRx('Create collection', (cent) => cent.nfts.createCollection)
-=======
-  } = useCentrifugeTransaction('Create collection', (cent) => cent.nfts.createCollection, {
+  } = useCentrifugeTransactionRx('Create collection', (cent) => cent.nfts.createCollection, {
     onSuccess: ([collectionId]) => {
-      queryClient.invalidateQueries('collections')
-      queryClient.invalidateQueries('balance')
       setRedirect(`/collection/${collectionId}`)
     },
   })
->>>>>>> 9bf98ca2
 
   const {
     execute,
