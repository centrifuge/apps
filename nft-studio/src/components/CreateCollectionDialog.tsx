import { Button, Shelf, Stack, Text } from '@centrifuge/fabric'
import React, { useEffect, useState } from 'react'
import { useQueryClient } from 'react-query'
import { Redirect } from 'react-router'
import { ButtonGroup } from '../components/ButtonGroup'
import { Dialog } from '../components/Dialog'
import { useWeb3 } from '../components/Web3Provider'
import { collectionMetadataSchema } from '../schemas'
import { createCollectionMetadata } from '../utils/createCollectionMetadata'
import { useAsyncCallback } from '../utils/useAsyncCallback'
import { useBalance } from '../utils/useBalance'
import { useCentrifugeTransaction } from '../utils/useCentrifugeTransaction'
import { fetchMetadata } from '../utils/useMetadata'
import { useCentrifuge } from './CentrifugeProvider'
import { TextArea } from './TextArea'
import { TextInput } from './TextInput'

// TODO: replace with better fee estimate
const CREATE_FEE_ESTIMATE = 2

export const CreateCollectionDialog: React.FC<{ open: boolean; onClose: () => void }> = ({ open, onClose }) => {
  const queryClient = useQueryClient()
  const { selectedAccount } = useWeb3()
  const [name, setName] = useState<string>('')
  const [description, setDescription] = useState<string>('')
  const cent = useCentrifuge()
  const { data: balance } = useBalance()
  const [redirect, setRedirect] = useState<string>('')

  const isConnected = !!selectedAccount?.address

  const {
    execute: doTransaction,
    lastCreatedTransaction,
    reset: resetLastTransaction,
    isLoading: transactionIsPending,
  } = useCentrifugeTransaction('Create collection', (cent) => cent.nfts.createCollection, {
    onSuccess: ([collectionId]) => {
      queryClient.invalidateQueries('collections')
      queryClient.invalidateQueries('balance')
      setRedirect(`/collection/${collectionId}`)
    },
  })

  const {
    execute,
    isLoading: metadataIsUploading,
    isError: uploadError,
    reset: resetUpload,
  } = useAsyncCallback(async (e: React.FormEvent) => {
    e.preventDefault()
    if (!isConnected || !name || !description) return

    const collectionId = await cent.nfts.getAvailableCollectionId()
    const res = await createCollectionMetadata(name, description)

    queryClient.prefetchQuery(['metadata', res.metadataURI], () => fetchMetadata(res.metadataURI))

    doTransaction([collectionId, selectedAccount!.address, res.metadataURI])
  })

  // Only close if the modal is still showing the last created collection
  useEffect(() => {
    if (lastCreatedTransaction?.status === 'succeeded') {
      close()
    }
    // eslint-disable-next-line react-hooks/exhaustive-deps
  }, [lastCreatedTransaction?.status])

  function reset() {
    setName('')
    setDescription('')
    resetLastTransaction()
    resetUpload()
  }

  function close() {
    reset()
    onClose()
  }

  const balanceLow = !balance || balance < CREATE_FEE_ESTIMATE
  const isTxPending = metadataIsUploading || transactionIsPending

<<<<<<< HEAD
  const fieldDisabled = !isConnected || balanceLow || isTxPending
  const disabled = !isConnected || !name || balanceLow || isTxPending

  if (redirect) {
    return <Redirect to={redirect} />
  }
=======
  const disabled = !isConnected || !name || !description || balanceLow
>>>>>>> ad271c60

  return (
    <Dialog isOpen={open} onClose={close}>
      <form onSubmit={execute}>
        <Stack gap={3}>
          <Text variant="heading2" as="h2">
            Create new collection
          </Text>
          <TextInput
            label="Name"
            value={name}
            maxLength={collectionMetadataSchema.name.maxLength}
            onChange={(e) => setName(e.target.value)}
            disabled={fieldDisabled}
          />
          <TextArea
            label="Description"
            value={description}
            maxLength={collectionMetadataSchema.description.maxLength}
            onChange={(e) => setDescription(e.target.value)}
            disabled={fieldDisabled}
          />
          <Shelf justifyContent="space-between">
            {balanceLow && (
              <Text variant="label1" color="criticalForeground">
                Your balance is too low ({(balance || 0).toFixed(2)} AIR)
              </Text>
            )}
            <ButtonGroup ml="auto">
              {uploadError && <Text color="criticalPrimary">Failed to create collection</Text>}
              <Button variant="outlined" onClick={close} disabled={fieldDisabled}>
                Cancel
              </Button>
              <Button type="submit" disabled={disabled} loading={isTxPending}>
                Create
              </Button>
            </ButtonGroup>
          </Shelf>
        </Stack>
      </form>
    </Dialog>
  )
}<|MERGE_RESOLUTION|>--- conflicted
+++ resolved
@@ -82,16 +82,12 @@
   const balanceLow = !balance || balance < CREATE_FEE_ESTIMATE
   const isTxPending = metadataIsUploading || transactionIsPending
 
-<<<<<<< HEAD
   const fieldDisabled = !isConnected || balanceLow || isTxPending
-  const disabled = !isConnected || !name || balanceLow || isTxPending
+  const disabled = !isConnected || !name || !description || balanceLow || isTxPending
 
   if (redirect) {
     return <Redirect to={redirect} />
   }
-=======
-  const disabled = !isConnected || !name || !description || balanceLow
->>>>>>> ad271c60
 
   return (
     <Dialog isOpen={open} onClose={close}>
