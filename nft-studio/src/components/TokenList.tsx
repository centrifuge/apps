<<<<<<< HEAD
import { formatCurrencyAmount, formatPercentage } from '@centrifuge/centrifuge-js'
import { IconChevronRight, Shelf, Text, Thumbnail } from '@centrifuge/fabric'
import { BN } from '@polkadot/util'
import * as React from 'react'
import { useHistory } from 'react-router'
import { usePoolMetadata } from '../utils/usePools'
import { Column, DataTable, OrderBy, SortableTableHeader } from './DataTable'
=======
import { IconArrowDown, IconChevronRight, Shelf, Text, Thumbnail } from '@centrifuge/fabric'
import Decimal from 'decimal.js-light'
import * as React from 'react'
import { useHistory } from 'react-router'
import styled from 'styled-components'
import { formatBalance, formatPercentage } from '../utils/formatting'
import { usePool, usePoolMetadata } from '../utils/usePools'
import { Column, DataTable, OrderBy } from './DataTable'
>>>>>>> c8af1341

export type Token = {
  poolMetadata?: string
  yield: Decimal | null
  protection: Decimal
  valueLocked: Decimal
  currency: string
  id: string
  seniority: number
  poolId: string
}

type Props = {
  tokens: Token[]
}

type RowProps = {
  token: Token
}

const columns: Column[] = [
  {
    align: 'left',
    header: 'Token',
    cell: (token: Token) => <TokenName token={token} />,
    flex: '9',
  },
  {
    align: 'left',
    header: 'Asset class',
    cell: (token: Token) => <AssetClass token={token} />,
    flex: '4',
  },
  {
    header: (orderBy: OrderBy) => <SortableTableHeader label="Yield" orderBy={orderBy} />,
    cell: (token: Token) => <Yield token={token} />,
    flex: '4',
    sortKey: 'yield',
  },
  {
    header: (orderBy: OrderBy) => <SortableTableHeader label="Protection" orderBy={orderBy} />,
    cell: (token: Token) => <Protection token={token} />,
    flex: '4',
    sortKey: 'protection',
  },
  {
    header: (orderBy: OrderBy) => <SortableTableHeader label="Value locked" orderBy={orderBy} />,
    cell: (token: Token) => <ValueLocked token={token} />,
    flex: '4',
    sortKey: 'valueLocked',
  },
  {
    header: '',
    cell: () => <IconChevronRight size={24} color="textPrimary" />,
    flex: '0 1 52px',
  },
]

export const TokenList: React.FC<Props> = ({ tokens }) => {
  const history = useHistory()

  return (
    <DataTable
      data={tokens}
      columns={columns}
      defaultSortKey="valueLocked"
      rounded={false}
      onRowClicked={(token: Token) => {
        history.push(`/tokens/${token.poolId}/${token.id}`)
      }}
    />
  )
}

const TokenName: React.VFC<RowProps> = ({ token }) => {
  const { data: metadata } = usePoolMetadata({ metadata: token.poolMetadata })
  const pool = usePool(token.poolId)
  const tranche = pool?.tranches.find((t) => t.id === token.id)
  const trancheMeta = tranche ? metadata?.tranches?.[tranche.seniority] : null
  const symbol = trancheMeta?.symbol
  return (
    <Shelf gap="2">
      <Thumbnail label={symbol || ''} size="small" />
      <Text variant="body2" color="textPrimary" fontWeight={600}>
        {trancheMeta?.name}
      </Text>
    </Shelf>
  )
}

const AssetClass: React.VFC<RowProps> = ({ token }) => {
  const { data: metadata } = usePoolMetadata({ metadata: token.poolMetadata })
  return <Text variant="body2">{metadata?.pool?.asset.class}</Text>
}

const Yield: React.VFC<RowProps> = ({ token }) => {
  return (
    <Text variant="body2">
      {token.yield && !token.yield?.isZero() ? `Target: ${formatPercentage(token.yield)}` : ''}
    </Text>
  )
}

const Protection: React.VFC<RowProps> = ({ token }) => {
  return <Text variant="body2">{!token.protection.isZero() && formatPercentage(token.protection)}</Text>
}

const ValueLocked: React.VFC<RowProps> = ({ token }) => {
<<<<<<< HEAD
  return <Text variant="body2">{formatCurrencyAmount(token?.valueLocked, token.currency)}</Text>
}
=======
  return <Text variant="body2">{formatBalance(token?.valueLocked, token.currency)}</Text>
}

const SortableHeader: React.VFC<{ label: string; orderBy?: OrderBy }> = ({ label, orderBy }) => {
  return (
    <StyledHeader>
      {label}
      <IconArrowDown
        color={orderBy ? 'currentColor' : 'transparent'}
        size={16}
        style={{ transform: orderBy === 'asc' ? 'rotate(180deg)' : 'rotate(0deg)' }}
      />
    </StyledHeader>
  )
}

const StyledHeader = styled(Shelf)`
  color: ${({ theme }) => theme.colors.textSecondary};

  &:hover,
  &:hover > svg {
    color: ${({ theme }) => theme.colors.textInteractiveHover};
  }
`
>>>>>>> c8af1341
<|MERGE_RESOLUTION|>--- conflicted
+++ resolved
@@ -1,21 +1,10 @@
-<<<<<<< HEAD
-import { formatCurrencyAmount, formatPercentage } from '@centrifuge/centrifuge-js'
 import { IconChevronRight, Shelf, Text, Thumbnail } from '@centrifuge/fabric'
-import { BN } from '@polkadot/util'
-import * as React from 'react'
-import { useHistory } from 'react-router'
-import { usePoolMetadata } from '../utils/usePools'
-import { Column, DataTable, OrderBy, SortableTableHeader } from './DataTable'
-=======
-import { IconArrowDown, IconChevronRight, Shelf, Text, Thumbnail } from '@centrifuge/fabric'
 import Decimal from 'decimal.js-light'
 import * as React from 'react'
 import { useHistory } from 'react-router'
-import styled from 'styled-components'
 import { formatBalance, formatPercentage } from '../utils/formatting'
 import { usePool, usePoolMetadata } from '../utils/usePools'
-import { Column, DataTable, OrderBy } from './DataTable'
->>>>>>> c8af1341
+import { Column, DataTable, OrderBy, SortableTableHeader } from './DataTable'
 
 export type Token = {
   poolMetadata?: string
@@ -124,32 +113,5 @@
 }
 
 const ValueLocked: React.VFC<RowProps> = ({ token }) => {
-<<<<<<< HEAD
-  return <Text variant="body2">{formatCurrencyAmount(token?.valueLocked, token.currency)}</Text>
-}
-=======
   return <Text variant="body2">{formatBalance(token?.valueLocked, token.currency)}</Text>
-}
-
-const SortableHeader: React.VFC<{ label: string; orderBy?: OrderBy }> = ({ label, orderBy }) => {
-  return (
-    <StyledHeader>
-      {label}
-      <IconArrowDown
-        color={orderBy ? 'currentColor' : 'transparent'}
-        size={16}
-        style={{ transform: orderBy === 'asc' ? 'rotate(180deg)' : 'rotate(0deg)' }}
-      />
-    </StyledHeader>
-  )
-}
-
-const StyledHeader = styled(Shelf)`
-  color: ${({ theme }) => theme.colors.textSecondary};
-
-  &:hover,
-  &:hover > svg {
-    color: ${({ theme }) => theme.colors.textInteractiveHover};
-  }
-`
->>>>>>> c8af1341
+}