--- conflicted
+++ resolved
@@ -1,7 +1,6 @@
 import { Button, Shelf, Stack, Text } from '@centrifuge/fabric'
 import { isAddress } from '@polkadot/util-crypto'
 import * as React from 'react'
-import { useQueryClient } from 'react-query'
 import { useAddress } from '../utils/useAddress'
 import { useBalance } from '../utils/useBalance'
 import { useCentrifugeTransactionRx } from '../utils/useCentrifugeTransactionRx'
@@ -22,7 +21,6 @@
 export const TransferDialog: React.FC<Props> = ({ open, onClose, collectionId, nftId }) => {
   const [address, setAddress] = React.useState('')
   const [touched, setTouched] = React.useState(false)
-  const queryClient = useQueryClient()
   const connectedAddress = useAddress()
   const balance = useBalance()
 
@@ -32,18 +30,8 @@
     execute: doTransaction,
     reset: resetLastTransaction,
     isLoading: transactionIsPending,
-<<<<<<< HEAD
-  } = useCentrifugeTransactionRx('Transfer NFT', (cent) => cent.nfts.transferNft, {
-=======
     lastCreatedTransaction,
-  } = useCentrifugeTransaction('Transfer NFT', (cent) => cent.nfts.transferNft, {
->>>>>>> 9bf98ca2
-    onSuccess: () => {
-      queryClient.invalidateQueries(['nfts', collectionId])
-      queryClient.invalidateQueries('balance')
-      queryClient.invalidateQueries(['accountNfts'])
-    },
-  })
+  } = useCentrifugeTransactionRx('Transfer NFT', (cent) => cent.nfts.transferNft)
 
   React.useEffect(() => {
     if (lastCreatedTransaction?.status === 'pending') {
