--- conflicted
+++ resolved
@@ -1,9 +1,5 @@
-<<<<<<< HEAD
+import { Pool } from '@centrifuge/centrifuge-js'
 import { Box, IconCircle, IconHome, IconNft, IconPieChart, IconUser, Shelf } from '@centrifuge/fabric'
-=======
-import { Pool } from '@centrifuge/centrifuge-js'
-import { Box, IconHome, IconNft, IconPieChart, IconUser, Shelf } from '@centrifuge/fabric'
->>>>>>> f3e6dcd5
 import React from 'react'
 import { useRouteMatch } from 'react-router'
 import logoCentrifuge from '../assets/images/logoCentrifuge.svg'
