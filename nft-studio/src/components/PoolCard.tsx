<<<<<<< HEAD
import { formatCurrencyAmount, Pool } from '@centrifuge/centrifuge-js'
import { Card, Shelf, Stack, Text, Thumbnail } from '@centrifuge/fabric'
import { BN } from 'bn.js'
import * as React from 'react'
import { useTheme } from 'styled-components'
import { getAge } from '../utils/date'
import { parseMetadataUrl } from '../utils/parseMetadataUrl'
import { useAverageMaturity } from '../utils/useAverageMaturity'
import { PoolMetadata } from '../utils/usePools'
import { IssuerSection } from './IssuerSection'
=======
import { Pool } from '@centrifuge/centrifuge-js'
import { Box, Card, Shelf, Stack, Text, Thumbnail } from '@centrifuge/fabric'
import { BN } from 'bn.js'
import * as React from 'react'
import styled, { useTheme } from 'styled-components'
import { PoolMetadata } from '../types'
import { formatBalance } from '../utils/formatting'
import { parseMetadataUrl } from '../utils/parseMetadataUrl'
import { useLoans } from '../utils/useLoans'
import { ExecutiveSummaryDialog } from './Dialogs/ExecutiveSummaryDialog'
import { AnchorPillButton } from './PillButton'
>>>>>>> c8af1341
import { Tooltips } from './Tooltips'

type PoolCardProps = {
  pool: Pool
  metadata: Partial<PoolMetadata> | undefined
}

export const PoolCard: React.VFC<PoolCardProps> = ({ pool, metadata }) => {
  const theme = useTheme()
<<<<<<< HEAD
  const avgMaturity = useAverageMaturity(pool.id)
=======
  const [isDialogOpen, setIsDialogOpen] = React.useState(false)
  const loans = useLoans(pool.id)

  // in days
  const avgMaturity = React.useMemo(() => {
    const assets = loans?.filter((asset) => asset?.status === 'Active' || asset?.status === 'Created') || []
    const maturityPerAsset = assets
      ?.filter(
        (asset) =>
          // only assets that have outstanding debt, have been borrowed against, and have a maturity date (CreditLines do not)
          new BN(asset.outstandingDebt).gt(new BN(0)) &&
          asset.originationDate &&
          Object.keys(asset.loanInfo).includes('maturityDate')
      )
      // number of days until maturity weighted by outstanding debt
      .reduce(
        (sum, asset: any) =>
          sum +
          (((asset.loanInfo.maturityDate! - asset.originationDate!) / SECONDS_PER_DAY) *
            Number(asset.outstandingDebt.toString())) /
            1e18,
        0
      )

    const totalOutstandingDebt = assets.reduce((sum, asset) => sum + asset.outstandingDebt.toFloat(), 0)

    return maturityPerAsset / totalOutstandingDebt
  }, [loans])
>>>>>>> c8af1341

  const poolCardSummaryData = [
    {
      label: <Tooltips type="valueLocked" variant="lowercase" />,
      value: formatBalance(pool.nav.latest.toFloat() + pool.reserve.total.toFloat(), pool.currency),
    },
    {
      label: <Tooltips type="age" variant="lowercase" />,
      value: getAge(pool?.createdAt),
    },
    {
      label: <Tooltips type="averageAssetMaturity" variant="lowercase" />,
      value: avgMaturity,
    },
  ]

  return (
    <Card ml="3">
      {/* pool logo */}
      <Shelf
        p="2"
        gap="1"
        style={{
          boxShadow: `0 1px 0 ${theme.colors.borderSecondary}`,
        }}
      >
        {metadata?.pool?.icon ? (
          <img src={parseMetadataUrl(metadata?.pool?.icon || '')} alt="" height="24" width="24" />
        ) : (
          <Thumbnail type="pool" label="LP" size="small" />
        )}

        <Text variant="heading2" color={theme.colors.textInteractive}>
          {metadata?.pool?.name}
        </Text>
      </Shelf>
      {/* pool summary */}
      <Shelf>
        <Shelf
          gap="6"
          p="2"
          style={{
            boxShadow: `0 1px 0 ${theme.colors.borderSecondary}`,
          }}
        >
          {poolCardSummaryData?.map(({ label, value }, index) => (
            <Stack gap="2px" key={`${value}-${label}-${index}`}>
              <Text variant="label2">{label}</Text>
              <Text variant="body2">{value}</Text>
            </Stack>
          ))}
        </Shelf>
      </Shelf>
      {/* pool issuer section */}
      <IssuerSection metadata={metadata} />
    </Card>
  )
}<|MERGE_RESOLUTION|>--- conflicted
+++ resolved
@@ -1,27 +1,13 @@
-<<<<<<< HEAD
-import { formatCurrencyAmount, Pool } from '@centrifuge/centrifuge-js'
+import { Pool } from '@centrifuge/centrifuge-js'
 import { Card, Shelf, Stack, Text, Thumbnail } from '@centrifuge/fabric'
-import { BN } from 'bn.js'
 import * as React from 'react'
 import { useTheme } from 'styled-components'
 import { getAge } from '../utils/date'
+import { formatBalance } from '../utils/formatting'
 import { parseMetadataUrl } from '../utils/parseMetadataUrl'
 import { useAverageMaturity } from '../utils/useAverageMaturity'
 import { PoolMetadata } from '../utils/usePools'
 import { IssuerSection } from './IssuerSection'
-=======
-import { Pool } from '@centrifuge/centrifuge-js'
-import { Box, Card, Shelf, Stack, Text, Thumbnail } from '@centrifuge/fabric'
-import { BN } from 'bn.js'
-import * as React from 'react'
-import styled, { useTheme } from 'styled-components'
-import { PoolMetadata } from '../types'
-import { formatBalance } from '../utils/formatting'
-import { parseMetadataUrl } from '../utils/parseMetadataUrl'
-import { useLoans } from '../utils/useLoans'
-import { ExecutiveSummaryDialog } from './Dialogs/ExecutiveSummaryDialog'
-import { AnchorPillButton } from './PillButton'
->>>>>>> c8af1341
 import { Tooltips } from './Tooltips'
 
 type PoolCardProps = {
@@ -31,38 +17,7 @@
 
 export const PoolCard: React.VFC<PoolCardProps> = ({ pool, metadata }) => {
   const theme = useTheme()
-<<<<<<< HEAD
   const avgMaturity = useAverageMaturity(pool.id)
-=======
-  const [isDialogOpen, setIsDialogOpen] = React.useState(false)
-  const loans = useLoans(pool.id)
-
-  // in days
-  const avgMaturity = React.useMemo(() => {
-    const assets = loans?.filter((asset) => asset?.status === 'Active' || asset?.status === 'Created') || []
-    const maturityPerAsset = assets
-      ?.filter(
-        (asset) =>
-          // only assets that have outstanding debt, have been borrowed against, and have a maturity date (CreditLines do not)
-          new BN(asset.outstandingDebt).gt(new BN(0)) &&
-          asset.originationDate &&
-          Object.keys(asset.loanInfo).includes('maturityDate')
-      )
-      // number of days until maturity weighted by outstanding debt
-      .reduce(
-        (sum, asset: any) =>
-          sum +
-          (((asset.loanInfo.maturityDate! - asset.originationDate!) / SECONDS_PER_DAY) *
-            Number(asset.outstandingDebt.toString())) /
-            1e18,
-        0
-      )
-
-    const totalOutstandingDebt = assets.reduce((sum, asset) => sum + asset.outstandingDebt.toFloat(), 0)
-
-    return maturityPerAsset / totalOutstandingDebt
-  }, [loans])
->>>>>>> c8af1341
 
   const poolCardSummaryData = [
     {
