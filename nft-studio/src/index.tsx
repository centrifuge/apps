--- conflicted
+++ resolved
@@ -1,28 +1,25 @@
-import centrifugeLight from '@centrifuge/fabric/dist/theme/centrifugeLight'
+import altairDark from '@centrifuge/fabric/dist/theme/altairDark'
 import React from 'react'
 import ReactDOM from 'react-dom'
-<<<<<<< HEAD
 import { DefaultTheme, ThemeProvider } from 'styled-components'
 import { DebugFlags } from './components/DebugFlags'
-=======
->>>>>>> 9bf98ca2
 import { Root } from './components/Root'
 
 const darkTheme: DefaultTheme = {
-  ...centrifugeLight,
+  ...altairDark,
   sizes: {
-    ...centrifugeLight.sizes,
+    ...altairDark.sizes,
     container: '100%',
     navBarHeight: 72,
     navBarHeightMobile: 64,
     dialog: 564,
   },
   colors: {
-    ...centrifugeLight.colors,
-    placeholderBackground: centrifugeLight.colors.backgroundSecondary,
+    ...altairDark.colors,
+    placeholderBackground: altairDark.colors.backgroundSecondary,
   },
   typography: {
-    ...centrifugeLight.typography,
+    ...altairDark.typography,
     headingLarge: {
       fontSize: [24, 24, 36],
       lineHeight: 1.25,
@@ -34,15 +31,11 @@
 
 ReactDOM.render(
   <React.StrictMode>
-<<<<<<< HEAD
     <ThemeProvider theme={darkTheme}>
       <DebugFlags>
         <Root />
       </DebugFlags>
     </ThemeProvider>
-=======
-    <Root />
->>>>>>> 9bf98ca2
   </React.StrictMode>,
   document.getElementById('root')
 )