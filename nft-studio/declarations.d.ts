--- conflicted
+++ resolved
@@ -1,4 +1 @@
-<<<<<<< HEAD
-=======
-/// <reference types="vite/client" />
->>>>>>> f7bc89e7
+/// <reference types="vite/client" />